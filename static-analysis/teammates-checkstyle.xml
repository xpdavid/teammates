--- conflicted
+++ resolved
@@ -32,15 +32,12 @@
     <module name="TypecastParenPad">
       <property name="tokens" value="RPAREN,TYPECAST"/>
     </module>
-<<<<<<< HEAD
     <module name="AvoidStarImport"/>
-=======
     <module name="EmptyLineSeparator">
       <property name="tokens" value="CLASS_DEF,CTOR_DEF,IMPORT,INSTANCE_INIT,INTERFACE_DEF,METHOD_DEF,PACKAGE_DEF,STATIC_INIT"/>
       <property name="allowMultipleEmptyLines" value="false"/>
     </module>
     <module name="ArrayTypeStyle"/>
->>>>>>> d2c8cd95
   </module>
   <module name="FileTabCharacter"/>
   <module name="SuppressionCommentFilter"/>
