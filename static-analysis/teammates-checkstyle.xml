--- conflicted
+++ resolved
@@ -4,16 +4,10 @@
   <property name="severity" value="error"/>
   <module name="TreeWalker">
     <module name="UnusedImports"/>
-<<<<<<< HEAD
     <module name="WhitespaceAfter"/>
-=======
-    <module name="WhitespaceAfter">
-      <property name="tokens" value="COMMA"/>
-    </module>
     <module name="NoWhitespaceAfter">
       <property name="tokens" value="BNOT,DEC,DOT,INC,LNOT,UNARY_MINUS,UNARY_PLUS"/>
     </module>
->>>>>>> d56d4191
     <module name="NoWhitespaceBefore"/>
   </module>
   <module name="FileTabCharacter"/>
