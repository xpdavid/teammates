package teammates.test.cases.ui;

import static org.testng.AssertJUnit.assertEquals;

import org.testng.annotations.BeforeClass;
import org.testng.annotations.BeforeMethod;
import org.testng.annotations.Test;

import teammates.common.datatransfer.DataBundle;
import teammates.common.datatransfer.InstructorAttributes;
import teammates.common.datatransfer.StudentAttributes;
import teammates.common.exception.EntityDoesNotExistException;
import teammates.common.util.Const;
import teammates.common.util.StringHelper;
import teammates.logic.core.StudentsLogic;
import teammates.test.driver.AssertHelper;
import teammates.ui.controller.Action;
import teammates.ui.controller.InstructorCourseRemindAction;
import teammates.ui.controller.RedirectResult;

public class InstructorCourseRemindActionTest extends BaseActionTest {

    private final DataBundle dataBundle = getTypicalDataBundle();
    
    @BeforeClass
    public static void classSetUp() throws Exception {
        printTestClassHeader();
		restoreTypicalDataInDatastore();
        uri = Const.ActionURIs.INSTRUCTOR_COURSE_REMIND;
    }
<<<<<<< HEAD
=======

    @BeforeMethod
    public void caseSetUp() throws Exception {
        dataBundle = getTypicalDataBundle();
        restoreTypicalDataInDatastore();
    }
    
    @Test
    public void testAccessControl() throws Exception{
        
        String[] submissionParams = new String[]{
                Const.ParamsNames.COURSE_ID, dataBundle.instructors.get("instructor1OfCourse1").courseId
        };
        
        verifyUnaccessibleWithoutModifyStudentPrivilege(submissionParams);
        verifyOnlyInstructorsOfTheSameCourseCanAccess(submissionParams);
    }
>>>>>>> b7a6e1b5
    
    @Test
    public void testExecuteAndPostProcess() throws Exception{
        
        InstructorAttributes instructor1OfCourse1 = dataBundle.instructors.get("instructor1OfCourse1");
        String instructorId = instructor1OfCourse1.googleId;
        String courseId = instructor1OfCourse1.courseId;
        String adminUserId = "admin.user";

        ______TS("Typical case: Send email to remind an instructor to register for the course");
        gaeSimulation.loginAsInstructor(instructorId);
        InstructorAttributes anotherInstructorOfCourse1 = dataBundle.instructors.get("instructor2OfCourse1");
        String[] submissionParams = new String[]{
                Const.ParamsNames.COURSE_ID, courseId,
                Const.ParamsNames.INSTRUCTOR_EMAIL, anotherInstructorOfCourse1.email
        };
        
        Action remindAction = getAction(submissionParams);
        RedirectResult redirectResult = (RedirectResult) remindAction.executeAndPostProcess();
        
        assertEquals(Const.ActionURIs.INSTRUCTOR_COURSE_EDIT_PAGE, redirectResult.destination);
        assertEquals(false, redirectResult.isError);
        assertEquals(Const.StatusMessages.COURSE_REMINDER_SENT_TO +  anotherInstructorOfCourse1.email,
                     redirectResult.getStatusMessage());
             
        String expectedLogSegment = "Registration Key sent to the following users "
                + "in Course <span class=\"bold\">[" + courseId + "]</span>:<br/>"
                + anotherInstructorOfCourse1.name + "<span class=\"bold\"> (" 
                + anotherInstructorOfCourse1.email + ")" + "</span>.<br/>";
        AssertHelper.assertContains(expectedLogSegment, remindAction.getLogMessage());

        ______TS("Typical case: Send email to remind a student to register for the course");
        
        StudentAttributes student1InCourse1 = dataBundle.students.get("student1InCourse1");
        submissionParams = new String[]{
                Const.ParamsNames.COURSE_ID, courseId,
                Const.ParamsNames.STUDENT_EMAIL, student1InCourse1.email
        };
        
        remindAction = getAction(submissionParams);
        redirectResult = (RedirectResult) remindAction.executeAndPostProcess();
        
        assertEquals(Const.ActionURIs.INSTRUCTOR_COURSE_DETAILS_PAGE, redirectResult.destination);
        assertEquals(false, redirectResult.isError);
        assertEquals(Const.StatusMessages.COURSE_REMINDER_SENT_TO +  student1InCourse1.email,
                     redirectResult.getStatusMessage());
             
        expectedLogSegment = "Registration Key sent to the following users "
                + "in Course <span class=\"bold\">[" + courseId + "]</span>:<br/>"
                + student1InCourse1.name + "<span class=\"bold\"> (" 
                + student1InCourse1.email + ")" + "</span>.<br/>";
        AssertHelper.assertContains(expectedLogSegment, remindAction.getLogMessage());

        ______TS("Masquerade mode: Send emails to all unregistered student to remind registering for the course");
        gaeSimulation.loginAsAdmin(adminUserId);
        StudentAttributes unregisteredStudent1 = new StudentAttributes("Section 1", "Team Unregistered", "Unregistered student 1",
                                                                           "unregistered1@email.com", "", courseId);
        StudentAttributes unregisteredStudent2 = new StudentAttributes("Section 1", "Team Unregistered", "Unregistered student 2",
                                                                           "unregistered2@email.com", "", courseId);
        StudentsLogic.inst().createStudentCascade(unregisteredStudent1);
        StudentsLogic.inst().createStudentCascade(unregisteredStudent2);
        
        /* Reassign the attributes to retrieve their keys */
        unregisteredStudent1 = StudentsLogic.inst().getStudentForEmail(courseId, unregisteredStudent1.email);
        unregisteredStudent2 = StudentsLogic.inst().getStudentForEmail(courseId, unregisteredStudent2.email);
        
        submissionParams = new String[]{
            Const.ParamsNames.COURSE_ID, courseId
        };
        remindAction = getAction(addUserIdToParams(instructorId, submissionParams));
        redirectResult = (RedirectResult) remindAction.executeAndPostProcess();
        assertEquals(Const.ActionURIs.INSTRUCTOR_COURSE_DETAILS_PAGE, redirectResult.destination);
        assertEquals(false, redirectResult.isError);
        assertEquals(Const.StatusMessages.COURSE_REMINDERS_SENT,
                     redirectResult.getStatusMessage());
             
        expectedLogSegment = "Registration Key sent to the following users "
                + "in Course <span class=\"bold\">[" + courseId + "]</span>:<br/>"
                + unregisteredStudent1.name + "<span class=\"bold\"> (" 
                + unregisteredStudent1.email + ")" + "</span>.<br/>"
                + StringHelper.encrypt(unregisteredStudent1.key) + "<br/>"
                + unregisteredStudent2.name + "<span class=\"bold\"> (" 
                + unregisteredStudent2.email + ")" + "</span>.<br/>"
                + StringHelper.encrypt(unregisteredStudent2.key) + "<br/>";
        AssertHelper.assertContains(expectedLogSegment, remindAction.getLogMessage());
        
        StudentsLogic.inst().deleteStudentCascade(courseId, unregisteredStudent1.email);
        StudentsLogic.inst().deleteStudentCascade(courseId, unregisteredStudent2.email);

        ______TS("Failure case: Invalid email parameter");

        String invalidEmail = "invalidEmail.com";
        submissionParams = new String[]{
                Const.ParamsNames.COURSE_ID, courseId,
                Const.ParamsNames.INSTRUCTOR_EMAIL, invalidEmail
        };
        
        try { 
            remindAction = getAction(addUserIdToParams(instructorId, submissionParams));
            redirectResult = (RedirectResult) remindAction.executeAndPostProcess();
        } catch(EntityDoesNotExistException e){
            assertEquals("Instructor ["+ invalidEmail + "] does not exist in course [" + courseId + "]", e.getMessage());    
        }
        
    }

     private InstructorCourseRemindAction getAction(String... parameters) throws Exception {
        return (InstructorCourseRemindAction)gaeSimulation.getActionObject(uri, parameters);
    }

}<|MERGE_RESOLUTION|>--- conflicted
+++ resolved
@@ -27,27 +27,8 @@
         printTestClassHeader();
 		restoreTypicalDataInDatastore();
         uri = Const.ActionURIs.INSTRUCTOR_COURSE_REMIND;
+        verifyUnaccessibleWithoutModifyStudentPrivilege(submissionParams);
     }
-<<<<<<< HEAD
-=======
-
-    @BeforeMethod
-    public void caseSetUp() throws Exception {
-        dataBundle = getTypicalDataBundle();
-        restoreTypicalDataInDatastore();
-    }
-    
-    @Test
-    public void testAccessControl() throws Exception{
-        
-        String[] submissionParams = new String[]{
-                Const.ParamsNames.COURSE_ID, dataBundle.instructors.get("instructor1OfCourse1").courseId
-        };
-        
-        verifyUnaccessibleWithoutModifyStudentPrivilege(submissionParams);
-        verifyOnlyInstructorsOfTheSameCourseCanAccess(submissionParams);
-    }
->>>>>>> b7a6e1b5
     
     @Test
     public void testExecuteAndPostProcess() throws Exception{
