--- conflicted
+++ resolved
@@ -15,13 +15,9 @@
     private static final DataBundle dataBundle = getTypicalDataBundle();
     
     @BeforeClass
-<<<<<<< HEAD
-    public static void classSetUp() throws Exception {
-=======
-    public void classSetup() {
->>>>>>> 29c76f6e
+    public void classSetUp() throws Exception {
         printTestClassHeader();
-        removeAndRestoreTypicalDataInDatastore();
+        removeAndRestoreTypicalDataBundle();
         uri = Const.ActionURIs.INSTRUCTOR_FEEDBACK_REMIND;
     }
     
