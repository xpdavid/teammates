--- conflicted
+++ resolved
@@ -19,11 +19,7 @@
  * Covers the 'accounts management' view for admins.
  * SUT: {@link AdminAccountDetailsPage}
  */
-<<<<<<< HEAD
-@Priority(-1)
-=======
 @Priority(1)
->>>>>>> 7a17ad72
 public class AdminAccountDetailsPageUiTest extends BaseUiTestCase{
     private static Browser browser;
     private static AdminAccountDetailsPage detailsPage;
