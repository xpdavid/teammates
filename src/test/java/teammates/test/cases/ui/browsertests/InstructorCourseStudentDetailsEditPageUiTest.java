--- conflicted
+++ resolved
@@ -33,11 +33,7 @@
     public static void classSetup() throws Exception {
         printTestClassHeader();
         testData = loadDataBundle("/InstructorCourseStudentDetailsEditPageUiTest.json");
-<<<<<<< HEAD
-        restoreTestDataOnServer(testData);
-=======
         removeAndRestoreTestDataOnServer(testData);
->>>>>>> 7a17ad72
         browser = BrowserPool.getBrowser(true);
     }
     
