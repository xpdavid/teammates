--- conflicted
+++ resolved
@@ -137,28 +137,23 @@
         q3.questionNumber = 1;
         FeedbackQuestionAttributes q4 = getQuestionFromDatastore("qn4InSession1InCourse1");
         q4.questionNumber = 4;
-<<<<<<< HEAD
-        FeedbackQuestionAttributes q5 = getQuestionFromDatastore("custom.feedback.paths.student.question");
-        q5.questionNumber = 5;
-        FeedbackQuestionAttributes q6 = getQuestionFromDatastore("custom.feedback.paths.instructor.question");
-        q6.questionNumber = 6;
-        FeedbackQuestionAttributes q7 = getQuestionFromDatastore("custom.feedback.paths.team.question");
-        q7.questionNumber = 7;
-=======
         FeedbackQuestionAttributes q5 = getQuestionFromDatastore("qn5InSession1InCourse1");
         q5.questionNumber = 5;
->>>>>>> 84a2658a
+        FeedbackQuestionAttributes q6 = getQuestionFromDatastore("custom.feedback.paths.student.question");
+        q6.questionNumber = 6;
+        FeedbackQuestionAttributes q7 = getQuestionFromDatastore("custom.feedback.paths.instructor.question");
+        q7.questionNumber = 7;
+        FeedbackQuestionAttributes q8 = getQuestionFromDatastore("custom.feedback.paths.team.question");
+        q8.questionNumber = 8;
         
         expectedList.add(q3);
         expectedList.add(q1);
         expectedList.add(q2);
         expectedList.add(q4);
         expectedList.add(q5);
-<<<<<<< HEAD
         expectedList.add(q6);
         expectedList.add(q7);
-=======
->>>>>>> 84a2658a
+        expectedList.add(q8);
         
         FeedbackQuestionAttributes questionToUpdate = getQuestionFromDatastore("qn3InSession1InCourse1");
         questionToUpdate.questionNumber = 1;
@@ -182,28 +177,23 @@
         q3.questionNumber = 3;
         q4 = getQuestionFromDatastore("qn4InSession1InCourse1");
         q4.questionNumber = 4;
-<<<<<<< HEAD
-        q5 = getQuestionFromDatastore("custom.feedback.paths.student.question");
-        q5.questionNumber = 5;
-        q6 = getQuestionFromDatastore("custom.feedback.paths.instructor.question");
-        q6.questionNumber = 6;
-        q7 = getQuestionFromDatastore("custom.feedback.paths.team.question");
-        q7.questionNumber = 7;
-=======
         q5 = getQuestionFromDatastore("qn5InSession1InCourse1");
         q5.questionNumber = 5;
->>>>>>> 84a2658a
+        q6 = getQuestionFromDatastore("custom.feedback.paths.student.question");
+        q6.questionNumber = 6;
+        q7 = getQuestionFromDatastore("custom.feedback.paths.instructor.question");
+        q7.questionNumber = 7;
+        q8 = getQuestionFromDatastore("custom.feedback.paths.team.question");
+        q8.questionNumber = 8;
         
         expectedList.add(q1);
         expectedList.add(q2);
         expectedList.add(q3);
         expectedList.add(q4);
         expectedList.add(q5);
-<<<<<<< HEAD
         expectedList.add(q6);
         expectedList.add(q7);
-=======
->>>>>>> 84a2658a
+        expectedList.add(q8);
         
         questionToUpdate = getQuestionFromDatastore("qn3InSession1InCourse1");
         questionToUpdate.questionNumber = 3;
@@ -251,21 +241,16 @@
         q3.questionNumber = 3;
         FeedbackQuestionAttributes q4 = getQuestionFromDatastore("qn4InSession1InCourse1");
         q4.questionNumber = 4;
-<<<<<<< HEAD
-        FeedbackQuestionAttributes q5 = getQuestionFromDatastore("custom.feedback.paths.student.question");
-        q5.questionNumber = 5;
-        FeedbackQuestionAttributes q6 = getQuestionFromDatastore("custom.feedback.paths.instructor.question");
-        q6.questionNumber = 6;
-        FeedbackQuestionAttributes q7 = getQuestionFromDatastore("custom.feedback.paths.team.question");
-        q7.questionNumber = 7;
-        FeedbackQuestionAttributes q8 = getQuestionFromDatastore("qn1InSession1InCourse1");
-        q8.questionNumber = 8;
-=======
         FeedbackQuestionAttributes q5 = getQuestionFromDatastore("qn5InSession1InCourse1");
         q5.questionNumber = 5;
-        FeedbackQuestionAttributes q6 = getQuestionFromDatastore("qn1InSession1InCourse1");
+        FeedbackQuestionAttributes q6 = getQuestionFromDatastore("custom.feedback.paths.student.question");
         q6.questionNumber = 6;
->>>>>>> 84a2658a
+        FeedbackQuestionAttributes q7 = getQuestionFromDatastore("custom.feedback.paths.instructor.question");
+        q7.questionNumber = 7;
+        FeedbackQuestionAttributes q8 = getQuestionFromDatastore("custom.feedback.paths.team.question");
+        q8.questionNumber = 8;
+        FeedbackQuestionAttributes q9 = getQuestionFromDatastore("qn1InSession1InCourse1");
+        q9.questionNumber = 9;
         
         expectedList.add(q1);
         expectedList.add(q2);
@@ -273,19 +258,14 @@
         expectedList.add(q4);
         expectedList.add(q5);
         expectedList.add(q6);
-<<<<<<< HEAD
         expectedList.add(q7);
         expectedList.add(q8);
+        expectedList.add(q9);
 
         //Appends a question to the back of the current question list
         FeedbackQuestionAttributes newQuestion = getQuestionFromDatastore("qn1InSession1InCourse1");
-        newQuestion.questionNumber = 8;
-=======
-
-        //Appends a question to the back of the current question list
-        FeedbackQuestionAttributes newQuestion = getQuestionFromDatastore("qn1InSession1InCourse1");
-        newQuestion.questionNumber = 6;
->>>>>>> 84a2658a
+        newQuestion.questionNumber = 9;
+
         newQuestion.setId(null); //new question should not have an ID.
         fqLogic.createFeedbackQuestion(newQuestion);
         
@@ -299,30 +279,20 @@
 
         ______TS("add new question to the front of the list");
         
-<<<<<<< HEAD
-        FeedbackQuestionAttributes q9 = getQuestionFromDatastore("qn4InSession1InCourse1");
-        
-        q9.questionNumber = 1;
-=======
-        FeedbackQuestionAttributes q7 = getQuestionFromDatastore("qn4InSession1InCourse1");
-        
-        q7.questionNumber = 1;
->>>>>>> 84a2658a
+        FeedbackQuestionAttributes q10 = getQuestionFromDatastore("qn4InSession1InCourse1");
+        
+        q10.questionNumber = 1;
         q1.questionNumber = 2;
         q2.questionNumber = 3;
         q3.questionNumber = 4;
         q4.questionNumber = 5;
         q5.questionNumber = 6;
         q6.questionNumber = 7;
-<<<<<<< HEAD
         q7.questionNumber = 8;
         q8.questionNumber = 9;
-        
-        expectedList.add(0, q9);
-=======
-        
-        expectedList.add(0, q7);
->>>>>>> 84a2658a
+        q9.questionNumber = 10;
+        
+        expectedList.add(0, q10);
         
         //Add a question to session1course1 and sets its number to 1
         newQuestion = getQuestionFromDatastore("qn4InSession1InCourse1");
@@ -339,27 +309,19 @@
         
         ______TS("add new question inbetween 2 existing questions");
         
-<<<<<<< HEAD
-        FeedbackQuestionAttributes q10 = getQuestionFromDatastore("qn4InSession1InCourse1");
-        q10.questionNumber = 3;
-=======
-        FeedbackQuestionAttributes q8 = getQuestionFromDatastore("qn4InSession1InCourse1");
-        q8.questionNumber = 3;
->>>>>>> 84a2658a
+        FeedbackQuestionAttributes q11 = getQuestionFromDatastore("qn4InSession1InCourse1");
+        
+        q11.questionNumber = 3;
         q2.questionNumber = 4;
         q3.questionNumber = 5;
         q4.questionNumber = 6;
         q5.questionNumber = 7;
         q6.questionNumber = 8;
-<<<<<<< HEAD
         q7.questionNumber = 9;
         q8.questionNumber = 10;
-        
-        expectedList.add(2, q10);
-=======
-        
-        expectedList.add(2, q8);
->>>>>>> 84a2658a
+        q9.questionNumber = 11;
+        
+        expectedList.add(2, q11);
         
         //Add a question to session1course1 and place it between existing question 2 and 3
         newQuestion = getQuestionFromDatastore("qn4InSession1InCourse1");
