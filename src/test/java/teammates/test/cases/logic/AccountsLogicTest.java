package teammates.test.cases.logic;

import static org.testng.Assert.assertTrue;
import static org.testng.Assert.assertFalse;
import static org.testng.AssertJUnit.assertEquals;

import java.util.List;

import org.testng.annotations.AfterClass;
import org.testng.annotations.BeforeClass;
import org.testng.annotations.Test;

import teammates.common.datatransfer.AccountAttributes;
import teammates.common.datatransfer.DataBundle;
import teammates.common.datatransfer.InstructorAttributes;
import teammates.common.datatransfer.StudentAttributes;
import teammates.common.exception.InvalidParametersException;
import teammates.common.exception.JoinCourseException;
import teammates.common.util.Assumption;
import teammates.common.util.Const;
import teammates.common.util.FieldValidator;
import teammates.common.util.StringHelper;
import teammates.logic.api.Logic;
import teammates.logic.core.AccountsLogic;
import teammates.logic.core.InstructorsLogic;
import teammates.logic.core.StudentsLogic;
import teammates.test.cases.BaseComponentTestCase;
import teammates.test.driver.AssertHelper;
import teammates.test.util.TestHelper;

public class AccountsLogicTest extends BaseComponentTestCase {

    private AccountsLogic accountsLogic = AccountsLogic.inst();
    private InstructorsLogic instructorsLogic = InstructorsLogic.inst();
    private Logic logic = new Logic();
    private static DataBundle dataBundle = getTypicalDataBundle();

    @BeforeClass
    public static void classSetUp() throws Exception {
        printTestClassHeader();
        turnLoggingUp(AccountsLogic.class);
    }

    @SuppressWarnings("deprecation")
    @Test
    public void testGetInstructorAccounts() throws Exception{
        
        restoreTypicalDataInDatastore();

        ______TS("success case");
        
        List<AccountAttributes> instructorAccounts = logic.getInstructorAccounts();
        int size = instructorAccounts.size();
        
        logic.createAccount("test.account", "Test Account", true, "test@account.com", "Foo University");
        instructorAccounts = logic.getInstructorAccounts();
        assertEquals(instructorAccounts.size(), size + 1);
        
        logic.deleteAccount("test.account");
        instructorAccounts = logic.getInstructorAccounts();
        assertEquals(instructorAccounts.size(), size);
    }

    @Test
    public void testCreateAccount() throws Exception {

        ______TS("typical success case");

        AccountAttributes accountToCreate = new AccountAttributes("id", "name",
                true, "test@email", "dev");
        accountsLogic.createAccount(accountToCreate);
<<<<<<< HEAD
        LogicTest.verifyPresentInDatastore(accountToCreate);
        
        ______TS("invalid parameters exception case");

        accountToCreate = new AccountAttributes("", "name",
                true, "test@email", "dev");
        try{
            accountsLogic.createAccount(accountToCreate);
            signalFailureToDetectException();
        } catch (InvalidParametersException e){
            ignoreExpectedException();
        }
        
    }
    
    @Test
    public void testAccountFunctions() throws Exception {
        restoreTypicalDataInDatastore();
        
        ______TS("test isAccountPresent");

        assertTrue(accountsLogic.isAccountPresent("idOfInstructor1OfCourse1"));
        assertTrue(accountsLogic.isAccountPresent("student1InCourse1"));
        
        assertFalse(accountsLogic.isAccountPresent("id-does-not-exist"));
        
        ______TS("test isAccountAnInstructor");

        assertTrue(accountsLogic.isAccountAnInstructor("idOfInstructor1OfCourse1"));
     
        assertFalse(accountsLogic.isAccountAnInstructor("student1InCourse1"));
        assertFalse(accountsLogic.isAccountAnInstructor("id-does-not-exist"));
        
        ______TS("test getInstructorAccounts");
        
        assertEquals(9, accountsLogic.getInstructorAccounts().size());
        
        ______TS("test updateAccount");
        
        AccountAttributes account = new AccountAttributes("idOfInstructor1OfCourse1", "name",
                true, "test2@email", "dev");
        accountsLogic.updateAccount(account);
        LogicTest.verifyPresentInDatastore(account);
        
        account = new AccountAttributes("id-does-not-exist", "name",
                true, "test2@email", "dev");
        try {
            accountsLogic.updateAccount(account);
            signalFailureToDetectException();
        } catch (AssertionError e) {
            ignoreExpectedException();
        }
        
        ______TS("test downgradeInstructorToStudentCascade");
        
        accountsLogic.downgradeInstructorToStudentCascade("idOfInstructor2OfCourse1");
        assertFalse(accountsLogic.isAccountAnInstructor("idOfInstructor2OfCourse1"));
        
        accountsLogic.downgradeInstructorToStudentCascade("student1InCourse1");
        assertFalse(accountsLogic.isAccountAnInstructor("student1InCourse1"));
        
        accountsLogic.downgradeInstructorToStudentCascade("id-does-not-exist");
        assertFalse(accountsLogic.isAccountPresent("id-does-not-exist"));
        
        ______TS("test makeAccountInstructor");
        
        accountsLogic.makeAccountInstructor("student2InCourse1");
        assertTrue(accountsLogic.isAccountAnInstructor("student2InCourse1"));
        
        accountsLogic.makeAccountInstructor("id-does-not-exist");
        assertFalse(accountsLogic.isAccountPresent("id-does-not-exist"));
        
        
=======
        TestHelper.verifyPresentInDatastore(accountToCreate);
>>>>>>> eabd5757
    }

    @Test
    public void testJoinCourseForStudent() throws Exception {
        restoreTypicalDataInDatastore();
        
        String correctStudentId = "correctStudentId";
        String courseId = "idOfTypicalCourse1";
        String originalEmail = "original@email.com";

        // Create correct student with original@email.com
        StudentAttributes studentData = new StudentAttributes(null,
                originalEmail, "name", "", courseId, "teamName");
        logic.createStudent(studentData);
        studentData = StudentsLogic.inst().getStudentForEmail(courseId,
                originalEmail);
<<<<<<< HEAD
        
        LogicTest.verifyPresentInDatastore(studentData);
=======

        TestHelper.verifyPresentInDatastore(studentData);
>>>>>>> eabd5757

        ______TS("failure: wrong key");

        try {
            accountsLogic.joinCourseForStudent("wrongkey", correctStudentId);
            signalFailureToDetectException();
        } catch (JoinCourseException e) {
            assertEquals(
                    "You have used an invalid join link: "
                    + "/page/studentCourseJoin?regkey=wrongkey",
                    e.getMessage());
        }

        ______TS("failure: invalid parameters");

        try {
            accountsLogic.joinCourseForStudent(studentData.key, "wrong student");
            signalFailureToDetectException();
        } catch (JoinCourseException e) {
            AssertHelper.assertContains(FieldValidator.REASON_INCORRECT_FORMAT,
                    e.getMessage());
        }
        
        ______TS("failure: googleID belongs to an existing student in the course");
        
        String existingId = "AccLogicT.existing.studentId";
        StudentAttributes existingStudent = new StudentAttributes(existingId,
                "differentEmail@email.com", "name", "", courseId, "teamName");
        logic.createStudent(existingStudent);
        
        try {
            accountsLogic.joinCourseForStudent(studentData.key, existingId);
            signalFailureToDetectException();
        } catch (JoinCourseException e) {
            assertEquals(String.format(Const.StatusMessages.JOIN_COURSE_GOOGLE_ID_BELONGS_TO_DIFFERENT_USER,
                    existingId), e.getMessage());
        }

        ______TS("success: without encryption and account already exists");

        AccountAttributes accountData = new AccountAttributes(correctStudentId,
                "nameABC", false, "real@gmail.com", "nus");
        accountsLogic.createAccount(accountData);
        accountsLogic.joinCourseForStudent(studentData.key, correctStudentId);

        studentData.googleId = accountData.googleId;
        TestHelper.verifyPresentInDatastore(studentData);
        assertEquals(
                correctStudentId,
                logic.getStudentForEmail(studentData.course, studentData.email).googleId);

        ______TS("failure: already joined");

        try {
            accountsLogic.joinCourseForStudent(studentData.key, correctStudentId);
            signalFailureToDetectException();
        } catch (JoinCourseException e) {
            assertEquals(correctStudentId + " has already joined this course",
                    e.getMessage());
        }

        ______TS("failure: valid key belongs to a different user");

        try {
            accountsLogic.joinCourseForStudent(studentData.key, "wrongstudent");
            signalFailureToDetectException();
        } catch (JoinCourseException e) {
            assertEquals("The join link used belongs to a different user whose "
                    + "Google ID is corre..dentId (only part of the Google ID is "
                    + "shown to protect privacy). If that Google ID is owned by you, "
                    + "please logout and re-login using that Google account. "
                    + "If it doesn’t belong to you, please "
                    + "<a href=\"mailto:teammates@comp.nus.edu.sg?"
                    + "body=Your name:%0AYour course:%0AYour university:\">"
                    + "contact us</a> so that we can investigate.",
                    e.getMessage());
        }

        ______TS("success: with encryption and new account to be created");

        logic.deleteAccount(correctStudentId);
        
        originalEmail = "email2@gmail.com";
        studentData = new StudentAttributes(null, originalEmail, "name", "",
                courseId, "teamName");
        logic.createStudent(studentData);
        studentData = StudentsLogic.inst().getStudentForEmail(courseId,
                originalEmail);

        String encryptedKey = StringHelper.encrypt(studentData.key);
        accountsLogic.joinCourseForStudent(encryptedKey, correctStudentId);
        studentData.googleId = correctStudentId;
        TestHelper.verifyPresentInDatastore(studentData);
        assertEquals(correctStudentId,
                logic.getStudentForEmail(studentData.course, studentData.email).googleId);

        // check that we have the corresponding new account created.
        accountData.googleId = correctStudentId;
        accountData.email = originalEmail;
        accountData.name = "name";
        accountData.isInstructor = false;
<<<<<<< HEAD
        LogicTest.verifyPresentInDatastore(accountData);
        
=======
        TestHelper.verifyPresentInDatastore(accountData);

>>>>>>> eabd5757
        ______TS("success: join course as student does not revoke instructor status");

        // promote account to instructor
        logic.createInstructorAccount(correctStudentId, courseId,
                studentData.name, studentData.email, "nus");

        // make the student 'unregistered' again
        studentData.googleId = "";
        logic.updateStudent(studentData.email, studentData);
        assertEquals("",
                logic.getStudentForEmail(studentData.course, studentData.email).googleId);

        // rejoin
        logic.joinCourseForStudent(encryptedKey, correctStudentId);
        assertEquals(correctStudentId,
                logic.getStudentForEmail(studentData.course, studentData.email).googleId);

        // check if still instructor
        assertTrue(logic.isInstructor(correctStudentId));
    }
    
    @Test
    public void testJoinCourseForInstructor() throws Exception {
        restoreTypicalDataInDatastore();
        
        InstructorAttributes instructor = dataBundle.instructors.get("instructorNotYetJoinCourse");
        String loggedInGoogleId = "AccLogicT.instr.id";
        String key = instructorsLogic.getKeyForInstructor(instructor.courseId, instructor.email);
        String encryptedKey = StringHelper.encrypt(key);
        
        ______TS("failure: googleID belongs to an existing instructor in the course");

        try {
            accountsLogic.joinCourseForInstructor(encryptedKey, "idOfInstructorWithOnlyOneSampleCourse");
            signalFailureToDetectException();
        } catch (JoinCourseException e) {
            assertEquals(String.format(Const.StatusMessages.JOIN_COURSE_GOOGLE_ID_BELONGS_TO_DIFFERENT_USER,
                    "idOfInstructorWithOnlyOneSampleCourse"), e.getMessage());
        }
        
        ______TS("success: instructor joined and new account be created");
        
        accountsLogic.joinCourseForInstructor(encryptedKey, loggedInGoogleId);
        
        InstructorAttributes joinedInstructor = instructorsLogic.getInstructorForEmail(instructor.courseId, instructor.email);
        assertEquals(loggedInGoogleId, joinedInstructor.googleId);
        
        AccountAttributes accountCreated = accountsLogic.getAccount(loggedInGoogleId);
        Assumption.assertNotNull(accountCreated);
        
        ______TS("success: instructor joined but account already exists");
        
        AccountAttributes nonInstrAccount = dataBundle.accounts.get("student1InCourse1");
        
        instructorsLogic.addInstructor(instructor.courseId, nonInstrAccount.name, nonInstrAccount.email);
        key = instructorsLogic.getKeyForInstructor(instructor.courseId, nonInstrAccount.email);
        encryptedKey = StringHelper.encrypt(key);
        
        accountsLogic.joinCourseForInstructor(encryptedKey, nonInstrAccount.googleId);
        
        joinedInstructor = instructorsLogic.getInstructorForEmail(instructor.courseId, nonInstrAccount.email);
        assertEquals(nonInstrAccount.googleId, joinedInstructor.googleId);
        instructorsLogic.verifyInstructorExists(nonInstrAccount.googleId);
        
        ______TS("failure: instructor already joined");

        try {
            accountsLogic.joinCourseForInstructor(encryptedKey, joinedInstructor.googleId);
            signalFailureToDetectException();
        } catch (JoinCourseException e) {
            assertEquals(joinedInstructor.googleId + " has already joined this course",
                    e.getMessage());
        }
        
        ______TS("failure: key belongs to a different user");

        try {
            accountsLogic.joinCourseForInstructor(encryptedKey, "otherUserId");
            signalFailureToDetectException();
        } catch (JoinCourseException e) {
            assertEquals("The join link used belongs to a different user whose "
                    + "Google ID is stude..ourse1 (only part of the Google ID is "
                    + "shown to protect privacy). If that Google ID is owned by you, "
                    + "please logout and re-login using that Google account. "
                    + "If it doesn’t belong to you, please "
                    + "<a href=\"mailto:teammates@comp.nus.edu.sg?"
                    + "body=Your name:%0AYour course:%0AYour university:\">"
                    + "contact us</a> so that we can investigate.",
                    e.getMessage());
        }
        
        ______TS("failure: invalid key");
        String invalidKey = StringHelper.encrypt("invalidKey");
        
        try {
            accountsLogic.joinCourseForInstructor(invalidKey, loggedInGoogleId);
            signalFailureToDetectException();
        } catch (JoinCourseException e) {
            assertEquals(
                    "You have used an invalid join link: "
                    + "/page/instructorCourseJoin?regkey=" + invalidKey,
                    e.getMessage());
        }
        
    }

    @Test
    public void testDeleteAccountCascade() throws Exception {

        ______TS("typical success case");

        logic.createInstructorAccount("googleId", "courseId", "name",
                "email@com", "institute");
        InstructorAttributes instructor = logic.getInstructorForGoogleId(
                "courseId", "googleId");
        AccountAttributes account = logic.getAccount("googleId");

        // Make instructor account id a student too.
        StudentAttributes student = new StudentAttributes("googleId",
                "email@com", "name", "",
                "courseId", "team");
        logic.createStudent(student);

        TestHelper.verifyPresentInDatastore(account);
        TestHelper.verifyPresentInDatastore(instructor);
        TestHelper.verifyPresentInDatastore(student);

        accountsLogic.deleteAccountCascade("googleId");

        TestHelper.verifyAbsentInDatastore(account);
        TestHelper.verifyAbsentInDatastore(instructor);
        TestHelper.verifyAbsentInDatastore(student);

    }
    
    @AfterClass
    public static void classTearDown() throws Exception {
        turnLoggingDown(AccountsLogic.class);
    }
    
}<|MERGE_RESOLUTION|>--- conflicted
+++ resolved
@@ -69,8 +69,7 @@
         AccountAttributes accountToCreate = new AccountAttributes("id", "name",
                 true, "test@email", "dev");
         accountsLogic.createAccount(accountToCreate);
-<<<<<<< HEAD
-        LogicTest.verifyPresentInDatastore(accountToCreate);
+        TestHelper.verifyPresentInDatastore(accountToCreate);
         
         ______TS("invalid parameters exception case");
 
@@ -112,7 +111,7 @@
         AccountAttributes account = new AccountAttributes("idOfInstructor1OfCourse1", "name",
                 true, "test2@email", "dev");
         accountsLogic.updateAccount(account);
-        LogicTest.verifyPresentInDatastore(account);
+        TestHelper.verifyPresentInDatastore(account);
         
         account = new AccountAttributes("id-does-not-exist", "name",
                 true, "test2@email", "dev");
@@ -143,9 +142,6 @@
         assertFalse(accountsLogic.isAccountPresent("id-does-not-exist"));
         
         
-=======
-        TestHelper.verifyPresentInDatastore(accountToCreate);
->>>>>>> eabd5757
     }
 
     @Test
@@ -162,13 +158,8 @@
         logic.createStudent(studentData);
         studentData = StudentsLogic.inst().getStudentForEmail(courseId,
                 originalEmail);
-<<<<<<< HEAD
-        
-        LogicTest.verifyPresentInDatastore(studentData);
-=======
-
+        
         TestHelper.verifyPresentInDatastore(studentData);
->>>>>>> eabd5757
 
         ______TS("failure: wrong key");
 
@@ -270,13 +261,8 @@
         accountData.email = originalEmail;
         accountData.name = "name";
         accountData.isInstructor = false;
-<<<<<<< HEAD
-        LogicTest.verifyPresentInDatastore(accountData);
-        
-=======
         TestHelper.verifyPresentInDatastore(accountData);
-
->>>>>>> eabd5757
+        
         ______TS("success: join course as student does not revoke instructor status");
 
         // promote account to instructor
@@ -417,4 +403,5 @@
         turnLoggingDown(AccountsLogic.class);
     }
     
+    //TODO: add missing test cases
 }