--- conflicted
+++ resolved
@@ -49,37 +49,20 @@
             "name":"Teammates Test</td></div>'\"",
             "email":"IFQSubmitUiT.instr@gmail.tmt",
             "role":"Co-owner",
-<<<<<<< HEAD
-            "displayedName":"Co-owner</td></div>'\"",
-            "instructorPrivilegesAsText": "{
-                \"courseLevel\": {
-                    \"canviewstudentinsection\": true,
-                    \"cangivecommentinsection\": true,
-                    \"cansubmitsessioninsection\": true,
-                    \"canmodifysessioncommentinsection\": true,
-                    \"canmodifycommentinsection\": true,
-                    \"canmodifycourse\": true,
-                    \"canviewsessioninsection\": true,
-                    \"canmodifysession\": true,
-                    \"canviewcommentinsection\": true,
-                    \"canmodifystudent\": true,
-                    \"canmodifyinstructor\": true
-=======
-            "displayedName":"Co-owner",
-            "privileges": {
-                "courseLevel": {
-                    "canviewstudentinsection": true,
-                    "cangivecommentinsection": true,
-                    "cansubmitsessioninsection": true,
-                    "canmodifysessioncommentinsection": true,
-                    "canmodifycommentinsection": true,
-                    "canmodifycourse": true,
-                    "canviewsessioninsection": true,
-                    "canmodifysession": true,
-                    "canviewcommentinsection": true,
-                    "canmodifystudent": true,
-                    "canmodifyinstructor": true
->>>>>>> fbb2c78a
+            "displayedName":"Co-owner</td></div>'\"",
+            "privileges": {
+                "courseLevel": {
+                    "canviewstudentinsection": true,
+                    "cangivecommentinsection": true,
+                    "cansubmitsessioninsection": true,
+                    "canmodifysessioncommentinsection": true,
+                    "canmodifycommentinsection": true,
+                    "canmodifycourse": true,
+                    "canviewsessioninsection": true,
+                    "canmodifysession": true,
+                    "canviewcommentinsection": true,
+                    "canmodifystudent": true,
+                    "canmodifyinstructor": true
                 },
                 "sectionLevel": {},
                 "sessionLevel": {}
@@ -91,37 +74,20 @@
             "name":"Teammates Test2</td></div>'\"",
             "email":"IFQSubmitUiT.instr2@gmail.tmt",
             "role":"Co-owner",
-<<<<<<< HEAD
-            "displayedName":"Co-owner</td></div>'\"",
-            "instructorPrivilegesAsText": "{
-                \"courseLevel\": {
-                    \"canviewstudentinsection\": true,
-                    \"cangivecommentinsection\": true,
-                    \"cansubmitsessioninsection\": true,
-                    \"canmodifysessioncommentinsection\": true,
-                    \"canmodifycommentinsection\": true,
-                    \"canmodifycourse\": true,
-                    \"canviewsessioninsection\": true,
-                    \"canmodifysession\": true,
-                    \"canviewcommentinsection\": true,
-                    \"canmodifystudent\": true,
-                    \"canmodifyinstructor\": true
-=======
-            "displayedName":"Co-owner",
-            "privileges": {
-                "courseLevel": {
-                    "canviewstudentinsection": true,
-                    "cangivecommentinsection": true,
-                    "cansubmitsessioninsection": true,
-                    "canmodifysessioncommentinsection": true,
-                    "canmodifycommentinsection": true,
-                    "canmodifycourse": true,
-                    "canviewsessioninsection": true,
-                    "canmodifysession": true,
-                    "canviewcommentinsection": true,
-                    "canmodifystudent": true,
-                    "canmodifyinstructor": true
->>>>>>> fbb2c78a
+            "displayedName":"Co-owner</td></div>'\"",
+            "privileges": {
+                "courseLevel": {
+                    "canviewstudentinsection": true,
+                    "cangivecommentinsection": true,
+                    "cansubmitsessioninsection": true,
+                    "canmodifysessioncommentinsection": true,
+                    "canmodifycommentinsection": true,
+                    "canmodifycourse": true,
+                    "canviewsessioninsection": true,
+                    "canmodifysession": true,
+                    "canviewcommentinsection": true,
+                    "canmodifystudent": true,
+                    "canmodifyinstructor": true
                 },
                 "sectionLevel": {},
                 "sessionLevel": {}
@@ -133,37 +99,20 @@
             "name":"Teammates Test3</td></div>'\"",
             "email":"IFQSubmitUiT.instr3@gmail.tmt",
             "role":"Co-owner",
-<<<<<<< HEAD
-            "displayedName":"Co-owner</td></div>'\"",
-            "instructorPrivilegesAsText": "{
-                \"courseLevel\": {
-                    \"canviewstudentinsection\": true,
-                    \"cangivecommentinsection\": true,
-                    \"cansubmitsessioninsection\": true,
-                    \"canmodifysessioncommentinsection\": true,
-                    \"canmodifycommentinsection\": true,
-                    \"canmodifycourse\": true,
-                    \"canviewsessioninsection\": true,
-                    \"canmodifysession\": true,
-                    \"canviewcommentinsection\": true,
-                    \"canmodifystudent\": true,
-                    \"canmodifyinstructor\": true
-=======
-            "displayedName":"Co-owner",
-            "privileges": {
-                "courseLevel": {
-                    "canviewstudentinsection": true,
-                    "cangivecommentinsection": true,
-                    "cansubmitsessioninsection": true,
-                    "canmodifysessioncommentinsection": true,
-                    "canmodifycommentinsection": true,
-                    "canmodifycourse": true,
-                    "canviewsessioninsection": true,
-                    "canmodifysession": true,
-                    "canviewcommentinsection": true,
-                    "canmodifystudent": true,
-                    "canmodifyinstructor": true
->>>>>>> fbb2c78a
+            "displayedName":"Co-owner</td></div>'\"",
+            "privileges": {
+                "courseLevel": {
+                    "canviewstudentinsection": true,
+                    "cangivecommentinsection": true,
+                    "cansubmitsessioninsection": true,
+                    "canmodifysessioncommentinsection": true,
+                    "canmodifycommentinsection": true,
+                    "canmodifycourse": true,
+                    "canviewsessioninsection": true,
+                    "canmodifysession": true,
+                    "canviewcommentinsection": true,
+                    "canmodifystudent": true,
+                    "canmodifyinstructor": true
                 },
                 "sectionLevel": {},
                 "sessionLevel": {}
@@ -175,37 +124,20 @@
             "name":"Teammates Test4</td></div>'\"",
             "email":"IFQSubmitUiT.instr4@gmail.tmt",
             "role":"Co-owner",
-<<<<<<< HEAD
-            "displayedName":"Co-owner</td></div>'\"",
-            "instructorPrivilegesAsText": "{
-                \"courseLevel\": {
-                    \"canviewstudentinsection\": true,
-                    \"cangivecommentinsection\": true,
-                    \"cansubmitsessioninsection\": true,
-                    \"canmodifysessioncommentinsection\": true,
-                    \"canmodifycommentinsection\": true,
-                    \"canmodifycourse\": true,
-                    \"canviewsessioninsection\": true,
-                    \"canmodifysession\": true,
-                    \"canviewcommentinsection\": true,
-                    \"canmodifystudent\": true,
-                    \"canmodifyinstructor\": true
-=======
-            "displayedName":"Co-owner",
-            "privileges": {
-                "courseLevel": {
-                    "canviewstudentinsection": true,
-                    "cangivecommentinsection": true,
-                    "cansubmitsessioninsection": true,
-                    "canmodifysessioncommentinsection": true,
-                    "canmodifycommentinsection": true,
-                    "canmodifycourse": true,
-                    "canviewsessioninsection": true,
-                    "canmodifysession": true,
-                    "canviewcommentinsection": true,
-                    "canmodifystudent": true,
-                    "canmodifyinstructor": true
->>>>>>> fbb2c78a
+            "displayedName":"Co-owner</td></div>'\"",
+            "privileges": {
+                "courseLevel": {
+                    "canviewstudentinsection": true,
+                    "cangivecommentinsection": true,
+                    "cansubmitsessioninsection": true,
+                    "canmodifysessioncommentinsection": true,
+                    "canmodifycommentinsection": true,
+                    "canmodifycourse": true,
+                    "canviewsessioninsection": true,
+                    "canmodifysession": true,
+                    "canviewcommentinsection": true,
+                    "canmodifystudent": true,
+                    "canmodifyinstructor": true
                 },
                 "sectionLevel": {},
                 "sessionLevel": {}
@@ -217,37 +149,20 @@
             "name":"Teammates Test5</td></div>'\"",
             "email":"IFQSubmitUiT.instr5@gmail.tmt",
             "role":"Co-owner",
-<<<<<<< HEAD
-            "displayedName":"Co-owner</td></div>'\"",
-            "instructorPrivilegesAsText": "{
-                \"courseLevel\": {
-                    \"canviewstudentinsection\": true,
-                    \"cangivecommentinsection\": true,
-                    \"cansubmitsessioninsection\": true,
-                    \"canmodifysessioncommentinsection\": true,
-                    \"canmodifycommentinsection\": true,
-                    \"canmodifycourse\": true,
-                    \"canviewsessioninsection\": true,
-                    \"canmodifysession\": true,
-                    \"canviewcommentinsection\": true,
-                    \"canmodifystudent\": true,
-                    \"canmodifyinstructor\": true
-=======
-            "displayedName":"Co-owner",
-            "privileges": {
-                "courseLevel": {
-                    "canviewstudentinsection": true,
-                    "cangivecommentinsection": true,
-                    "cansubmitsessioninsection": true,
-                    "canmodifysessioncommentinsection": true,
-                    "canmodifycommentinsection": true,
-                    "canmodifycourse": true,
-                    "canviewsessioninsection": true,
-                    "canmodifysession": true,
-                    "canviewcommentinsection": true,
-                    "canmodifystudent": true,
-                    "canmodifyinstructor": true
->>>>>>> fbb2c78a
+            "displayedName":"Co-owner</td></div>'\"",
+            "privileges": {
+                "courseLevel": {
+                    "canviewstudentinsection": true,
+                    "cangivecommentinsection": true,
+                    "cansubmitsessioninsection": true,
+                    "canmodifysessioncommentinsection": true,
+                    "canmodifycommentinsection": true,
+                    "canmodifycourse": true,
+                    "canviewsessioninsection": true,
+                    "canmodifysession": true,
+                    "canviewcommentinsection": true,
+                    "canmodifystudent": true,
+                    "canmodifyinstructor": true
                 },
                 "sectionLevel": {},
                 "sessionLevel": {}
