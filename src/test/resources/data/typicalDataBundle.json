--- conflicted
+++ resolved
@@ -878,19 +878,37 @@
             ]
             
         },
-<<<<<<< HEAD
+        "qn5InSession1InCourse1":{
+            "feedbackSessionName":"First feedback session",
+            "courseId":"idOfTypicalCourse1",
+            "creatorEmail":"instructor1@course1.tmt",
+            "questionMetaData":{
+                "value":"{\"questionText\":\"New format Text question\",
+                          \"questionType\":\"TEXT\", \"recommendedLength\" : 100}"
+            },
+            "questionNumber":"5",
+            "questionType":"TEXT",
+            "giverType":"SELF",
+            "recipientType":"NONE",
+            "numberOfEntitiesToGiveFeedbackTo":-100,
+            "showResponsesTo":[
+                "INSTRUCTORS"
+            ],
+            "showGiverNameTo":[
+                "INSTRUCTORS"
+            ],
+            "showRecipientNameTo":[
+                "INSTRUCTORS"
+            ]
+        },
         "custom.feedback.paths.student.question":{
-=======
-	"qn5InSession1InCourse1":{
->>>>>>> 84a2658a
-            "feedbackSessionName":"First feedback session",
-            "courseId":"idOfTypicalCourse1",
-            "creatorEmail":"instructor1@course1.tmt",
-            "questionMetaData":{
-<<<<<<< HEAD
+            "feedbackSessionName":"First feedback session",
+            "courseId":"idOfTypicalCourse1",
+            "creatorEmail":"instructor1@course1.tmt",
+            "questionMetaData":{
                 "value":"A particular student's feedback about their own progress"
             },
-            "questionNumber":"5",
+            "questionNumber":"6",
             "questionType":"TEXT",
             "giverType":"CUSTOM",
             "recipientType":"CUSTOM",
@@ -909,7 +927,7 @@
             "questionMetaData":{
                 "value":"A particular instructor's feedback about their own progress"
             },
-            "questionNumber":"6",
+            "questionNumber":"7",
             "questionType":"TEXT",
             "giverType":"CUSTOM",
             "recipientType":"CUSTOM",
@@ -931,7 +949,7 @@
             "questionMetaData":{
                 "value":"A particular team's feedback about their own progress"
             },
-            "questionNumber":"7",
+            "questionNumber":"8",
             "questionType":"TEXT",
             "giverType":"CUSTOM",
             "recipientType":"CUSTOM",
@@ -942,26 +960,6 @@
             "feedbackPaths":[
                 {"courseId":"idOfTypicalCourse1","giver":"Team 1.2 (Team)","recipient":"Team 1.2 (Team)"}
             ]
-=======
-                "value":"{\"questionText\":\"New format Text question\",
-                          \"questionType\":\"TEXT\", \"recommendedLength\" : 100}"
-            },
-            "questionNumber":"5",
-            "questionType":"TEXT",
-            "giverType":"SELF",
-            "recipientType":"NONE",
-            "numberOfEntitiesToGiveFeedbackTo":-100,
-            "showResponsesTo":[
-                "INSTRUCTORS"
-            ],
-            "showGiverNameTo":[
-                "INSTRUCTORS"
-            ],
-            "showRecipientNameTo":[
-                "INSTRUCTORS"
-            ]
-            
->>>>>>> 84a2658a
         },
         "team.feedback":{
             "feedbackSessionName":"Second feedback session",
