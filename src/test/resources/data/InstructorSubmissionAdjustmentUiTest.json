--- conflicted
+++ resolved
@@ -313,12 +313,8 @@
             "name":"InstructorOfArchiveCourse name</td></div>'\"",
             "email":"instructorOfArchiveCourse@archiveCourse.tmt",
             "role":"Co-owner",
-<<<<<<< HEAD
-            "displayedName":"Co-owner</td></div>'\"",
-=======
             "displayedName":"Co-owner",
             "isArchived":true,
->>>>>>> d4aab2a1
             "privileges": {
                 "courseLevel": {
                     "canviewstudentinsection": true,
