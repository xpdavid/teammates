--- conflicted
+++ resolved
@@ -41,23 +41,7 @@
       "name": "Teammates Test</td></div>'\"",
       "email": "SCJConfirmationUiT.instr@gmail.tmt",
       "role":"Co-owner",
-<<<<<<< HEAD
       "displayedName":"Co-owner</td></div>'\"",
-      "instructorPrivilegesAsText": "{
-        \"courseLevel\": {
-          \"canviewstudentinsection\": true,
-          \"cangivecommentinsection\": true,
-          \"cansubmitsessioninsection\": true,
-          \"canmodifysessioncommentinsection\": true,
-          \"canmodifycommentinsection\": true,
-          \"canmodifycourse\": true,
-          \"canviewsessioninsection\": true,
-          \"canmodifysession\": true,
-          \"canviewcommentinsection\": true,
-          \"canmodifystudent\": true,
-          \"canmodifyinstructor\": true
-=======
-      "displayedName":"Co-owner",
       "privileges": {
         "courseLevel": {
           "canviewstudentinsection": true,
@@ -71,7 +55,6 @@
           "canviewcommentinsection": true,
           "canmodifystudent": true,
           "canmodifyinstructor": true
->>>>>>> fbb2c78a
         },
         "sectionLevel": {},
         "sessionLevel": {}
@@ -83,23 +66,7 @@
       "name": "Teammates Test</td></div>'\"",
       "email": "SCJConfirmationUiT.instr@gmail.tmt",
       "role":"Co-owner",
-<<<<<<< HEAD
       "displayedName":"Co-owner</td></div>'\"",
-      "instructorPrivilegesAsText": "{
-        \"courseLevel\": {
-          \"canviewstudentinsection\": true,
-          \"cangivecommentinsection\": true,
-          \"cansubmitsessioninsection\": true,
-          \"canmodifysessioncommentinsection\": true,
-          \"canmodifycommentinsection\": true,
-          \"canmodifycourse\": true,
-          \"canviewsessioninsection\": true,
-          \"canmodifysession\": true,
-          \"canviewcommentinsection\": true,
-          \"canmodifystudent\": true,
-          \"canmodifyinstructor\": true
-=======
-      "displayedName":"Co-owner",
       "privileges": {
         "courseLevel": {
           "canviewstudentinsection": true,
@@ -113,7 +80,6 @@
           "canviewcommentinsection": true,
           "canmodifystudent": true,
           "canmodifyinstructor": true
->>>>>>> fbb2c78a
         },
         "sectionLevel": {},
         "sessionLevel": {}
