{
  "accounts": {
   "instructorWithCourses":{
      	"googleId": "CCAddUiTest.instructor",
      	"name":	"Teammates Demo Instr",
      	"email": "CCAddUiTest.instructor@gmail.tmt",
      	"isInstructor": true,
      	"institute": "TEAMMATES Test Institute with Long Long Long Name"
  	},
  	"instructorWithoutCourses":{
      	"googleId": "CCAddUiTest.instr2",
      	"name":	"Teammates Demo Instr 2",
      	"email": "CCAddUiTest.instr2@gmail.tmt",
      	"isInstructor": true,
      	"institute": "TEAMMATES Test Institute with Long Long Long Name"
  	},
  	"OtherInstructorWithoutCourses":{
      	"googleId": "CCAddUiTest.instr3",
      	"name":	"Teammates Demo Instr 3",
      	"email": "CCAddUiTest.instr3@gmail.tmt",
      	"isInstructor": true,
      	"institute": "TEAMMATES Test Institute with Long Long Long Name"
  	}
  },
  
    
  "courses":{
      "CS1101": {
        "id": "CCAddUiTest.CS1101",
        "name": "Programming Methodology",
        "isArchived" : false
      },
      "CS2104": {
      	"id": "CCAddUiTest.CS2104",
      	"name": "Programming Language Concept",
      	"isArchived" : false
      }
  },

  "instructors": {
  	"instructor1CS1101": { 
      "googleId": "CCAddUiTest.instructor", 
      "courseId":"CCAddUiTest.CS1101",
      "name": "Teammates Demo Instr</td></div>'\"",
      "email": "CCAddUiTest.instructor@gmail.tmt",
      "role":"Custom",
      "isDisplayedToStudents":true,
<<<<<<< HEAD
      "displayedName":"Instructor</td></div>'\"",
      "instructorPrivilegesAsText": "{
        \"courseLevel\": {
          \"canviewstudentinsection\": true,
          \"cangivecommentinsection\": true,
          \"cansubmitsessioninsection\": true,
          \"canmodifysessioncommentinsection\": true,
          \"canmodifycommentinsection\": true,
          \"canmodifycourse\": false,
          \"canviewsessioninsection\": true,
          \"canmodifysession\": true,
          \"canviewcommentinsection\": true,
          \"canmodifystudent\": false,
          \"canmodifyinstructor\": true
=======
      "displayedName":"Instructor",
      "privileges": {
        "courseLevel": {
          "canviewstudentinsection": true,
          "cangivecommentinsection": true,
          "cansubmitsessioninsection": true,
          "canmodifysessioncommentinsection": true,
          "canmodifycommentinsection": true,
          "canmodifycourse": false,
          "canviewsessioninsection": true,
          "canmodifysession": true,
          "canviewcommentinsection": true,
          "canmodifystudent": false,
          "canmodifyinstructor": true
>>>>>>> fbb2c78a
        },
        "sectionLevel": {},
        "sessionLevel": {}
      }
    },
 	"instructor2CS1101": { 
      "googleId": "CCAddUiTest.instr3", 
      "courseId":"CCAddUiTest.CS1101",
      "isArchived":"false",
      "name": "Teammates Demo Instr 3</td></div>'\"",
      "email": "CCAddUiTest.instr3@gmail.tmt",
      "role":"Co-owner",
      "isDisplayedToStudents":true,
<<<<<<< HEAD
      "displayedName":"Instructor</td></div>'\"",
      "instructorPrivilegesAsText": "{
        \"courseLevel\": {
          \"canviewstudentinsection\": true,
          \"cangivecommentinsection\": true,
          \"cansubmitsessioninsection\": true,
          \"canmodifysessioncommentinsection\": true,
          \"canmodifycommentinsection\": true,
          \"canmodifycourse\": true,
          \"canviewsessioninsection\": true,
          \"canmodifysession\": true,
          \"canviewcommentinsection\": true,
          \"canmodifystudent\": true,
          \"canmodifyinstructor\": true
=======
      "displayedName":"Instructor",
      "privileges": {
        "courseLevel": {
          "canviewstudentinsection": true,
          "cangivecommentinsection": true,
          "cansubmitsessioninsection": true,
          "canmodifysessioncommentinsection": true,
          "canmodifycommentinsection": true,
          "canmodifycourse": true,
          "canviewsessioninsection": true,
          "canmodifysession": true,
          "canviewcommentinsection": true,
          "canmodifystudent": true,
          "canmodifyinstructor": true
>>>>>>> fbb2c78a
        },
        "sectionLevel": {},
        "sessionLevel": {}
      }
    },
    "instructor1CS2104": { 
      "googleId": "CCAddUiTest.instructor", 
      "courseId":"CCAddUiTest.CS2104",
      "name": "Teammates Demo Instr</td></div>'\"",
      "email": "CCAddUiTest.instructor@gmail.tmt",
      "role":"Co-owner",
      "isDisplayedToStudents":true,
<<<<<<< HEAD
      "displayedName":"Instructor</td></div>'\"",
      "instructorPrivilegesAsText": "{
        \"courseLevel\": {
          \"canviewstudentinsection\": true,
          \"cangivecommentinsection\": true,
          \"cansubmitsessioninsection\": true,
          \"canmodifysessioncommentinsection\": true,
          \"canmodifycommentinsection\": true,
          \"canmodifycourse\": true,
          \"canviewsessioninsection\": true,
          \"canmodifysession\": true,
          \"canviewcommentinsection\": true,
          \"canmodifystudent\": true,
          \"canmodifyinstructor\": true
=======
      "displayedName":"Instructor",
      "privileges": {
        "courseLevel": {
          "canviewstudentinsection": true,
          "cangivecommentinsection": true,
          "cansubmitsessioninsection": true,
          "canmodifysessioncommentinsection": true,
          "canmodifycommentinsection": true,
          "canmodifycourse": true,
          "canviewsessioninsection": true,
          "canmodifysession": true,
          "canviewcommentinsection": true,
          "canmodifystudent": true,
          "canmodifyinstructor": true
>>>>>>> fbb2c78a
        },
        "sectionLevel": {},
        "sessionLevel": {}
      }
    }
  }
  
}<|MERGE_RESOLUTION|>--- conflicted
+++ resolved
@@ -45,23 +45,7 @@
       "email": "CCAddUiTest.instructor@gmail.tmt",
       "role":"Custom",
       "isDisplayedToStudents":true,
-<<<<<<< HEAD
       "displayedName":"Instructor</td></div>'\"",
-      "instructorPrivilegesAsText": "{
-        \"courseLevel\": {
-          \"canviewstudentinsection\": true,
-          \"cangivecommentinsection\": true,
-          \"cansubmitsessioninsection\": true,
-          \"canmodifysessioncommentinsection\": true,
-          \"canmodifycommentinsection\": true,
-          \"canmodifycourse\": false,
-          \"canviewsessioninsection\": true,
-          \"canmodifysession\": true,
-          \"canviewcommentinsection\": true,
-          \"canmodifystudent\": false,
-          \"canmodifyinstructor\": true
-=======
-      "displayedName":"Instructor",
       "privileges": {
         "courseLevel": {
           "canviewstudentinsection": true,
@@ -75,7 +59,6 @@
           "canviewcommentinsection": true,
           "canmodifystudent": false,
           "canmodifyinstructor": true
->>>>>>> fbb2c78a
         },
         "sectionLevel": {},
         "sessionLevel": {}
@@ -89,23 +72,7 @@
       "email": "CCAddUiTest.instr3@gmail.tmt",
       "role":"Co-owner",
       "isDisplayedToStudents":true,
-<<<<<<< HEAD
       "displayedName":"Instructor</td></div>'\"",
-      "instructorPrivilegesAsText": "{
-        \"courseLevel\": {
-          \"canviewstudentinsection\": true,
-          \"cangivecommentinsection\": true,
-          \"cansubmitsessioninsection\": true,
-          \"canmodifysessioncommentinsection\": true,
-          \"canmodifycommentinsection\": true,
-          \"canmodifycourse\": true,
-          \"canviewsessioninsection\": true,
-          \"canmodifysession\": true,
-          \"canviewcommentinsection\": true,
-          \"canmodifystudent\": true,
-          \"canmodifyinstructor\": true
-=======
-      "displayedName":"Instructor",
       "privileges": {
         "courseLevel": {
           "canviewstudentinsection": true,
@@ -119,7 +86,6 @@
           "canviewcommentinsection": true,
           "canmodifystudent": true,
           "canmodifyinstructor": true
->>>>>>> fbb2c78a
         },
         "sectionLevel": {},
         "sessionLevel": {}
@@ -132,23 +98,7 @@
       "email": "CCAddUiTest.instructor@gmail.tmt",
       "role":"Co-owner",
       "isDisplayedToStudents":true,
-<<<<<<< HEAD
       "displayedName":"Instructor</td></div>'\"",
-      "instructorPrivilegesAsText": "{
-        \"courseLevel\": {
-          \"canviewstudentinsection\": true,
-          \"cangivecommentinsection\": true,
-          \"cansubmitsessioninsection\": true,
-          \"canmodifysessioncommentinsection\": true,
-          \"canmodifycommentinsection\": true,
-          \"canmodifycourse\": true,
-          \"canviewsessioninsection\": true,
-          \"canmodifysession\": true,
-          \"canviewcommentinsection\": true,
-          \"canmodifystudent\": true,
-          \"canmodifyinstructor\": true
-=======
-      "displayedName":"Instructor",
       "privileges": {
         "courseLevel": {
           "canviewstudentinsection": true,
@@ -162,7 +112,6 @@
           "canviewcommentinsection": true,
           "canmodifystudent": true,
           "canmodifyinstructor": true
->>>>>>> fbb2c78a
         },
         "sectionLevel": {},
         "sessionLevel": {}
