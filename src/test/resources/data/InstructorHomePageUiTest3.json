--- conflicted
+++ resolved
@@ -56,23 +56,7 @@
             "email":"CHomeUiT.instructor.tmms@gmail.tmt",
             "role":"Co-owner",
             "isDisplayedToStudents":true,
-<<<<<<< HEAD
             "displayedName":"Instructor</td></div>'\"",
-            "instructorPrivilegesAsText": "{
-                \"courseLevel\": {
-                    \"canviewstudentinsection\": true,
-                    \"cangivecommentinsection\": true,
-                    \"cansubmitsessioninsection\": true,
-                    \"canmodifysessioncommentinsection\": true,
-                    \"canmodifycommentinsection\": true,
-                    \"canmodifycourse\": true,
-                    \"canviewsessioninsection\": true,
-                    \"canmodifysession\": true,
-                    \"canviewcommentinsection\": true,
-                    \"canmodifystudent\": true,
-                    \"canmodifyinstructor\": true
-=======
-            "displayedName":"Instructor",
             "privileges": {
                 "courseLevel": {
                     "canviewstudentinsection": true,
@@ -86,7 +70,6 @@
                     "canviewcommentinsection": true,
                     "canmodifystudent": true,
                     "canmodifyinstructor": true
->>>>>>> fbb2c78a
                 },
                 "sectionLevel": {},
                 "sessionLevel": {}
@@ -99,23 +82,7 @@
             "email":"CHomeUiT.instructor.tmms.helper@gmail.tmt",
             "role":"Custom",
             "isDisplayedToStudents":true,
-<<<<<<< HEAD
             "displayedName":"Instructor</td></div>'\"",
-            "instructorPrivilegesAsText": "{
-                \"courseLevel\": {
-                    \"canviewstudentinsection\": true,
-                    \"cangivecommentinsection\": true,
-                    \"cansubmitsessioninsection\": true,
-                    \"canmodifysessioncommentinsection\": true,
-                    \"canmodifycommentinsection\": true,
-                    \"canmodifycourse\": true,
-                    \"canviewsessioninsection\": true,
-                    \"canmodifysession\": true,
-                    \"canviewcommentinsection\": true,
-                    \"canmodifystudent\": true,
-                    \"canmodifyinstructor\": true
-=======
-            "displayedName":"Instructor",
             "privileges": {
                 "courseLevel": {
                     "canviewstudentinsection": true,
@@ -129,7 +96,6 @@
                     "canviewcommentinsection": true,
                     "canmodifystudent": true,
                     "canmodifyinstructor": true
->>>>>>> fbb2c78a
                 },
                 "sectionLevel": {},
                 "sessionLevel": {}
@@ -142,23 +108,7 @@
             "email":"CHomeUiT.instructor.tmms@gmail.tmt",
             "role":"Custom",
             "isDisplayedToStudents":true,
-<<<<<<< HEAD
             "displayedName":"Instructor</td></div>'\"",
-            "instructorPrivilegesAsText": "{
-                \"courseLevel\": {
-                    \"canviewstudentinsection\": false,
-                    \"cangivecommentinsection\": false,
-                    \"cansubmitsessioninsection\": false,
-                    \"canmodifysessioncommentinsection\": false,
-                    \"canmodifycommentinsection\": false,
-                    \"canmodifycourse\": false,
-                    \"canviewsessioninsection\": false,
-                    \"canmodifysession\": false,
-                    \"canviewcommentinsection\": false,
-                    \"canmodifystudent\": false,
-                    \"canmodifyinstructor\": false
-=======
-            "displayedName":"Instructor",
             "privileges": {
                 "courseLevel": {
                     "canviewstudentinsection": false,
@@ -172,7 +122,6 @@
                     "canviewcommentinsection": false,
                     "canmodifystudent": false,
                     "canmodifyinstructor": false
->>>>>>> fbb2c78a
                 },
                 "sectionLevel": {},
                 "sessionLevel": {}
@@ -185,23 +134,7 @@
             "email":"newIns.withSample@gmail.tmt",
             "role":"Co-owner",
             "isDisplayedToStudents":true,
-<<<<<<< HEAD
             "displayedName":"Instructor</td></div>'\"",
-            "instructorPrivilegesAsText": "{
-                \"courseLevel\": {
-                    \"canviewstudentinsection\": true,
-                    \"cangivecommentinsection\": true,
-                    \"cansubmitsessioninsection\": true,
-                    \"canmodifysessioncommentinsection\": true,
-                    \"canmodifycommentinsection\": true,
-                    \"canmodifycourse\": true,
-                    \"canviewsessioninsection\": true,
-                    \"canmodifysession\": true,
-                    \"canviewcommentinsection\": true,
-                    \"canmodifystudent\": true,
-                    \"canmodifyinstructor\": true
-=======
-            "displayedName":"Instructor",
             "privileges": {
                 "courseLevel": {
                     "canviewstudentinsection": true,
@@ -215,7 +148,6 @@
                     "canviewcommentinsection": true,
                     "canmodifystudent": true,
                     "canmodifyinstructor": true
->>>>>>> fbb2c78a
                 },
                 "sectionLevel": {},
                 "sessionLevel": {}
