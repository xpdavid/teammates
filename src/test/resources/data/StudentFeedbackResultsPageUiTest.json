--- conflicted
+++ resolved
@@ -59,23 +59,7 @@
             "name":"Teammates Test</td></div>'\"",
             "email":"SFResultsUiT.instr@gmail.tmt",
             "role":"Co-owner",
-<<<<<<< HEAD
             "displayedName":"Co-owner</td></div>'\"",
-            "instructorPrivilegesAsText": "{
-                \"courseLevel\": {
-                    \"canviewstudentinsection\": true,
-                    \"cangivecommentinsection\": true,
-                    \"cansubmitsessioninsection\": true,
-                    \"canmodifysessioncommentinsection\": true,
-                    \"canmodifycommentinsection\": true,
-                    \"canmodifycourse\": true,
-                    \"canviewsessioninsection\": true,
-                    \"canmodifysession\": true,
-                    \"canviewcommentinsection\": true,
-                    \"canmodifystudent\": true,
-                    \"canmodifyinstructor\": true
-=======
-            "displayedName":"Co-owner",
             "privileges": {
                 "courseLevel": {
                     "canviewstudentinsection": true,
@@ -89,7 +73,6 @@
                     "canviewcommentinsection": true,
                     "canmodifystudent": true,
                     "canmodifyinstructor": true
->>>>>>> fbb2c78a
                 },
                 "sectionLevel": {},
                 "sessionLevel": {}
@@ -1864,8 +1847,8 @@
             "giverEmail":"SFResultsUiT.instr@gmail.tmt",
             "feedbackResponseId":"1%SFResultsUiT.alice.b@gmail.tmt%SFResultsUiT.alice.b@gmail.tmt",
             "createdAt":"2026-03-01 11:59 PM UTC",
-            "showCommentTo":[STUDENTS];
-            "showGiverNameTo":[STUDENTS];
+            "showCommentTo":[STUDENTS],
+            "showGiverNameTo":[STUDENTS],
             "lastEditorEmail":"SFResultsUiT.instr@gmail.tmt",
             "lastEditedAt":"2026-03-02 11:59 PM UTC",
             "commentText":{
@@ -1879,8 +1862,8 @@
             "giverEmail":"SFResultsUiT.instr@gmail.tmt",
             "feedbackResponseId":"1%SFResultsUiT.alice.b@gmail.tmt%SFResultsUiT.alice.b@gmail.tmt",
             "createdAt":"2026-03-02 11:59 PM UTC",
-            "showCommentTo":[STUDENTS];
-            "showGiverNameTo":[STUDENTS];
+            "showCommentTo":[STUDENTS],
+            "showGiverNameTo":[STUDENTS],
             "commentText":{
                 "value":"Instructor second comment to Alice"	
             }
