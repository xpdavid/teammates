{
  "accounts": {
    "instructorWithoutCourses": {
        "googleId": "instructorWithoutCourses",
        "name": "Instructor Without Courses",
        "isInstructor": true,
        "email": "iwc@yahoo.tmt",
        "institute": "TEAMMATES Test Institute 7"
    },
    "instructorWith2Courses": {
        "googleId": "instructorWith2Courses",
        "name": "Instructor With Two Courses",
        "isInstructor": true,
        "email": "iwithtwoc@yahoo.tmt",
        "institute": "TEAMMATES Test Institute 5"
    },
    "instructorOfCourse1": {
        "googleId": "instructorOfCourse1",
        "name": "Instructor of Course 1",
        "isInstructor": true,
        "email": "instr@course1.tmt",
        "institute": "TEAMMATES Test Institute 7"
    },
    "instructorOfCourse4": {
        "googleId": "instructorOfCourse4",
        "name": "Instructor of Course 4",
        "isInstructor": true,
        "email": "instr@course4.tmt",
        "institute": "TEAMMATES Test Institute 9"
    },
    "Student3Course3": {
      "googleId": "CCSDetailsUiT.charlie.tmms",
      "email": "CCSDetailsUiT.charlie.tmms@gmail.tmt",
      "isInstructor":false,
      "name": "Charlie D",
      "institute":"TEAMMATES Test Institute 5"
    }
  },

  "courses": {
    "course1": {
      "id": "course1",
      "name": "Name of Course 1"
    },
    "course2": {
      "id": "course2",
      "name": "Name of Course 2"
    },
    "course3": {
      "id": "course3",
      "name": "Name of Course 3"
    },
    "course4": {
      "id": "course4",
      "name": "Name of Course 4"
    }
  },

  "instructors": {
    "instructorOfCourse1": {
      "googleId": "instructorOfCourse1",
      "courseId": "course1",
      "name": "Instructor1 Course1</td></div>'\"",
      "email": "instr@course1.tmt",
      "role":"Co-owner",
      "isArchived":false,
      "isDisplayedToStudents":true,
<<<<<<< HEAD
      "displayedName":"Instructor</td></div>'\"",
=======
      "displayedName": "Instructor",
>>>>>>> 84a2658a
      "privileges": {
        "courseLevel": {
          "canviewstudentinsection": true,
          "cangivecommentinsection": true,
          "cansubmitsessioninsection": true,
          "canmodifysessioncommentinsection": true,
          "canmodifycommentinsection": true,
          "canmodifycourse": true,
          "canviewsessioninsection": true,
          "canmodifysession": true,
          "canviewcommentinsection": true,
          "canmodifystudent": true,
          "canmodifyinstructor": true
        },
        "sectionLevel": {},
        "sessionLevel": {}
      }
    },
    "instructor2OfCourse1": {
      "googleId": "instructorOfCourse4",
      "courseId": "course1",
      "name": "Instructor1 Course4</td></div>'\"",
      "email": "instr@course4.tmt",
      "role":"Co-owner",
      "isArchived":false,
      "isDisplayedToStudents":true,
      "displayedName":"Instructor</td></div>'\"",
      "privileges": {
        "courseLevel": {
          "canviewstudentinsection": true,
          "cangivecommentinsection": true,
          "cansubmitsessioninsection": true,
          "canmodifysessioncommentinsection": true,
          "canmodifycommentinsection": true,
          "canmodifycourse": true,
          "canviewsessioninsection": true,
          "canmodifysession": true,
          "canviewcommentinsection": true,
          "canmodifystudent": true,
          "canmodifyinstructor": true
        },
        "sectionLevel": {},
        "sessionLevel": {}
      }
    },
    "instructorOfCourse2": {
      "googleId": "instructorWith2Courses",
      "courseId": "course2",
      "name": "Instructor1 Course2</td></div>'\"",
      "email": "iwithtwoc@yahoo.tmt",
      "role":"Custom",
      "isArchived":false,
      "isDisplayedToStudents":true,
      "displayedName":"Instructor</td></div>'\"",
      "privileges": {
        "courseLevel": {
          "canviewstudentinsection": false,
          "cangivecommentinsection": false,
          "cansubmitsessioninsection": false,
          "canmodifysessioncommentinsection": false,
          "canmodifycommentinsection": false,
          "canmodifycourse": false,
          "canviewsessioninsection": false,
          "canmodifysession": false,
          "canviewcommentinsection": false,
          "canmodifystudent": false,
          "canmodifyinstructor": false
        },
        "sectionLevel": {},
        "sessionLevel": {}
      }
    },
    "instructorOfCourse3": {
      "googleId": "instructorWith2Courses",
      "courseId": "course3",
      "name": "Instructor1 Course3</td></div>'\"",
      "email": "iwithtwoc@yahoo.tmt",
      "role":"Co-owner",
      "isArchived":false,
      "isDisplayedToStudents":true,
      "displayedName":"Instructor</td></div>'\"",
      "privileges": {
        "courseLevel": {
          "canviewstudentinsection": true,
          "cangivecommentinsection": true,
          "cansubmitsessioninsection": true,
          "canmodifysessioncommentinsection": true,
          "canmodifycommentinsection": true,
          "canmodifycourse": true,
          "canviewsessioninsection": true,
          "canmodifysession": true,
          "canviewcommentinsection": true,
          "canmodifystudent": true,
          "canmodifyinstructor": true
        },
        "sectionLevel": {},
        "sessionLevel": {}
      }
    },
    "instructor2OfCourse3": {
      "googleId": "instructorOfCourse4",
      "courseId": "course3",
      "name": "Instructor1 Course4</td></div>'\"",
      "email": "instr@course4.tmt",
      "role":"Co-owner",
      "isArchived":false,
      "isDisplayedToStudents":true,
      "displayedName":"Instructor</td></div>'\"",
      "privileges": {
        "courseLevel": {
          "canviewstudentinsection": true,
          "cangivecommentinsection": true,
          "cansubmitsessioninsection": true,
          "canmodifysessioncommentinsection": true,
          "canmodifycommentinsection": true,
          "canmodifycourse": true,
          "canviewsessioninsection": true,
          "canmodifysession": true,
          "canviewcommentinsection": true,
          "canmodifystudent": true,
          "canmodifyinstructor": true
        },
        "sectionLevel": {},
        "sessionLevel": {}
      }
    },
    "instructorOfCourse4": {
      "googleId": "instructorOfCourse4",
      "courseId": "course4",
      "name": "Instructor1 Course4</td></div>'\"",
      "email": "instr@course4.tmt",
      "role":"Co-owner",
      "isArchived":true,
      "isDisplayedToStudents":true,
      "displayedName":"Instructor</td></div>'\"",
      "privileges": {
        "courseLevel": {
          "canviewstudentinsection": true,
          "cangivecommentinsection": true,
          "cansubmitsessioninsection": true,
          "canmodifysessioncommentinsection": true,
          "canmodifycommentinsection": true,
          "canmodifycourse": true,
          "canviewsessioninsection": true,
          "canmodifysession": true,
          "canviewcommentinsection": true,
          "canmodifystudent": true,
          "canmodifyinstructor": true
        },
        "sectionLevel": {},
        "sessionLevel": {}
      }
    }
  },
  
  "students": {
    "Student1Course2": {
      "googleId": "CCSDetailsUiT.alice.tmms",
      "email": "CCSDetailsUiT.alice.tmms@gmail.tmt",
      "course": "course2",
      "name": "Alice Betsy</option></td></div>'\"",
      "comments": "This student's name is Alice Betsy</option></td></div>'\"",
      "team": "Team 1</td></div>'\"",
      "section": "Section A"
    },
    "Student2Course2": {
      "googleId": "",
      "email": "benny.c.tmms@gmail.tmt",
      "course": "course2",
      "name": "Benny Charles",
      "comments": "This student's name is Benny Charles",
      "team": "Team 2",
      "section": "Section B"
    },
     "Student3Course2": {
      "googleId": "",
      "email": "hugh.i.tmms@gmail.tmt",
      "course": "course2",
      "name": "Hugh Ivanov",
      "comments": "This student's name is Hugh Ivanov",
      "team": "Team 2",
      "section": "Section B"
    },
     "Student4Course2": {
      "googleId": "",
      "email": "ivan.j.tmms@gmail.tmt",
      "course": "course2",
      "name": "Ivan James",
      "comments": "This student's name is Ivan James",
      "team": "Team 3",
      "section": "Section B"
    },
     "Student5Course2": {
      "googleId": "",
      "email": "jack.k.tmms@gmail.tmt",
      "course": "course2",
      "name": "Jack Khan",
      "comments": "This student's name is Jack Kahn",
      "team": "Team 3",
      "section": "Section B"
    },
    "Student1Course3": {
      "googleId": "CCSDetailsUiT.alice.tmms",
      "email": "CCSDetailsUiT.alice.tmms@gmail.tmt",
      "course": "course3",
      "name": "Alice Betsy</option></td></div>'\"",
      "comments": "This student's name is Alice Betsy</option></td></div>'\"",
      "team": "Team 1</td></div>'\""
    },
    "Student2Course3": {
      "googleId": "",
      "email": "benny.c.tmms@gmail.tmt",
      "course": "course3",
      "name": "Benny Charles",
      "comments": "This student's name is Benny Charles",
      "team": "Team 1</td></div>'\""
    },
    "Student3Course3": {
      "googleId": "CCSDetailsUiT.charlie.tmms",
      "email": "CCSDetailsUiT.charlie.tmms@gmail.tmt",
      "course": "course3",
      "name": "Charlie D",
      "comments": "This student's name is Alice Betsy",
      "team": "Team 2"
    },
    "Student4Course3": {
      "googleId": "",
      "email": "denny.c.tmms@gmail.tmt",
      "course": "course3",
      "name": "Denny Charlés",
      "comments": "This student's name is Denny Charlés",
      "team": "Team 2"
    },
    "Student5Course4": {
      "googleId": "",
      "email": "ann.tmms@gmail.tmt",
      "course": "course4",
      "name": "Ann",
      "comments": "This student's name is Ann",
      "team": "Team 1</td></div>'\""
    }
  }
}<|MERGE_RESOLUTION|>--- conflicted
+++ resolved
@@ -65,11 +65,7 @@
       "role":"Co-owner",
       "isArchived":false,
       "isDisplayedToStudents":true,
-<<<<<<< HEAD
-      "displayedName":"Instructor</td></div>'\"",
-=======
-      "displayedName": "Instructor",
->>>>>>> 84a2658a
+      "displayedName":"Instructor</td></div>'\"",
       "privileges": {
         "courseLevel": {
           "canviewstudentinsection": true,
