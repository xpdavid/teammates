--- conflicted
+++ resolved
@@ -68,37 +68,20 @@
       "email": "instr@course1.tmt",
       "role":"Co-owner",
       "isDisplayedToStudents":true,
-<<<<<<< HEAD
-      "displayedName":"Instructor</td></div>'\"",
-      "instructorPrivilegesAsText": "{
-        \"courseLevel\": {
-          \"canviewstudentinsection\": true,
-          \"cangivecommentinsection\": true,
-          \"cansubmitsessioninsection\": true,
-          \"canmodifysessioncommentinsection\": true,
-          \"canmodifycommentinsection\": true,
-          \"canmodifycourse\": true,
-          \"canviewsessioninsection\": true,
-          \"canmodifysession\": true,
-          \"canviewcommentinsection\": true,
-          \"canmodifystudent\": true,
-          \"canmodifyinstructor\": true
-=======
-      "displayedName":Instructor",
-      "privileges": {
-        "courseLevel": {
-          "canviewstudentinsection": true,
-          "cangivecommentinsection": true,
-          "cansubmitsessioninsection": true,
-          "canmodifysessioncommentinsection": true,
-          "canmodifycommentinsection": true,
-          "canmodifycourse": true,
-          "canviewsessioninsection": true,
-          "canmodifysession": true,
-          "canviewcommentinsection": true,
-          "canmodifystudent": true,
-          "canmodifyinstructor": true
->>>>>>> fbb2c78a
+      "displayedName":"Instructor</td></div>'\"",
+      "privileges": {
+        "courseLevel": {
+          "canviewstudentinsection": true,
+          "cangivecommentinsection": true,
+          "cansubmitsessioninsection": true,
+          "canmodifysessioncommentinsection": true,
+          "canmodifycommentinsection": true,
+          "canmodifycourse": true,
+          "canviewsessioninsection": true,
+          "canmodifysession": true,
+          "canviewcommentinsection": true,
+          "canmodifystudent": true,
+          "canmodifyinstructor": true
         },
         "sectionLevel": {},
         "sessionLevel": {}
@@ -111,37 +94,20 @@
       "email": "instr@course4.tmt",
       "role":"Co-owner",
       "isDisplayedToStudents":true,
-<<<<<<< HEAD
-      "displayedName":"Instructor</td></div>'\"",
-      "instructorPrivilegesAsText": "{
-        \"courseLevel\": {
-          \"canviewstudentinsection\": true,
-          \"cangivecommentinsection\": true,
-          \"cansubmitsessioninsection\": true,
-          \"canmodifysessioncommentinsection\": true,
-          \"canmodifycommentinsection\": true,
-          \"canmodifycourse\": true,
-          \"canviewsessioninsection\": true,
-          \"canmodifysession\": true,
-          \"canviewcommentinsection\": true,
-          \"canmodifystudent\": true,
-          \"canmodifyinstructor\": true
-=======
-      "displayedName":"Instructor",
-      "privileges": {
-        "courseLevel": {
-          "canviewstudentinsection": true,
-          "cangivecommentinsection": true,
-          "cansubmitsessioninsection": true,
-          "canmodifysessioncommentinsection": true,
-          "canmodifycommentinsection": true,
-          "canmodifycourse": true,
-          "canviewsessioninsection": true,
-          "canmodifysession": true,
-          "canviewcommentinsection": true,
-          "canmodifystudent": true,
-          "canmodifyinstructor": true
->>>>>>> fbb2c78a
+      "displayedName":"Instructor</td></div>'\"",
+      "privileges": {
+        "courseLevel": {
+          "canviewstudentinsection": true,
+          "cangivecommentinsection": true,
+          "cansubmitsessioninsection": true,
+          "canmodifysessioncommentinsection": true,
+          "canmodifycommentinsection": true,
+          "canmodifycourse": true,
+          "canviewsessioninsection": true,
+          "canmodifysession": true,
+          "canviewcommentinsection": true,
+          "canmodifystudent": true,
+          "canmodifyinstructor": true
         },
         "sectionLevel": {},
         "sessionLevel": {}
@@ -154,23 +120,7 @@
       "email": "iwithtwoc@yahoo.tmt",
       "role":"Custom",
       "isDisplayedToStudents":true,
-<<<<<<< HEAD
-      "displayedName":"Instructor</td></div>'\"",
-      "instructorPrivilegesAsText": "{
-        \"courseLevel\": {
-          \"canviewstudentinsection\": false,
-          \"cangivecommentinsection\": false,
-          \"cansubmitsessioninsection\": false,
-          \"canmodifysessioncommentinsection\": false,
-          \"canmodifycommentinsection\": false,
-          \"canmodifycourse\": false,
-          \"canviewsessioninsection\": false,
-          \"canmodifysession\": false,
-          \"canviewcommentinsection\": false,
-          \"canmodifystudent\": false,
-          \"canmodifyinstructor\": false
-=======
-      "displayedName":"Instructor",
+      "displayedName":"Instructor</td></div>'\"",
       "privileges": {
         "courseLevel": {
           "canviewstudentinsection": false,
@@ -184,7 +134,6 @@
           "canviewcommentinsection": false,
           "canmodifystudent": false,
           "canmodifyinstructor": false
->>>>>>> fbb2c78a
         },
         "sectionLevel": {},
         "sessionLevel": {}
@@ -197,37 +146,20 @@
       "email": "iwithtwoc@yahoo.tmt",
       "role":"Co-owner",
       "isDisplayedToStudents":true,
-<<<<<<< HEAD
-      "displayedName":"Instructor</td></div>'\"",
-      "instructorPrivilegesAsText": "{
-        \"courseLevel\": {
-          \"canviewstudentinsection\": true,
-          \"cangivecommentinsection\": true,
-          \"cansubmitsessioninsection\": true,
-          \"canmodifysessioncommentinsection\": true,
-          \"canmodifycommentinsection\": true,
-          \"canmodifycourse\": true,
-          \"canviewsessioninsection\": true,
-          \"canmodifysession\": true,
-          \"canviewcommentinsection\": true,
-          \"canmodifystudent\": true,
-          \"canmodifyinstructor\": true
-=======
-      "displayedName":"Instructor",
-      "privileges": {
-        "courseLevel": {
-          "canviewstudentinsection": true,
-          "cangivecommentinsection": true,
-          "cansubmitsessioninsection": true,
-          "canmodifysessioncommentinsection": true,
-          "canmodifycommentinsection": true,
-          "canmodifycourse": true,
-          "canviewsessioninsection": true,
-          "canmodifysession": true,
-          "canviewcommentinsection": true,
-          "canmodifystudent": true,
-          "canmodifyinstructor": true
->>>>>>> fbb2c78a
+      "displayedName":"Instructor</td></div>'\"",
+      "privileges": {
+        "courseLevel": {
+          "canviewstudentinsection": true,
+          "cangivecommentinsection": true,
+          "cansubmitsessioninsection": true,
+          "canmodifysessioncommentinsection": true,
+          "canmodifycommentinsection": true,
+          "canmodifycourse": true,
+          "canviewsessioninsection": true,
+          "canmodifysession": true,
+          "canviewcommentinsection": true,
+          "canmodifystudent": true,
+          "canmodifyinstructor": true
         },
         "sectionLevel": {},
         "sessionLevel": {}
@@ -240,37 +172,20 @@
       "email": "instr@course4.tmt",
       "role":"Co-owner",
       "isDisplayedToStudents":true,
-<<<<<<< HEAD
-      "displayedName":"Instructor</td></div>'\"",
-      "instructorPrivilegesAsText": "{
-        \"courseLevel\": {
-          \"canviewstudentinsection\": true,
-          \"cangivecommentinsection\": true,
-          \"cansubmitsessioninsection\": true,
-          \"canmodifysessioncommentinsection\": true,
-          \"canmodifycommentinsection\": true,
-          \"canmodifycourse\": true,
-          \"canviewsessioninsection\": true,
-          \"canmodifysession\": true,
-          \"canviewcommentinsection\": true,
-          \"canmodifystudent\": true,
-          \"canmodifyinstructor\": true
-=======
-      "displayedName":"Instructor",
-      "privileges": {
-        "courseLevel": {
-          "canviewstudentinsection": true,
-          "cangivecommentinsection": true,
-          "cansubmitsessioninsection": true,
-          "canmodifysessioncommentinsection": true,
-          "canmodifycommentinsection": true,
-          "canmodifycourse": true,
-          "canviewsessioninsection": true,
-          "canmodifysession": true,
-          "canviewcommentinsection": true,
-          "canmodifystudent": true,
-          "canmodifyinstructor": true
->>>>>>> fbb2c78a
+      "displayedName":"Instructor</td></div>'\"",
+      "privileges": {
+        "courseLevel": {
+          "canviewstudentinsection": true,
+          "cangivecommentinsection": true,
+          "cansubmitsessioninsection": true,
+          "canmodifysessioncommentinsection": true,
+          "canmodifycommentinsection": true,
+          "canmodifycourse": true,
+          "canviewsessioninsection": true,
+          "canmodifysession": true,
+          "canviewcommentinsection": true,
+          "canmodifystudent": true,
+          "canmodifyinstructor": true
         },
         "sectionLevel": {},
         "sessionLevel": {}
@@ -283,37 +198,20 @@
       "email": "instr@course4.tmt",
       "role":"Co-owner",
       "isDisplayedToStudents":true,
-<<<<<<< HEAD
-      "displayedName":"Instructor</td></div>'\"",
-      "instructorPrivilegesAsText": "{
-        \"courseLevel\": {
-          \"canviewstudentinsection\": true,
-          \"cangivecommentinsection\": true,
-          \"cansubmitsessioninsection\": true,
-          \"canmodifysessioncommentinsection\": true,
-          \"canmodifycommentinsection\": true,
-          \"canmodifycourse\": true,
-          \"canviewsessioninsection\": true,
-          \"canmodifysession\": true,
-          \"canviewcommentinsection\": true,
-          \"canmodifystudent\": true,
-          \"canmodifyinstructor\": true
-=======
-      "displayedName":"Instructor",
-      "privileges": {
-        "courseLevel": {
-          "canviewstudentinsection": true,
-          "cangivecommentinsection": true,
-          "cansubmitsessioninsection": true,
-          "canmodifysessioncommentinsection": true,
-          "canmodifycommentinsection": true,
-          "canmodifycourse": true,
-          "canviewsessioninsection": true,
-          "canmodifysession": true,
-          "canviewcommentinsection": true,
-          "canmodifystudent": true,
-          "canmodifyinstructor": true
->>>>>>> fbb2c78a
+      "displayedName":"Instructor</td></div>'\"",
+      "privileges": {
+        "courseLevel": {
+          "canviewstudentinsection": true,
+          "cangivecommentinsection": true,
+          "cansubmitsessioninsection": true,
+          "canmodifysessioncommentinsection": true,
+          "canmodifycommentinsection": true,
+          "canmodifycourse": true,
+          "canviewsessioninsection": true,
+          "canmodifysession": true,
+          "canviewcommentinsection": true,
+          "canmodifystudent": true,
+          "canmodifyinstructor": true
         },
         "sectionLevel": {},
         "sessionLevel": {}
