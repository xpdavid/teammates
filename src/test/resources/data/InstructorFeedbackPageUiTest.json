{
  "accounts": {
  	"instructorWithSessions": {
  	  "googleId": "CFeedbackUiT.instructor",
  	  "name": "Teammates Test",
  	  "isInstructor": true,
  	  "email": "teammates.test1@gmail.tmt",
  	  "institute": "TEAMMATES Test Institute 1"
  	},
  	"helperWithSessions": {
      "googleId": "CFeedbackUiT.helper",
      "name": "Teammates Test",
      "isInstructor": true,
      "email": "teammates.helper@gmail.tmt",
      "institute": "TEAMMATES Test Institute 1"
    },
  	"instructorWithSessions2": {
      "googleId": "CFeedbackUiT.instructor2",
      "name": "Teammates Test2",
      "isInstructor": true,
      "email": "teammates.test2@gmail.tmt",
      "institute": "TEAMMATES Test Institute 1"
    },
  	"instructorWithoutCourses": {
  	  "googleId": "CFeedbackUiT.nocourses",
  	  "name": "instructor Without Courses",
  	  "isInstructor": true,
  	  "email": "teammates.test2@gmail.tmt",
  	  "institute": "TEAMMATES Test Institute 1"
  	},
  	"instructorWithoutSessions": {
  	  "googleId": "CFeedbackUiT.nosessions",
  	  "name": "Instructor Without Sessions",
  	  "isInstructor": true,
  	  "email": "teammates.test3@gmail.tmt",
  	  "institute": "TEAMMATES Test Institute 1"
  	}
  },

  "courses": {
    "course": {
      "id": "CFeedbackUiT.CS2104",
      "name": "Programming Language Concepts",
      "isArchived": false
    },
    "courseWithoutSessions": {
      "id": "CFeedbackUiT.coursewithoutsessions",
      "name": "Course Without Sessions",
      "isArchived": false
    },
    "anotherCourse": {
      "id": "CFeedbackUiT.CS1101",
      "name": "Programming Methodology",
      "isArchived": false
    }
  },
  
  "instructors": {
    "teammates.test.instructor": {
      "googleId": "CFeedbackUiT.instructor",
      "courseId": "CFeedbackUiT.CS2104",
      "name": "Teammates Test</td></div>'\"",
      "email": "teammates.test1@gmail.tmt",
      "role":"Co-owner",
      "isDisplayedToStudents":true,
<<<<<<< HEAD
      "displayedName":"Instructor</td></div>'\"",
      "instructorPrivilegesAsText": "{
        \"courseLevel\": {
          \"canviewstudentinsection\": true,
          \"cangivecommentinsection\": true,
          \"cansubmitsessioninsection\": true,
          \"canmodifysessioncommentinsection\": true,
          \"canmodifycommentinsection\": true,
          \"canmodifycourse\": true,
          \"canviewsessioninsection\": true,
          \"canmodifysession\": true,
          \"canviewcommentinsection\": true,
          \"canmodifystudent\": true,
          \"canmodifyinstructor\": true
=======
      "displayedName":"Instructor",
      "privileges": {
        "courseLevel": {
          "canviewstudentinsection": true,
          "cangivecommentinsection": true,
          "cansubmitsessioninsection": true,
          "canmodifysessioncommentinsection": true,
          "canmodifycommentinsection": true,
          "canmodifycourse": true,
          "canviewsessioninsection": true,
          "canmodifysession": true,
          "canviewcommentinsection": true,
          "canmodifystudent": true,
          "canmodifyinstructor": true
>>>>>>> fbb2c78a
        },
        "sectionLevel": {},
        "sessionLevel": {}
      }
    },
    "teammates.test.helper": {
      "googleId": "CFeedbackUiT.helper",
      "courseId": "CFeedbackUiT.CS2104",
      "name": "Teammates Test</td></div>'\"",
      "email": "teammates.helper@gmail.tmt",
      "role":"Custom",
      "isDisplayedToStudents":true,
<<<<<<< HEAD
      "displayedName":"Instructor</td></div>'\"",
      "instructorPrivilegesAsText": "{
        \"courseLevel\": {
          \"canviewstudentinsection\": false,
          \"cangivecommentinsection\": false,
          \"cansubmitsessioninsection\": false,
          \"canmodifysessioncommentinsection\": false,
          \"canmodifycommentinsection\": false,
          \"canmodifycourse\": false,
          \"canviewsessioninsection\": false,
          \"canmodifysession\": false,
          \"canviewcommentinsection\": false,
          \"canmodifystudent\": false,
          \"canmodifyinstructor\": false
=======
      "displayedName":"Instructor",
      "privileges": {
        "courseLevel": {
          "canviewstudentinsection": false,
          "cangivecommentinsection": false,
          "cansubmitsessioninsection": false,
          "canmodifysessioncommentinsection": false,
          "canmodifycommentinsection": false,
          "canmodifycourse": false,
          "canviewsessioninsection": false,
          "canmodifysession": false,
          "canviewcommentinsection": false,
          "canmodifystudent": false,
          "canmodifyinstructor": false
>>>>>>> fbb2c78a
        },
        "sectionLevel": {},
        "sessionLevel": {}
      }
    },
    "Ins.for.course.without.sessions": {
      "googleId": "CFeedbackUiT.nosessions",
      "courseId": "CFeedbackUiT.coursewithoutsessions",
      "name": "Instructor Without Sessions</td></div>'\"",
      "email": "teammates.test3@gmail.tmt",
      "role":"Co-owner",
      "isDisplayedToStudents":true,
<<<<<<< HEAD
      "displayedName":"Instructor</td></div>'\"",
      "instructorPrivilegesAsText": "{
        \"courseLevel\": {
          \"canviewstudentinsection\": true,
          \"cangivecommentinsection\": true,
          \"cansubmitsessioninsection\": true,
          \"canmodifysessioncommentinsection\": true,
          \"canmodifycommentinsection\": true,
          \"canmodifycourse\": true,
          \"canviewsessioninsection\": true,
          \"canmodifysession\": true,
          \"canviewcommentinsection\": true,
          \"canmodifystudent\": true,
          \"canmodifyinstructor\": true
=======
      "displayedName":"Instructor",
      "privileges": {
        "courseLevel": {
          "canviewstudentinsection": true,
          "cangivecommentinsection": true,
          "cansubmitsessioninsection": true,
          "canmodifysessioncommentinsection": true,
          "canmodifycommentinsection": true,
          "canmodifycourse": true,
          "canviewsessioninsection": true,
          "canmodifysession": true,
          "canviewcommentinsection": true,
          "canmodifystudent": true,
          "canmodifyinstructor": true
>>>>>>> fbb2c78a
        },
        "sectionLevel": {},
        "sessionLevel": {}
      }
    },
    "teammates.test.instructor.for.different.course": {
      "googleId": "CFeedbackUiT.instructor",
      "courseId": "CFeedbackUiT.CS1101",
      "name": "Teammates Test</td></div>'\"",
      "email": "teammates.test1@gmail.tmt",
      "role":"Co-owner",
      "isDisplayedToStudents":true,
<<<<<<< HEAD
      "displayedName":"Instructor</td></div>'\"",
      "instructorPrivilegesAsText": "{
        \"courseLevel\": {
          \"canviewstudentinsection\": true,
          \"cangivecommentinsection\": true,
          \"cansubmitsessioninsection\": true,
          \"canmodifysessioncommentinsection\": true,
          \"canmodifycommentinsection\": true,
          \"canmodifycourse\": true,
          \"canviewsessioninsection\": true,
          \"canmodifysession\": true,
          \"canviewcommentinsection\": true,
          \"canmodifystudent\": true,
          \"canmodifyinstructor\": true
=======
      "displayedName":"Instructor",
      "privileges": {
        "courseLevel": {
          "canviewstudentinsection": true,
          "cangivecommentinsection": true,
          "cansubmitsessioninsection": true,
          "canmodifysessioncommentinsection": true,
          "canmodifycommentinsection": true,
          "canmodifycourse": true,
          "canviewsessioninsection": true,
          "canmodifysession": true,
          "canviewcommentinsection": true,
          "canmodifystudent": true,
          "canmodifyinstructor": true
>>>>>>> fbb2c78a
        },
        "sectionLevel": {},
        "sessionLevel": {}
      }
    },
    "teammates.test.helper.for.different.course": {
      "googleId": "CFeedbackUiT.helper",
      "courseId": "CFeedbackUiT.CS1101",
      "name": "Teammates Test</td></div>'\"",
      "email": "teammates.helper@gmail.tmt",
      "role":"Co-owner",
      "isDisplayedToStudents":true,
<<<<<<< HEAD
      "displayedName":"Instructor</td></div>'\"",
      "instructorPrivilegesAsText": "{
        \"courseLevel\": {
          \"canviewstudentinsection\": true,
          \"cangivecommentinsection\": true,
          \"cansubmitsessioninsection\": true,
          \"canmodifysessioncommentinsection\": true,
          \"canmodifycommentinsection\": true,
          \"canmodifycourse\": true,
          \"canviewsessioninsection\": true,
          \"canmodifysession\": true,
          \"canviewcommentinsection\": true,
          \"canmodifystudent\": true,
          \"canmodifyinstructor\": true
=======
      "displayedName":"Instructor",
      "privileges": {
        "courseLevel": {
          "canviewstudentinsection": true,
          "cangivecommentinsection": true,
          "cansubmitsessioninsection": true,
          "canmodifysessioncommentinsection": true,
          "canmodifycommentinsection": true,
          "canmodifycourse": true,
          "canviewsessioninsection": true,
          "canmodifysession": true,
          "canviewcommentinsection": true,
          "canmodifystudent": true,
          "canmodifyinstructor": true
>>>>>>> fbb2c78a
        },
        "sectionLevel": {},
        "sessionLevel": {}
      }
    },
    "teammates.test.instructor2": {
      "googleId": "CFeedbackUiT.instructor2",
      "courseId": "CFeedbackUiT.CS2104",
      "name": "Teammates Test2</td></div>'\"",
      "email": "teammates.test2@gmail.tmt",
      "role":"Co-owner",
      "isDisplayedToStudents":true,
<<<<<<< HEAD
      "displayedName":"Instructor</td></div>'\"",
      "instructorPrivilegesAsText": "{
        \"courseLevel\": {
          \"canviewstudentinsection\": true,
          \"cangivecommentinsection\": true,
          \"cansubmitsessioninsection\": true,
          \"canmodifysessioncommentinsection\": true,
          \"canmodifycommentinsection\": true,
          \"canmodifycourse\": true,
          \"canviewsessioninsection\": true,
          \"canmodifysession\": true,
          \"canviewcommentinsection\": true,
          \"canmodifystudent\": true,
          \"canmodifyinstructor\": true
=======
      "displayedName":"Instructor",
      "privileges": {
        "courseLevel": {
          "canviewstudentinsection": true,
          "cangivecommentinsection": true,
          "cansubmitsessioninsection": true,
          "canmodifysessioncommentinsection": true,
          "canmodifycommentinsection": true,
          "canmodifycourse": true,
          "canviewsessioninsection": true,
          "canmodifysession": true,
          "canviewcommentinsection": true,
          "canmodifystudent": true,
          "canmodifyinstructor": true
>>>>>>> fbb2c78a
        },
        "sectionLevel": {},
        "sessionLevel": {}
      }
    },
    "teammates.test.instructor2.for.different.course": {
      "googleId": "CFeedbackUiT.instructor2",
      "courseId": "CFeedbackUiT.CS1101",
      "name": "Teammates Test2</td></div>'\"",
      "email": "teammates.test2@gmail.tmt",
      "role":"Co-owner",
      "isDisplayedToStudents":true,
<<<<<<< HEAD
      "displayedName":"Instructor</td></div>'\"",
      "instructorPrivilegesAsText": "{
        \"courseLevel\": {
          \"canviewstudentinsection\": true,
          \"cangivecommentinsection\": true,
          \"cansubmitsessioninsection\": true,
          \"canmodifysessioncommentinsection\": true,
          \"canmodifycommentinsection\": true,
          \"canmodifycourse\": true,
          \"canviewsessioninsection\": true,
          \"canmodifysession\": true,
          \"canviewcommentinsection\": true,
          \"canmodifystudent\": true,
          \"canmodifyinstructor\": true
=======
      "displayedName":"Instructor",
      "privileges": {
        "courseLevel": {
          "canviewstudentinsection": true,
          "cangivecommentinsection": true,
          "cansubmitsessioninsection": true,
          "canmodifysessioncommentinsection": true,
          "canmodifycommentinsection": true,
          "canmodifycourse": true,
          "canviewsessioninsection": true,
          "canmodifysession": true,
          "canviewcommentinsection": true,
          "canmodifystudent": true,
          "canmodifyinstructor": true
>>>>>>> fbb2c78a
        },
        "sectionLevel": {},
        "sessionLevel": {}
      }
    }
  },
  
  "students": {
    "alice.tmms@CFeedbackUiT.CS2104": {
      "googleId": "CFeedbackUiT.alice.tmms",
      "email": "CFeedbackUiT.alice.b.tmms@gmail.tmt",
      "course": "CFeedbackUiT.CS2104",
      "name": "Alice Betsy</td></div>'\"",
      "comments": "This student's name is Alice Betsy</td></div>'\"",
      "team": "Team 1</td></div>'\""
    },
    "benny.tmms@CFeedbackUiT.CS2104": {
      "googleId": "CFeedbackUiT.benny.tmms",
      "email": "CFeedbackUiT.benny.tmms@gmail.tmt",
      "course": "CFeedbackUiT.CS2104",
      "name": "Benny Charles",
      "comments": "This student's name is Benny Charles",
      "team": "Team 1</td></div>'\""
    },
    "charlie.tmms@CFeedbackUiT.CS1101": {
      "googleId": "CFeedbackUiT.charlie.tmms",
      "email": "CFeedbackUiT.charlie.tmms@gmail.tmt",
      "course": "CFeedbackUiT.CS1101",
      "name": "Charlie Davis",
      "comments": "This student's name is Charlie Davis",
      "team": "Team 2"
    },
    "danny.tmms@CFeedbackUiT.CS1101": {
      "googleId": "CFeedbackUiT.danny.tmms",
      "email": "CFeedbackUiT.danny.tmms@gmail.tmt",
      "course": "CFeedbackUiT.CS1101",
      "name": "Danny Engrid",
      "comments": "This student's name is Danny Engrid",
      "team": "Team 2"
    }
  },
  
   
  "feedbackSessions" : {  
    "publishedSession": {
      "feedbackSessionName" : "First Session",
      "courseId" : "CFeedbackUiT.CS2104",
      "creatorEmail" : "teammates.test2@gmail.tmt",
      "instructions": {"value" : "Instructions for first session"},
      "createdTime" : "2012-04-01 11:59 PM UTC",
      "startTime" : "2012-04-01 11:59 PM UTC",
      "endTime" : "2012-04-30 11:59 PM UTC",
      "sessionVisibleFromTime" : "2012-04-01 11:59 PM UTC",
      "resultsVisibleFromTime" : "2012-05-01 11:59 PM UTC",
      "timeZone" : 2.0,
      "gracePeriod": 10,
      "feedbackSessionType" : "STANDARD",
      "sentOpenEmail" : true,
      "sentPublishedEmail" : true
    },
    "privateSession": {
      "feedbackSessionName" : "Private Session",
      "courseId" : "CFeedbackUiT.CS2104",
      "creatorEmail" : "teammates.test1@gmail.tmt",
      "instructions": {"value" : "Please please fill in the second feedback session"},
      "createdTime" : "2012-04-01 11:59 PM UTC",
      "startTime" : "2012-04-02 11:59 PM UTC",
      "endTime" : null,
      "sessionVisibleFromTime" : "1970-11-27 00:00 AM UTC",
      "resultsVisibleFromTime" : "1970-11-27 00:00 AM UTC",
      "timeZone" : 2.0,
      "gracePeriod": 20,
      "feedbackSessionType" : "PRIVATE",
      "sentOpenEmail" : false,
      "sentPublishedEmail" : false
    },
    "manualSession": {
      "feedbackSessionName" : "Manual Session",
      "courseId" : "CFeedbackUiT.CS1101",
      "creatorEmail" : "teammates.test1@gmail.tmt",
      "instructions": {"value" : "Please please fill in the third feedback session"},
      "createdTime" : "2012-04-01 11:59 PM UTC",
      "startTime" : "2012-04-02 11:59 PM UTC",
      "endTime" : "2012-04-29 11:59 PM UTC",
      "sessionVisibleFromTime" : "2012-04-01 11:59 PM UTC",
      "resultsVisibleFromTime" : "1970-01-01 00:00 AM UTC",
      "timeZone" : 2.0,
      "gracePeriod": 10,
      "feedbackSessionType" : "STANDARD",
      "sentOpenEmail" : true,
      "sentPublishedEmail" : false
    },
    "openSession": {
      "feedbackSessionName" : "Open Session",
      "courseId" : "CFeedbackUiT.CS1101",
      "creatorEmail" : "teammates.test2@gmail.tmt",
      "instructions": {"value" : "Please please fill in the fourth feedback session"},
      "createdTime" : "2012-04-01 11:59 PM UTC",
      "startTime" : "2012-04-02 11:59 PM UTC",
      "endTime" : "2027-04-29 11:59 PM UTC",
      "sessionVisibleFromTime" : "2012-04-01 11:59 PM UTC",
      "resultsVisibleFromTime" : "1970-01-01 00:00 AM UTC",
      "timeZone" : 2.0,
      "gracePeriod": 10,
      "feedbackSessionType" : "STANDARD",
      "sentOpenEmail" : true,
      "sentPublishedEmail" : false
    },
    "awaitingSession": {
      "feedbackSessionName" : "Awaiting Session",
      "courseId" : "CFeedbackUiT.CS2104",
      "creatorEmail" : "teammates.test2@gmail.tmt",
      "instructions": {"value" : "Instructions for first session"},
      "createdTime" : "2014-04-01 11:59 PM UTC",
      "startTime" : "2027-04-01 11:59 PM UTC",
      "endTime" : "2027-04-30 11:59 PM UTC",
      "sessionVisibleFromTime" : "2014-04-01 11:59 PM UTC",
      "resultsVisibleFromTime" : "2027-05-01 11:59 PM UTC",
      "timeZone" : 2.0,
      "gracePeriod": 10,
      "feedbackSessionType" : "STANDARD",
      "sentOpenEmail" : false,
      "sentPublishedEmail" : false
    }
  }
}<|MERGE_RESOLUTION|>--- conflicted
+++ resolved
@@ -63,37 +63,20 @@
       "email": "teammates.test1@gmail.tmt",
       "role":"Co-owner",
       "isDisplayedToStudents":true,
-<<<<<<< HEAD
-      "displayedName":"Instructor</td></div>'\"",
-      "instructorPrivilegesAsText": "{
-        \"courseLevel\": {
-          \"canviewstudentinsection\": true,
-          \"cangivecommentinsection\": true,
-          \"cansubmitsessioninsection\": true,
-          \"canmodifysessioncommentinsection\": true,
-          \"canmodifycommentinsection\": true,
-          \"canmodifycourse\": true,
-          \"canviewsessioninsection\": true,
-          \"canmodifysession\": true,
-          \"canviewcommentinsection\": true,
-          \"canmodifystudent\": true,
-          \"canmodifyinstructor\": true
-=======
-      "displayedName":"Instructor",
-      "privileges": {
-        "courseLevel": {
-          "canviewstudentinsection": true,
-          "cangivecommentinsection": true,
-          "cansubmitsessioninsection": true,
-          "canmodifysessioncommentinsection": true,
-          "canmodifycommentinsection": true,
-          "canmodifycourse": true,
-          "canviewsessioninsection": true,
-          "canmodifysession": true,
-          "canviewcommentinsection": true,
-          "canmodifystudent": true,
-          "canmodifyinstructor": true
->>>>>>> fbb2c78a
+      "displayedName":"Instructor</td></div>'\"",
+      "privileges": {
+        "courseLevel": {
+          "canviewstudentinsection": true,
+          "cangivecommentinsection": true,
+          "cansubmitsessioninsection": true,
+          "canmodifysessioncommentinsection": true,
+          "canmodifycommentinsection": true,
+          "canmodifycourse": true,
+          "canviewsessioninsection": true,
+          "canmodifysession": true,
+          "canviewcommentinsection": true,
+          "canmodifystudent": true,
+          "canmodifyinstructor": true
         },
         "sectionLevel": {},
         "sessionLevel": {}
@@ -106,23 +89,7 @@
       "email": "teammates.helper@gmail.tmt",
       "role":"Custom",
       "isDisplayedToStudents":true,
-<<<<<<< HEAD
-      "displayedName":"Instructor</td></div>'\"",
-      "instructorPrivilegesAsText": "{
-        \"courseLevel\": {
-          \"canviewstudentinsection\": false,
-          \"cangivecommentinsection\": false,
-          \"cansubmitsessioninsection\": false,
-          \"canmodifysessioncommentinsection\": false,
-          \"canmodifycommentinsection\": false,
-          \"canmodifycourse\": false,
-          \"canviewsessioninsection\": false,
-          \"canmodifysession\": false,
-          \"canviewcommentinsection\": false,
-          \"canmodifystudent\": false,
-          \"canmodifyinstructor\": false
-=======
-      "displayedName":"Instructor",
+      "displayedName":"Instructor</td></div>'\"",
       "privileges": {
         "courseLevel": {
           "canviewstudentinsection": false,
@@ -136,7 +103,6 @@
           "canviewcommentinsection": false,
           "canmodifystudent": false,
           "canmodifyinstructor": false
->>>>>>> fbb2c78a
         },
         "sectionLevel": {},
         "sessionLevel": {}
@@ -149,37 +115,20 @@
       "email": "teammates.test3@gmail.tmt",
       "role":"Co-owner",
       "isDisplayedToStudents":true,
-<<<<<<< HEAD
-      "displayedName":"Instructor</td></div>'\"",
-      "instructorPrivilegesAsText": "{
-        \"courseLevel\": {
-          \"canviewstudentinsection\": true,
-          \"cangivecommentinsection\": true,
-          \"cansubmitsessioninsection\": true,
-          \"canmodifysessioncommentinsection\": true,
-          \"canmodifycommentinsection\": true,
-          \"canmodifycourse\": true,
-          \"canviewsessioninsection\": true,
-          \"canmodifysession\": true,
-          \"canviewcommentinsection\": true,
-          \"canmodifystudent\": true,
-          \"canmodifyinstructor\": true
-=======
-      "displayedName":"Instructor",
-      "privileges": {
-        "courseLevel": {
-          "canviewstudentinsection": true,
-          "cangivecommentinsection": true,
-          "cansubmitsessioninsection": true,
-          "canmodifysessioncommentinsection": true,
-          "canmodifycommentinsection": true,
-          "canmodifycourse": true,
-          "canviewsessioninsection": true,
-          "canmodifysession": true,
-          "canviewcommentinsection": true,
-          "canmodifystudent": true,
-          "canmodifyinstructor": true
->>>>>>> fbb2c78a
+      "displayedName":"Instructor</td></div>'\"",
+      "privileges": {
+        "courseLevel": {
+          "canviewstudentinsection": true,
+          "cangivecommentinsection": true,
+          "cansubmitsessioninsection": true,
+          "canmodifysessioncommentinsection": true,
+          "canmodifycommentinsection": true,
+          "canmodifycourse": true,
+          "canviewsessioninsection": true,
+          "canmodifysession": true,
+          "canviewcommentinsection": true,
+          "canmodifystudent": true,
+          "canmodifyinstructor": true
         },
         "sectionLevel": {},
         "sessionLevel": {}
@@ -192,37 +141,20 @@
       "email": "teammates.test1@gmail.tmt",
       "role":"Co-owner",
       "isDisplayedToStudents":true,
-<<<<<<< HEAD
-      "displayedName":"Instructor</td></div>'\"",
-      "instructorPrivilegesAsText": "{
-        \"courseLevel\": {
-          \"canviewstudentinsection\": true,
-          \"cangivecommentinsection\": true,
-          \"cansubmitsessioninsection\": true,
-          \"canmodifysessioncommentinsection\": true,
-          \"canmodifycommentinsection\": true,
-          \"canmodifycourse\": true,
-          \"canviewsessioninsection\": true,
-          \"canmodifysession\": true,
-          \"canviewcommentinsection\": true,
-          \"canmodifystudent\": true,
-          \"canmodifyinstructor\": true
-=======
-      "displayedName":"Instructor",
-      "privileges": {
-        "courseLevel": {
-          "canviewstudentinsection": true,
-          "cangivecommentinsection": true,
-          "cansubmitsessioninsection": true,
-          "canmodifysessioncommentinsection": true,
-          "canmodifycommentinsection": true,
-          "canmodifycourse": true,
-          "canviewsessioninsection": true,
-          "canmodifysession": true,
-          "canviewcommentinsection": true,
-          "canmodifystudent": true,
-          "canmodifyinstructor": true
->>>>>>> fbb2c78a
+      "displayedName":"Instructor</td></div>'\"",
+      "privileges": {
+        "courseLevel": {
+          "canviewstudentinsection": true,
+          "cangivecommentinsection": true,
+          "cansubmitsessioninsection": true,
+          "canmodifysessioncommentinsection": true,
+          "canmodifycommentinsection": true,
+          "canmodifycourse": true,
+          "canviewsessioninsection": true,
+          "canmodifysession": true,
+          "canviewcommentinsection": true,
+          "canmodifystudent": true,
+          "canmodifyinstructor": true
         },
         "sectionLevel": {},
         "sessionLevel": {}
@@ -235,37 +167,20 @@
       "email": "teammates.helper@gmail.tmt",
       "role":"Co-owner",
       "isDisplayedToStudents":true,
-<<<<<<< HEAD
-      "displayedName":"Instructor</td></div>'\"",
-      "instructorPrivilegesAsText": "{
-        \"courseLevel\": {
-          \"canviewstudentinsection\": true,
-          \"cangivecommentinsection\": true,
-          \"cansubmitsessioninsection\": true,
-          \"canmodifysessioncommentinsection\": true,
-          \"canmodifycommentinsection\": true,
-          \"canmodifycourse\": true,
-          \"canviewsessioninsection\": true,
-          \"canmodifysession\": true,
-          \"canviewcommentinsection\": true,
-          \"canmodifystudent\": true,
-          \"canmodifyinstructor\": true
-=======
-      "displayedName":"Instructor",
-      "privileges": {
-        "courseLevel": {
-          "canviewstudentinsection": true,
-          "cangivecommentinsection": true,
-          "cansubmitsessioninsection": true,
-          "canmodifysessioncommentinsection": true,
-          "canmodifycommentinsection": true,
-          "canmodifycourse": true,
-          "canviewsessioninsection": true,
-          "canmodifysession": true,
-          "canviewcommentinsection": true,
-          "canmodifystudent": true,
-          "canmodifyinstructor": true
->>>>>>> fbb2c78a
+      "displayedName":"Instructor</td></div>'\"",
+      "privileges": {
+        "courseLevel": {
+          "canviewstudentinsection": true,
+          "cangivecommentinsection": true,
+          "cansubmitsessioninsection": true,
+          "canmodifysessioncommentinsection": true,
+          "canmodifycommentinsection": true,
+          "canmodifycourse": true,
+          "canviewsessioninsection": true,
+          "canmodifysession": true,
+          "canviewcommentinsection": true,
+          "canmodifystudent": true,
+          "canmodifyinstructor": true
         },
         "sectionLevel": {},
         "sessionLevel": {}
@@ -278,37 +193,20 @@
       "email": "teammates.test2@gmail.tmt",
       "role":"Co-owner",
       "isDisplayedToStudents":true,
-<<<<<<< HEAD
-      "displayedName":"Instructor</td></div>'\"",
-      "instructorPrivilegesAsText": "{
-        \"courseLevel\": {
-          \"canviewstudentinsection\": true,
-          \"cangivecommentinsection\": true,
-          \"cansubmitsessioninsection\": true,
-          \"canmodifysessioncommentinsection\": true,
-          \"canmodifycommentinsection\": true,
-          \"canmodifycourse\": true,
-          \"canviewsessioninsection\": true,
-          \"canmodifysession\": true,
-          \"canviewcommentinsection\": true,
-          \"canmodifystudent\": true,
-          \"canmodifyinstructor\": true
-=======
-      "displayedName":"Instructor",
-      "privileges": {
-        "courseLevel": {
-          "canviewstudentinsection": true,
-          "cangivecommentinsection": true,
-          "cansubmitsessioninsection": true,
-          "canmodifysessioncommentinsection": true,
-          "canmodifycommentinsection": true,
-          "canmodifycourse": true,
-          "canviewsessioninsection": true,
-          "canmodifysession": true,
-          "canviewcommentinsection": true,
-          "canmodifystudent": true,
-          "canmodifyinstructor": true
->>>>>>> fbb2c78a
+      "displayedName":"Instructor</td></div>'\"",
+      "privileges": {
+        "courseLevel": {
+          "canviewstudentinsection": true,
+          "cangivecommentinsection": true,
+          "cansubmitsessioninsection": true,
+          "canmodifysessioncommentinsection": true,
+          "canmodifycommentinsection": true,
+          "canmodifycourse": true,
+          "canviewsessioninsection": true,
+          "canmodifysession": true,
+          "canviewcommentinsection": true,
+          "canmodifystudent": true,
+          "canmodifyinstructor": true
         },
         "sectionLevel": {},
         "sessionLevel": {}
@@ -321,37 +219,20 @@
       "email": "teammates.test2@gmail.tmt",
       "role":"Co-owner",
       "isDisplayedToStudents":true,
-<<<<<<< HEAD
-      "displayedName":"Instructor</td></div>'\"",
-      "instructorPrivilegesAsText": "{
-        \"courseLevel\": {
-          \"canviewstudentinsection\": true,
-          \"cangivecommentinsection\": true,
-          \"cansubmitsessioninsection\": true,
-          \"canmodifysessioncommentinsection\": true,
-          \"canmodifycommentinsection\": true,
-          \"canmodifycourse\": true,
-          \"canviewsessioninsection\": true,
-          \"canmodifysession\": true,
-          \"canviewcommentinsection\": true,
-          \"canmodifystudent\": true,
-          \"canmodifyinstructor\": true
-=======
-      "displayedName":"Instructor",
-      "privileges": {
-        "courseLevel": {
-          "canviewstudentinsection": true,
-          "cangivecommentinsection": true,
-          "cansubmitsessioninsection": true,
-          "canmodifysessioncommentinsection": true,
-          "canmodifycommentinsection": true,
-          "canmodifycourse": true,
-          "canviewsessioninsection": true,
-          "canmodifysession": true,
-          "canviewcommentinsection": true,
-          "canmodifystudent": true,
-          "canmodifyinstructor": true
->>>>>>> fbb2c78a
+      "displayedName":"Instructor</td></div>'\"",
+      "privileges": {
+        "courseLevel": {
+          "canviewstudentinsection": true,
+          "cangivecommentinsection": true,
+          "cansubmitsessioninsection": true,
+          "canmodifysessioncommentinsection": true,
+          "canmodifycommentinsection": true,
+          "canmodifycourse": true,
+          "canviewsessioninsection": true,
+          "canmodifysession": true,
+          "canviewcommentinsection": true,
+          "canmodifystudent": true,
+          "canmodifyinstructor": true
         },
         "sectionLevel": {},
         "sessionLevel": {}
