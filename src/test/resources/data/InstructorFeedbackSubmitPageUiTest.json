--- conflicted
+++ resolved
@@ -72,23 +72,7 @@
             "email":"IFSubmitUiT.instr@gmail.tmt",
             "role":"Co-owner",
             "isDisplayedToStudents":true,
-<<<<<<< HEAD
             "displayedName":"Instructor</td></div>'\"",
-            "instructorPrivilegesAsText": "{
-                \"courseLevel\": {
-                    \"canviewstudentinsection\": true,
-                    \"cangivecommentinsection\": true,
-                    \"cansubmitsessioninsection\": true,
-                    \"canmodifysessioncommentinsection\": true,
-                    \"canmodifycommentinsection\": true,
-                    \"canmodifycourse\": true,
-                    \"canviewsessioninsection\": true,
-                    \"canmodifysession\": true,
-                    \"canviewcommentinsection\": true,
-                    \"canmodifystudent\": true,
-                    \"canmodifyinstructor\": true
-=======
-            "displayedName":"Instructor",
             "privileges": {
                 "courseLevel": {
                     "canviewstudentinsection": true,
@@ -102,7 +86,6 @@
                     "canviewcommentinsection": true,
                     "canmodifystudent": true,
                     "canmodifyinstructor": true
->>>>>>> fbb2c78a
                 },
                 "sectionLevel": {},
                 "sessionLevel": {}
@@ -115,23 +98,7 @@
             "email":"IFSubmitUiT.instr2@gmail.tmt",
             "role":"Custom",
             "isDisplayedToStudents":true,
-<<<<<<< HEAD
             "displayedName":"Instructor</td></div>'\"",
-            "instructorPrivilegesAsText": "{
-                \"courseLevel\": {
-                    \"canviewstudentinsection\": false,
-                    \"cangivecommentinsection\": false,
-                    \"cansubmitsessioninsection\": false,
-                    \"canmodifysessioncommentinsection\": false,
-                    \"canmodifycommentinsection\": false,
-                    \"canmodifycourse\": false,
-                    \"canviewsessioninsection\": false,
-                    \"canmodifysession\": false,
-                    \"canmodifyinstructor\": false,
-                    \"canmodifystudent\": false,
-                    \"canviewcommentinsection\": false
-=======
-            "displayedName":"Instructor",
             "privileges": {
                 "courseLevel": {
                     "canviewstudentinsection": false,
@@ -145,7 +112,6 @@
                     "canmodifyinstructor": false,
                     "canmodifystudent": false,
                     "canviewcommentinsection": false
->>>>>>> fbb2c78a
                 },
                 "sectionLevel": {
                     "Section 1": {
@@ -162,23 +128,7 @@
             "email":"IFSubmitUiT.instr3@gmail.tmt",
             "role":"Co-owner",
             "isDisplayedToStudents":true,
-<<<<<<< HEAD
             "displayedName":"Instructor</td></div>'\"",
-            "instructorPrivilegesAsText": "{
-                \"courseLevel\": {
-                    \"canviewstudentinsection\": true,
-                    \"cangivecommentinsection\": true,
-                    \"cansubmitsessioninsection\": true,
-                    \"canmodifysessioncommentinsection\": true,
-                    \"canmodifycommentinsection\": true,
-                    \"canmodifycourse\": true,
-                    \"canviewsessioninsection\": true,
-                    \"canmodifysession\": true,
-                    \"canviewcommentinsection\": true,
-                    \"canmodifystudent\": true,
-                    \"canmodifyinstructor\": true
-=======
-            "displayedName":"Instructor",
             "privileges": {
                 "courseLevel": {
                     "canviewstudentinsection": true,
@@ -192,7 +142,6 @@
                     "canviewcommentinsection": true,
                     "canmodifystudent": true,
                     "canmodifyinstructor": true
->>>>>>> fbb2c78a
                 },
                 "sectionLevel": {},
                 "sessionLevel": {}
@@ -205,23 +154,7 @@
             "email":"IFSubmitUiT.instr4@gmail.tmt",
             "role":"Co-owner",
             "isDisplayedToStudents":true,
-<<<<<<< HEAD
             "displayedName":"Instructor</td></div>'\"",
-            "instructorPrivilegesAsText": "{
-                \"courseLevel\": {
-                    \"canviewstudentinsection\": true,
-                    \"cangivecommentinsection\": true,
-                    \"cansubmitsessioninsection\": true,
-                    \"canmodifysessioncommentinsection\": true,
-                    \"canmodifycommentinsection\": true,
-                    \"canmodifycourse\": true,
-                    \"canviewsessioninsection\": true,
-                    \"canmodifysession\": true,
-                    \"canviewcommentinsection\": true,
-                    \"canmodifystudent\": true,
-                    \"canmodifyinstructor\": true
-=======
-            "displayedName":"Instructor",
             "privileges": {
                 "courseLevel": {
                     "canviewstudentinsection": true,
@@ -235,7 +168,6 @@
                     "canviewcommentinsection": true,
                     "canmodifystudent": true,
                     "canmodifyinstructor": true
->>>>>>> fbb2c78a
                 },
                 "sectionLevel": {},
                 "sessionLevel": {}
@@ -248,23 +180,7 @@
             "email":"IFSubmitUiT.instr5@gmail.tmt",
             "role":"Co-owner",
             "isDisplayedToStudents":true,
-<<<<<<< HEAD
             "displayedName":"Instructor</td></div>'\"",
-            "instructorPrivilegesAsText": "{
-                \"courseLevel\": {
-                    \"canviewstudentinsection\": true,
-                    \"cangivecommentinsection\": true,
-                    \"cansubmitsessioninsection\": true,
-                    \"canmodifysessioncommentinsection\": true,
-                    \"canmodifycommentinsection\": true,
-                    \"canmodifycourse\": true,
-                    \"canviewsessioninsection\": true,
-                    \"canmodifysession\": true,
-                    \"canviewcommentinsection\": true,
-                    \"canmodifystudent\": true,
-                    \"canmodifyinstructor\": true
-=======
-            "displayedName":"Instructor",
             "privileges": {
                 "courseLevel": {
                     "canviewstudentinsection": true,
@@ -278,7 +194,6 @@
                     "canviewcommentinsection": true,
                     "canmodifystudent": true,
                     "canmodifyinstructor": true
->>>>>>> fbb2c78a
                 },
                 "sectionLevel": {},
                 "sessionLevel": {}
