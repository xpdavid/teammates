--- conflicted
+++ resolved
@@ -38,23 +38,7 @@
       "name": "Teammates Test</td></div>'\"",
       "email": "tmms.test@gmail.tmt",
       "role":"Co-owner",
-<<<<<<< HEAD
       "displayedName":"Co-owner</td></div>'\"",
-      "instructorPrivilegesAsText": "{
-        \"courseLevel\": {
-          \"canviewstudentinsection\": true,
-          \"cangivecommentinsection\": true,
-          \"cansubmitsessioninsection\": true,
-          \"canmodifysessioncommentinsection\": true,
-          \"canmodifycommentinsection\": true,
-          \"canmodifycourse\": true,
-          \"canviewsessioninsection\": true,
-          \"canmodifysession\": true,
-          \"canviewcommentinsection\": true,
-          \"canmodifystudent\": true,
-          \"canmodifyinstructor\": true
-=======
-      "displayedName":"Co-owner",
       "privileges": {
         "courseLevel": {
           "canviewstudentinsection": true,
@@ -68,7 +52,6 @@
           "canviewcommentinsection": true,
           "canmodifystudent": true,
           "canmodifyinstructor": true
->>>>>>> fbb2c78a
         },
         "sectionLevel": {},
         "sessionLevel": {}
