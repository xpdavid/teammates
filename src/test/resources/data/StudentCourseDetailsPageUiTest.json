--- conflicted
+++ resolved
@@ -51,23 +51,7 @@
       "email": "SCDetailsUiT.instr@gmail.tmt",
       "role":"Co-owner",
       "isDisplayedToStudents":true,
-<<<<<<< HEAD
       "displayedName":"Instructor</td></div>'\"",
-      "instructorPrivilegesAsText": "{
-        \"courseLevel\": {
-          \"canviewstudentinsection\": true,
-          \"cangivecommentinsection\": true,
-          \"cansubmitsessioninsection\": true,
-          \"canmodifysessioncommentinsection\": true,
-          \"canmodifycommentinsection\": true,
-          \"canmodifycourse\": true,
-          \"canviewsessioninsection\": true,
-          \"canmodifysession\": true,
-          \"canviewcommentinsection\": true,
-          \"canmodifystudent\": true,
-          \"canmodifyinstructor\": true
-=======
-      "displayedName":"Instructor",
       "privileges": {
         "courseLevel": {
           "canviewstudentinsection": true,
@@ -81,7 +65,6 @@
           "canviewcommentinsection": true,
           "canmodifystudent": true,
           "canmodifyinstructor": true
->>>>>>> fbb2c78a
         },
         "sectionLevel": {},
         "sessionLevel": {}
@@ -94,23 +77,7 @@
       "email": "SCDetailsUiT.coord@gmail.tmt",
       "role":"Co-owner",
       "isDisplayedToStudents":false,
-<<<<<<< HEAD
       "displayedName":"Instructor</td></div>'\"",
-      "instructorPrivilegesAsText": "{
-        \"courseLevel\": {
-          \"canviewstudentinsection\": true,
-          \"cangivecommentinsection\": true,
-          \"cansubmitsessioninsection\": true,
-          \"canmodifysessioncommentinsection\": true,
-          \"canmodifycommentinsection\": true,
-          \"canmodifycourse\": true,
-          \"canviewsessioninsection\": true,
-          \"canmodifysession\": true,
-          \"canviewcommentinsection\": true,
-          \"canmodifystudent\": true,
-          \"canmodifyinstructor\": true
-=======
-      "displayedName":"Instructor",
       "privileges": {
         "courseLevel": {
           "canviewstudentinsection": true,
@@ -124,7 +91,6 @@
           "canviewcommentinsection": true,
           "canmodifystudent": true,
           "canmodifyinstructor": true
->>>>>>> fbb2c78a
         },
         "sectionLevel": {},
         "sessionLevel": {}
