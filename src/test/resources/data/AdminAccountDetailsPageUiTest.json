--- conflicted
+++ resolved
@@ -16,23 +16,7 @@
       "name": "Teammates Instr2</td></div>'\"",
       "email": "AAMgtUiT.instr2@gmail.tmt",
       "role":"Co-owner",
-<<<<<<< HEAD
       "displayedName":"Co-owner</td></div>'\"",
-      "instructorPrivilegesAsText": "{
-        \"courseLevel\": {
-          \"canviewstudentinsection\": true,
-          \"cangivecommentinsection\": true,
-          \"cansubmitsessioninsection\": true,
-          \"canmodifysessioncommentinsection\": true,
-          \"canmodifycommentinsection\": true,
-          \"canmodifycourse\": true,
-          \"canviewsessioninsection\": true,
-          \"canmodifysession\": true,
-          \"canviewcommentinsection\": true,
-          \"canmodifystudent\": true,
-          \"canmodifyinstructor\": true
-=======
-      "displayedName":"Co-owner",
       "privileges": {
         "courseLevel": {
           "canviewstudentinsection": true,
@@ -46,7 +30,6 @@
           "canviewcommentinsection": true,
           "canmodifystudent": true,
           "canmodifyinstructor": true
->>>>>>> fbb2c78a
         },
         "sectionLevel": {},
         "sessionLevel": {}
@@ -58,23 +41,7 @@
       "name": "Teammates Instr2</td></div>'\"",
       "email": "AAMgtUiT.instr2@gmail.tmt",
       "role":"Co-owner",
-<<<<<<< HEAD
       "displayedName":"Co-owner</td></div>'\"",
-      "instructorPrivilegesAsText": "{
-        \"courseLevel\": {
-          \"canviewstudentinsection\": true,
-          \"cangivecommentinsection\": true,
-          \"cansubmitsessioninsection\": true,
-          \"canmodifysessioncommentinsection\": true,
-          \"canmodifycommentinsection\": true,
-          \"canmodifycourse\": true,
-          \"canviewsessioninsection\": true,
-          \"canmodifysession\": true,
-          \"canviewcommentinsection\": true,
-          \"canmodifystudent\": true,
-          \"canmodifyinstructor\": true
-=======
-      "displayedName":"Co-owner",
       "privileges": {
         "courseLevel": {
           "canviewstudentinsection": true,
@@ -88,7 +55,6 @@
           "canviewcommentinsection": true,
           "canmodifystudent": true,
           "canmodifyinstructor": true
->>>>>>> fbb2c78a
         },
         "sectionLevel": {},
         "sessionLevel": {}
@@ -100,23 +66,7 @@
       "name": "Teammates Instr2</td></div>'\"",
       "email": "AAMgtUiT.instr2@gmail.tmt",
       "role":"Co-owner",
-<<<<<<< HEAD
       "displayedName":"Co-owner</td></div>'\"",
-      "instructorPrivilegesAsText": "{
-        \"courseLevel\": {
-          \"canviewstudentinsection\": true,
-          \"cangivecommentinsection\": true,
-          \"cansubmitsessioninsection\": true,
-          \"canmodifysessioncommentinsection\": true,
-          \"canmodifycommentinsection\": true,
-          \"canmodifycourse\": true,
-          \"canviewsessioninsection\": true,
-          \"canmodifysession\": true,
-          \"canviewcommentinsection\": true,
-          \"canmodifystudent\": true,
-          \"canmodifyinstructor\": true
-=======
-      "displayedName":"Co-owner",
       "privileges": {
         "courseLevel": {
           "canviewstudentinsection": true,
@@ -130,7 +80,6 @@
           "canviewcommentinsection": true,
           "canmodifystudent": true,
           "canmodifyinstructor": true
->>>>>>> fbb2c78a
         },
         "sectionLevel": {},
         "sessionLevel": {}
