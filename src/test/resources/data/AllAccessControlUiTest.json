{
    "accounts":{
        "instructor1OfCourse1":{
            "googleId":"idOfInstructor1OfCourse1.access",
            "name":"Instructor 1 of Course 1",
            "isInstructor":true,
            "email":"instr1@course1.tmt",
            "institute":"TEAMMATES Test Institute 1"
        },
        "instructor2OfCourse1":{
            "googleId":"idOfInstructor2OfCourse1.access",
            "name":"Instructor 2 of Course 1",
            "isInstructor":true,
            "email":"instr2@course1.tmt",
            "institute":"TEAMMATES Test Institute 1"
        },
        "helperOfCourse1":{
            "googleId":"idOfHelperOfCourse1.access",
            "name":"Helper of Course 1",
            "isInstructor":true,
            "email":"helper@course1.tmt",
            "institute":"TEAMMATES Test Institute 1"
        },
        "instructor1OfCourse2":{
            "googleId":"idOfInstructor1OfCourse2.access",
            "name":"Instructor 1 of Course 2",
            "isInstructor":true,
            "email":"instr1@course2.tmt",
            "institute":"TEAMMATES Test Institute 1"
        },
        "instructor2OfCourse2":{
            "googleId":"idOfInstructor2OfCourse2.access",
            "name":"Instructor 2 of Course 2",
            "isInstructor":true,
            "email":"instr2@course2.tmt",
            "institute":"TEAMMATES Test Institute 1"
        },
        "instructor3":{
            "googleId":"idOfInstructor3.access",
            "name":"Instructor 3 of Course 1 and 2",
            "isInstructor":true,
            "email":"instr3@course1n2.tmt",
            "institute":"TEAMMATES Test Institute 1"
        },
        "instructor4":{
            "googleId":"idOfInstructor4.access",
            "name":"Instructor 4 of CourseNoEvals",
            "isInstructor":true,
            "email":"instr4@coursenoevals.tmt",
            "institute":"TEAMMATES Test Institute 1"
        },
        "instructor5":{
            "googleId":"idOfInstructor5.access",
            "name":"Instructor 5 of CourseNoRegister",
            "isInstructor":true,
            "email":"instructor5@courseNoRegister.tmt",
            "institute":"TEAMMATES Test Institute 1"
        },
        "instructorWithoutCourses.access":{
            "googleId":"instructorWithoutCourses.access",
            "name":"Instructor Without Courses",
            "isInstructor":true,
            "email":"iwc@yahoo.tmt",
            "institute":"TEAMMATES Test Institute 7"
        },
        "instructorWithOnlyOneSampleCourse":{
            "googleId":"idOfInstructorWithOnlyOneSampleCourse.access",
            "name":"Instructor With Only One Sample Course",
            "isInstructor":true,
            "email":"iwosc@yahoo.tmt",
            "institute":"TEAMMATES Test Institute 7"
        },
        "instructorOfArchivedCourse.access":{
            "googleId":"idOfinstructorOfArchivedCourse.access",
            "name":"InstructorOfArchiveCourse name",
            "isInstructor":true,
            "email":"instructorOfArchiveCourse@archiveCourse.tmt",
            "institute":"TEAMMATES Test Institute 5"
        },
        "student1InCourse1.access":{
            "googleId":"student1InCourse1.access",
            "name":"Student 1 in course 1",
            "isInstructor":false,
            "email":"student1InCourse1.access@gmail.tmt",
            "institute":"TEAMMATES Test Institute 1",
            "studentProfile":{
                "googleId":"student1InCourse1.access",
                "shortName":"Stud1",
                "email":"i.m.stud1@gmail.tmt",
                "institute":"TEAMMATES Test Institute 3",
                "nationality":"U.S.A",
                "gender":"male",
                "moreInfo":"I am just a student :P",
                "pictureKey":"asdf34&hfn3!@"
            }
        },
        "student2InCourse1.access":{
            "googleId":"student2InCourse1.access",
            "name":"Student in two courses",
            "isInstructor":false,
            "email":"student2InCourse1.access@gmail.tmt",
            "institute":"TEAMMATES Test Institute 1"
        }
    },
    "courses":{
        "typicalCourse1":{
            "id":"idOfTypicalCourse1.access",
            "name":"Typical Course 1 with 2 Evals",
            "timeZone":"UTC"
        },
        "typicalCourse2":{
            "id":"idOfTypicalCourse2.access",
            "name":"Typical Course 2 with 1 Evals",
            "timeZone":"UTC"
        },
        "courseNoEvals":{
            "id":"idOfCourseNoEvals.access",
            "name":"Typical Course 3 with 0 Evals",
            "timeZone":"UTC"
        },
        "sampleCourse":{
            "id":"idOfSampleCourse-demo.access",
            "name":"Sample Course",
            "timeZone":"UTC"
        },
        "archivedCourse":{
            "id":"idOfArchivedCourse.access",
            "name":"Archived Course",
            "timeZone":"UTC"
        },
        "unregisteredCourse":{
            "id":"idOfUnregisteredCourse.access",
            "name":"Unregistered Course",
            "timeZone":"UTC"
        }
    },
    "instructors":{
        "instructor1OfCourse1":{
            "googleId":"idOfInstructor1OfCourse1.access",
            "courseId":"idOfTypicalCourse1.access",
            "name":"Instructor1 Course1</td></div>'\"",
            "email":"instructor1@course1.tmt",
            "role":"Co-owner",
            "isDisplayedToStudents":true,
            "displayedName":"Instructor</td></div>'\"",
            "privileges": {
                "courseLevel": {
                    "canviewstudentinsection": true,
                    "cangivecommentinsection": true,
                    "cansubmitsessioninsection": true,
                    "canmodifysessioncommentinsection": true,
                    "canmodifycommentinsection": true,
                    "canmodifycourse": true,
                    "canviewsessioninsection": true,
                    "canmodifysession": true,
                    "canviewcommentinsection": true,
                    "canmodifystudent": true,
                    "canmodifyinstructor": true
                },
                "sectionLevel": {},
                "sessionLevel": {}
            }
        },
        "instructor2OfCourse1":{
            "googleId":"idOfInstructor2OfCourse1.access",
            "courseId":"idOfTypicalCourse1.access",
            "name":"Instructor2 Course1</td></div>'\"",
            "email":"instructor2@course1.tmt",
            "role":"Manager",
            "isDisplayedToStudents":true,
            "displayedName":"Manager</td></div>'\"",
            "privileges": {
                "courseLevel": {
                    "canviewstudentinsection": true,
                    "cangivecommentinsection": true,
                    "cansubmitsessioninsection": true,
                    "canmodifysessioncommentinsection": true,
                    "canmodifycommentinsection": true,
                    "canmodifycourse": false,
                    "canviewsessioninsection": true,
                    "canmodifysession": true,
                    "canviewcommentinsection": true,
                    "canmodifystudent": true,
                    "canmodifyinstructor": true
                },
                "sectionLevel": {},
                "sessionLevel": {}
            }
        },
        "helperOfCourse1":{
            "googleId":"idOfHelperOfCourse1.access",
            "courseId":"idOfTypicalCourse1.access",
            "name":"Helper Course1</td></div>'\"",
            "email":"helper@course1.tmt",
            "role":"Custom",
            "isDisplayedToStudents":false,
            "displayedName":"Helper</td></div>'\"",
            "privileges": {
                "courseLevel": {
                    "canviewstudentinsection": false,
                    "cangivecommentinsection": false,
                    "cansubmitsessioninsection": false,
                    "canmodifysessioncommentinsection": false,
                    "canmodifycommentinsection": false,
                    "canmodifycourse": false,
                    "canviewsessioninsection": false,
                    "canmodifysession": false,
                    "canviewcommentinsection": false,
                    "canmodifystudent": false,
                    "canmodifyinstructor": false
                },
                "sectionLevel": {},
                "sessionLevel": {}
            }
        },
        "instructor1OfCourse2":{
            "googleId":"idOfInstructor1OfCourse2.access",
            "courseId":"idOfTypicalCourse2.access",
            "name":"Instructor1 Course2</td></div>'\"",
            "email":"instructor1@course2.tmt",
            "role":"Co-owner",
            "isDisplayedToStudents":true,
            "displayedName":"Instructor</td></div>'\"",
            "privileges": {
                "courseLevel": {
                    "canviewstudentinsection": true,
                    "cangivecommentinsection": true,
                    "cansubmitsessioninsection": true,
                    "canmodifysessioncommentinsection": true,
                    "canmodifycommentinsection": true,
                    "canmodifycourse": true,
                    "canviewsessioninsection": true,
                    "canmodifysession": true,
                    "canviewcommentinsection": true,
                    "canmodifystudent": true,
                    "canmodifyinstructor": true
                },
                "sectionLevel": {},
                "sessionLevel": {}
            }
        },
        "instructor2OfCourse2":{
            "googleId":"idOfInstructor2OfCourse2.access",
            "courseId":"idOfTypicalCourse2.access",
            "name":"Instructor2 Course2</td></div>'\"",
            "email":"instructor2@course2.tmt",
            "role":"Co-owner",
            "isDisplayedToStudents":true,
            "displayedName":"Instructor</td></div>'\"",
            "privileges": {
                "courseLevel": {
                    "canviewstudentinsection": true,
                    "cangivecommentinsection": true,
                    "cansubmitsessioninsection": true,
                    "canmodifysessioncommentinsection": true,
                    "canmodifycommentinsection": true,
                    "canmodifycourse": true,
                    "canviewsessioninsection": true,
                    "canmodifysession": true,
                    "canviewcommentinsection": true,
                    "canmodifystudent": true,
                    "canmodifyinstructor": true
                },
                "sectionLevel": {},
                "sessionLevel": {}
            }
        },
        "instructor3OfCourse1":{
            "googleId":"idOfInstructor3.access",
            "courseId":"idOfTypicalCourse1.access",
            "name":"Instructor3 Course1</td></div>'\"",
            "email":"instructor3@course1.tmt",
            "role":"Co-owner",
            "isDisplayedToStudents":true,
            "displayedName":"Instructor</td></div>'\"",
            "privileges": {
                "courseLevel": {
                    "canviewstudentinsection": true,
                    "cangivecommentinsection": true,
                    "cansubmitsessioninsection": true,
                    "canmodifysessioncommentinsection": true,
                    "canmodifycommentinsection": true,
                    "canmodifycourse": true,
                    "canviewsessioninsection": true,
                    "canmodifysession": true,
                    "canviewcommentinsection": true,
                    "canmodifystudent": true,
                    "canmodifyinstructor": true
                },
                "sectionLevel": {},
                "sessionLevel": {}
            }
        },
        "instructor3OfCourse2":{
            "googleId":"idOfInstructor3.access",
            "courseId":"idOfTypicalCourse2.access",
            "name":"Instructor3 Course2</td></div>'\"",
            "email":"instructor3@course2.tmt",
            "role":"Co-owner",
            "isDisplayedToStudents":true,
            "displayedName":"Instructor</td></div>'\"",
            "privileges": {
                "courseLevel": {
                    "canviewstudentinsection": true,
                    "cangivecommentinsection": true,
                    "cansubmitsessioninsection": true,
                    "canmodifysessioncommentinsection": true,
                    "canmodifycommentinsection": true,
                    "canmodifycourse": true,
                    "canviewsessioninsection": true,
                    "canmodifysession": true,
                    "canviewcommentinsection": true,
                    "canmodifystudent": true,
                    "canmodifyinstructor": true
                },
                "sectionLevel": {},
                "sessionLevel": {}
            }
        },
        "instructor4":{
            "googleId":"idOfInstructor4.access",
            "courseId":"idOfCourseNoEvals.access",
            "name":"Instructor4 name</td></div>'\"",
            "email":"instructor4@courseNoEvals.tmt",
            "role":"Co-owner",
            "isDisplayedToStudents":true,
            "displayedName":"Instructor</td></div>'\"",
            "privileges": {
                "courseLevel": {
                    "canviewstudentinsection": true,
                    "cangivecommentinsection": true,
                    "cansubmitsessioninsection": true,
                    "canmodifysessioncommentinsection": true,
                    "canmodifycommentinsection": true,
                    "canmodifycourse": true,
                    "canviewsessioninsection": true,
                    "canmodifysession": true,
                    "canviewcommentinsection": true,
                    "canmodifystudent": true,
                    "canmodifyinstructor": true
                },
                "sectionLevel": {},
                "sessionLevel": {}
            }
        },
        "instructor5":{
            "googleId":"idOfInstructor5.access",
            "courseId":"idOfUnregisteredCourse.access",
            "name":"Instructor 5 of CourseNoRegister</td></div>'\"",
            "email":"instructor5@courseNoRegister.tmt",
            "role":"Co-owner",
            "isDisplayedToStudents":true,
            "displayedName":"Instructor</td></div>'\"",
            "privileges": {
                "courseLevel": {
                    "canviewstudentinsection": true,
                    "cangivecommentinsection": true,
                    "cansubmitsessioninsection": true,
                    "canmodifysessioncommentinsection": true,
                    "canmodifycommentinsection": true,
                    "canmodifycourse": true,
                    "canviewsessioninsection": true,
                    "canmodifysession": true,
                    "canviewcommentinsection": true,
                    "canmodifystudent": true,
                    "canmodifyinstructor": true
                },
                "sectionLevel": {},
                "sessionLevel": {}
            }
        },
        "instructorWithOnlyOneSampleCourse":{
            "googleId":"idOfInstructorWithOnlyOneSampleCourse.access",
            "courseId":"idOfSampleCourse-demo.access",
            "name":"Instructor With Only One Sample Course</td></div>'\"",
            "email":"iwosc@yahoo.tmt",
            "role":"Co-owner",
            "isDisplayedToStudents":true,
            "displayedName":"Instructor</td></div>'\"",
            "privileges": {
                "courseLevel": {
                    "canviewstudentinsection": true,
                    "cangivecommentinsection": true,
                    "cansubmitsessioninsection": true,
                    "canmodifysessioncommentinsection": true,
                    "canmodifycommentinsection": true,
                    "canmodifycourse": true,
                    "canviewsessioninsection": true,
                    "canmodifysession": true,
                    "canviewcommentinsection": true,
                    "canmodifystudent": true,
                    "canmodifyinstructor": true
                },
                "sectionLevel": {},
                "sessionLevel": {}
            }
        },
        "instructorOfArchivedCourse.access":{
            "googleId":"idOfinstructorOfArchivedCourse.access",
            "courseId":"idOfArchivedCourse.access",
            "name":"InstructorOfArchiveCourse name</td></div>'\"",
            "email":"instructorOfArchiveCourse@archiveCourse.tmt",
            "role":"Co-owner",
            "displayedName":"Instructor</td></div>'\"",
            "isDisplayedToStudents":true,
<<<<<<< HEAD
=======
            "isArchived":true,
            "displayedName":"Instructor",
>>>>>>> d4aab2a1
            "privileges": {
                "courseLevel": {
                    "canviewstudentinsection": true,
                    "cangivecommentinsection": true,
                    "cansubmitsessioninsection": true,
                    "canmodifysessioncommentinsection": true,
                    "canmodifycommentinsection": true,
                    "canmodifycourse": true,
                    "canviewsessioninsection": true,
                    "canmodifysession": true,
                    "canviewcommentinsection": true,
                    "canmodifystudent": true,
                    "canmodifyinstructor": true
                },
                "sectionLevel": {},
                "sessionLevel": {}
            }
        },
        "instructorNotYetJoinCourse":{
            "googleId":null,
            "courseId":"idOfSampleCourse-demo.access",
            "name":"Instructor Not Yet Joined Course</td></div>'\"",
            "email":"instructorNotYetJoined@email.tmt",
            "key":"regKeyForInstrNotYetJoinCourse",
            "role":"Co-owner",
            "isDisplayedToStudents":true,
            "displayedName":"Instructor</td></div>'\"",
            "privileges": {
                "courseLevel": {
                    "canviewstudentinsection": true,
                    "cangivecommentinsection": true,
                    "cansubmitsessioninsection": true,
                    "canmodifysessioncommentinsection": true,
                    "canmodifycommentinsection": true,
                    "canmodifycourse": true,
                    "canviewsessioninsection": true,
                    "canmodifysession": true,
                    "canviewcommentinsection": true,
                    "canmodifystudent": true,
                    "canmodifyinstructor": true
                },
                "sectionLevel": {},
                "sessionLevel": {}
            }
        }
    },
    "students":{
        "student1InCourse1.access":{
            "email":"student1InCourse1.access@gmail.tmt",
            "name":"student1 In Course1</option></td></div>'\"",
            "team":"Team 1.1</td></div>'\"",
            "section":"Section 1",
            "googleId":"student1InCourse1.access",
            "comments":"comment for student1InCourse1.access</option></td></div>'\"",
            "course":"idOfTypicalCourse1.access"
        },
        "student2InCourse1.access":{
            "email":"student2InCourse1.access@gmail.tmt",
            "name":"student2 In Course1",
            "googleId":"student2InCourse1.access",
            "team":"Team 1.1</td></div>'\"",
            "section":"Section 1",
            "comments":"",
            "course":"idOfTypicalCourse1.access"
        },
        "student3InCourse1":{
            "email":"student3InCourse1@gmail.tmt",
            "name":"student3 In Course1",
            "googleId":"student3InCourse1",
            "team":"Team 1.1</td></div>'\"",
            "section":"Section 1",
            "comments":"",
            "course":"idOfTypicalCourse1.access"
        },
        "student4InCourse1":{
            "email":"student4InCourse1@gmail.tmt",
            "name":"student4 In Course1",
            "googleId":"student4InCourse1",
            "team":"Team 1.1</td></div>'\"",
            "section":"Section 1",
            "comments":"",
            "course":"idOfTypicalCourse1.access"
        },
        "student5InCourse1":{
            "email":"student5InCourse1@gmail.tmt",
            "name":"student5 In Course1",
            "googleId":"student5InCourse1",
            "team":"Team 1.2",
            "section":"Section 2",
            "comments":"",
            "course":"idOfTypicalCourse1.access"
        },
        "student1InCourse2":{
            "email":"student1InCourse2@gmail.tmt",
            "name":"student1 In Course2",
            "googleId":"student1InCourse2",
            "team":"Team 2.1",
            "section":"None",
            "comments":"",
            "course":"idOfTypicalCourse2.access"
        },
        "student2InCourse2":{
            "email":"student2InCourse1.access@gmail.tmt",
            "name":"student2 In Course2",
            "googleId":"student2InCourse1.access",
            "comments":"#####This is the same student as student2InCourse1.access but using different name and email #####",
            "team":"Team 2.1",
            "section":"None",
            "comments":"",
            "course":"idOfTypicalCourse2.access"
        },
        "student1InUnregisteredCourse":{
            "email":"student1InUnregisteredCourse@gmail.tmt",
            "name":"student1 In unregisteredCourse",
            "googleId":null,
            "team":"Team 1",
            "section":"Section 1",
            "comments":"",
            "course":"idOfUnregisteredCourse.access",
            "key":"regKeyForStuNotYetJoinCourse"
        },
        "student2InUnregisteredCourse":{
            "email":"student2InUnregisteredCourse@gmail.tmt",
            "name":"student2 In unregisteredCourse",
            "googleId":"",
            "team":"Team 2",
            "section":"Section 2",
            "comments":"",
            "course":"idOfUnregisteredCourse.access",
            "key":"regKey2ForStuNotYetJoinCourse"
        }
    },
    
    "feedbackSessions":{
        "session1InCourse1":{
            "feedbackSessionName":"First feedback session",
            "courseId":"idOfTypicalCourse1.access",
            "creatorEmail":"instructor1@course1.tmt",
            "instructions":{
                "value":"Please please fill in the following questions."
            },
            "createdTime":"2012-03-20 11:59 PM UTC",
            "startTime":"2012-04-01 11:59 PM UTC",
            "endTime":"2027-04-30 11:59 PM UTC",
            "sessionVisibleFromTime":"2012-03-28 11:59 PM UTC",
            "resultsVisibleFromTime":"2027-05-01 11:59 PM UTC",
            "timeZone":2.0,
            "gracePeriod":10,
            "feedbackSessionType":"STANDARD",
            "sentOpenEmail":true,
            "sentPublishedEmail":false
        },
        "session2InCourse1":{
            "feedbackSessionName":"Second feedback session",
            "courseId":"idOfTypicalCourse1.access",
            "creatorEmail":"instructor1@course1.tmt",
            "instructions":{
                "value":"Please please fill in the following questions."
            },
            "createdTime":"2013-03-20 11:59 PM UTC",
            "startTime":"2013-06-01 11:59 PM UTC",
            "endTime":"2026-04-28 11:59 PM UTC",
            "sessionVisibleFromTime":"2013-03-20 11:59 PM UTC",
            "resultsVisibleFromTime":"2026-04-29 11:59 PM UTC",
            "timeZone":2.0,
            "gracePeriod":5,
            "feedbackSessionType":"STANDARD",
            "sentOpenEmail":true,
            "sentPublishedEmail":false
        },
        "gracePeriodSession":{
            "feedbackSessionName":"Grace Period Session",
            "courseId":"idOfTypicalCourse1.access",
            "creatorEmail":"instructor1@course1.tmt",
            "instructions":{
                "value":"Please please fill in the following questions."
            },
            "createdTime":"2013-03-20 11:59 PM UTC",
            "startTime":"2013-06-01 11:59 PM UTC",
            "endTime":"2026-04-28 11:59 PM UTC",
            "sessionVisibleFromTime":"2013-03-20 11:59 PM UTC",
            "resultsVisibleFromTime":"2026-04-29 11:59 PM UTC",
            "timeZone":2.0,
            "gracePeriod":1440,
            "feedbackSessionType":"STANDARD",
            "sentOpenEmail":true,
            "sentPublishedEmail":false
        },
        "closedSession":{
            "feedbackSessionName":"Closed Session",
            "courseId":"idOfTypicalCourse1.access",
            "creatorEmail":"instructor1@course1.tmt",
            "instructions":{
                "value":"Please please fill in the following questions."
            },
            "createdTime":"2013-03-20 11:59 PM UTC",
            "startTime":"2013-06-01 11:58 PM UTC",
            "endTime":"2013-06-01 11:59 PM UTC",
            "sessionVisibleFromTime":"2013-03-20 11:59 PM UTC",
            "resultsVisibleFromTime":"2026-04-29 11:59 PM UTC",
            "timeZone":2.0,
            "gracePeriod":5,
            "feedbackSessionType":"STANDARD",
            "sentOpenEmail":true,
            "sentPublishedEmail":false
        },
        "empty.session":{
            "feedbackSessionName":"Empty session",
            "courseId":"idOfTypicalCourse1.access",
            "creatorEmail":"instructor2@course1.tmt",
            "instructions":{
                "value":"Please please fill in the following questions."
            },
            "createdTime":"2013-01-20 11:57 PM UTC",
            "startTime":"2013-02-01 11:57 PM UTC",
            "endTime":"2013-04-28 11:57 PM UTC",
            "sessionVisibleFromTime":"2013-01-20 11:57 PM UTC",
            "resultsVisibleFromTime":"2013-04-29 11:57 PM UTC",
            "timeZone":0,
            "gracePeriod":5,
            "feedbackSessionType":"STANDARD",
            "sentOpenEmail":false,
            "sentPublishedEmail":false
        },
        "awaiting.session":{
            "feedbackSessionName":"non visible session",
            "courseId":"idOfTypicalCourse1.access",
            "creatorEmail":"instructor2@course1.tmt",
            "instructions":{
                "value":"Please please fill in the following questions."
            },
            "createdTime":"2013-01-20 11:00 PM UTC",
            "startTime":"2026-02-01 11:00 PM UTC",
            "endTime":"2026-04-28 11:00 PM UTC",
            "sessionVisibleFromTime":"2026-02-01 11:00 PM UTC",
            "resultsVisibleFromTime":"2026-04-29 11:00 PM UTC",
            "timeZone":0,
            "gracePeriod":5,
            "feedbackSessionType":"STANDARD",
            "sentOpenEmail":false,
            "sentPublishedEmail":false
        },
        "session1InCourse2":{
            "feedbackSessionName":"Private feedback session",
            "courseId":"idOfTypicalCourse2.access",
            "creatorEmail":"instructor1@course2.tmt",
            "instructions":{
                "value":"Please please fill in the following questions."
            },
            "createdTime":"2012-03-20 11:59 PM UTC",
            "startTime":"2012-04-01 11:59 PM UTC",
            "endTime":null,
            "sessionVisibleFromTime":"1970-11-27 00:00 AM UTC",
            "resultsVisibleFromTime":"1970-11-27 00:00 AM UTC",
            "timeZone":8,
            "gracePeriod":0,
            "feedbackSessionType":"PRIVATE",
            "sentOpenEmail":true,
            "sentPublishedEmail":false
        },
        "session2InCourse2":{
            "feedbackSessionName":"Instructor feedback session",
            "courseId":"idOfTypicalCourse2.access",
            "creatorEmail":"instructor1@course2.tmt",
            "instructions":{
                "value":"Please please fill in the following questions."
            },
            "createdTime":"2012-03-20 11:59 PM UTC",
            "startTime":"2012-04-01 11:59 PM UTC",
            "endTime":"2027-04-30 11:59 PM UTC",
            "sessionVisibleFromTime":"2012-03-28 11:59 PM UTC",
            "resultsVisibleFromTime":"2027-05-01 11:59 PM UTC",
            "timeZone":8,
            "gracePeriod":0,
            "feedbackSessionType":"STANDARD",
            "sentOpenEmail":true,
            "sentPublishedEmail":false
        }
        
    },
    "feedbackQuestions":{
        "qn1InSession1InCourse1":{
            "feedbackSessionName":"First feedback session",
            "courseId":"idOfTypicalCourse1.access",
            "creatorEmail":"instructor1@course1.tmt",
            "questionMetaData":{
                "value":"What is the best selling point of your product?"
            },
            "questionNumber":"1",
            "questionType":"TEXT",
            "giverType":"STUDENTS",
            "recipientType":"SELF",
            "numberOfEntitiesToGiveFeedbackTo":1,
            "showResponsesTo":[
                "INSTRUCTORS"
            ],
            "showGiverNameTo":[
                "INSTRUCTORS"
            ],
            "showRecipientNameTo":[
                "INSTRUCTORS"
            ]
            
        },
        "qn2InSession1InCourse1":{
            "feedbackSessionName":"First feedback session",
            "courseId":"idOfTypicalCourse1.access",
            "creatorEmail":"instructor1@course1.tmt",
            "questionMetaData":{
                "value":"Rate 1 other student's product"
            },
            "questionNumber":"2",
            "questionType":"TEXT",
            "giverType":"STUDENTS",
            "recipientType":"STUDENTS",
            "numberOfEntitiesToGiveFeedbackTo":1,
            "showResponsesTo":[
                "INSTRUCTORS",
                "RECEIVER"
            ],
            "showGiverNameTo":[
                "INSTRUCTORS"
            ],
            "showRecipientNameTo":[
                "INSTRUCTORS",
                "RECEIVER"
            ]
            
        },
        "qn3InSession1InCourse1":{
            "feedbackSessionName":"First feedback session",
            "courseId":"idOfTypicalCourse1.access",
            "creatorEmail":"instructor1@course1.tmt",
            "questionMetaData":{
                "value":"My comments on the class"
            },
            "questionNumber":"3",
            "questionType":"TEXT",
            "giverType":"SELF",
            "recipientType":"NONE",
            "numberOfEntitiesToGiveFeedbackTo":-100,
            "showResponsesTo":[
                "RECEIVER",
                "OWN_TEAM_MEMBERS",
                "STUDENTS",
                "INSTRUCTORS"
            ],
            "showGiverNameTo":[
                "RECEIVER",
                "OWN_TEAM_MEMBERS",
                "STUDENTS",
                "INSTRUCTORS"
            ],
            "showRecipientNameTo":[
                "RECEIVER",
                "OWN_TEAM_MEMBERS",
                "STUDENTS",
                "INSTRUCTORS"
            ]
            
        },
        "qn4InSession1InCourse1":{
            "feedbackSessionName":"First feedback session",
            "courseId":"idOfTypicalCourse1.access",
            "creatorEmail":"instructor1@course1.tmt",
            "questionMetaData":{
                "value":"Instructor comments on the class"
            },
            "questionNumber":"4",
            "questionType":"TEXT",
            "giverType":"INSTRUCTORS",
            "recipientType":"NONE",
            "numberOfEntitiesToGiveFeedbackTo":-100,
            "showResponsesTo":[
                "RECEIVER",
                "OWN_TEAM_MEMBERS",
                "STUDENTS",
                "INSTRUCTORS"
            ],
            "showGiverNameTo":[
                "RECEIVER",
                "OWN_TEAM_MEMBERS",
                "STUDENTS",
                "INSTRUCTORS"
            ],
            "showRecipientNameTo":[
                "RECEIVER",
                "OWN_TEAM_MEMBERS",
                "STUDENTS",
                "INSTRUCTORS"
            ]
            
        },
        "team.feedback":{
            "feedbackSessionName":"Second feedback session",
            "courseId":"idOfTypicalCourse1.access",
            "creatorEmail":"instructor1@course1.tmt",
            "questionMetaData":{
                "value":"Give feedback to 2 other teams."
            },
            "questionNumber":"1",
            "questionType":"TEXT",
            "giverType":"TEAMS",
            "recipientType":"TEAMS",
            "numberOfEntitiesToGiveFeedbackTo":2,
            "showResponsesTo":[
                "RECEIVER"
            ],
            "showGiverNameTo":[
                "RECEIVER"
            ],
            "showRecipientNameTo":[
                "RECEIVER"
            ]
            
        },
        "team.members.feedback":{
            "feedbackSessionName":"Second feedback session",
            "courseId":"idOfTypicalCourse1.access",
            "creatorEmail":"instructor1@course1.tmt",
            "questionMetaData":{
                "value":"Give feedback to 1 of your team mates"
            },
            "questionNumber":"2",
            "questionType":"TEXT",
            "giverType":"STUDENTS",
            "recipientType":"OWN_TEAM_MEMBERS",
            "numberOfEntitiesToGiveFeedbackTo":1,
            "showResponsesTo":[
                "RECEIVER"
            ],
            "showGiverNameTo":[
                "RECEIVER"
            ],
            "showRecipientNameTo":[
                "RECEIVER"
            ]
            
        },
        "graceperiod.session.feedback":{
            "feedbackSessionName":"Grace Period Session",
            "courseId":"idOfTypicalCourse1.access",
            "creatorEmail":"instructor1@course1.tmt",
            "questionMetaData":{
                "value":"Give feedback to 2 other teams."
            },
            "questionNumber":"1",
            "questionType":"TEXT",
            "giverType":"TEAMS",
            "recipientType":"TEAMS",
            "numberOfEntitiesToGiveFeedbackTo":2,
            "showResponsesTo":[
                "RECEIVER"
            ],
            "showGiverNameTo":[
                "RECEIVER"
            ],
            "showRecipientNameTo":[
                "RECEIVER"
            ]
            
        },
        "graceperiod.session.feedback2":{
            "feedbackSessionName":"Grace Period Session",
            "courseId":"idOfTypicalCourse1.access",
            "creatorEmail":"instructor1@course1.tmt",
            "questionMetaData":{
                "value":"Give feedback to yourself."
            },
            "questionNumber":"2",
            "questionType":"TEXT",
            "giverType":"INSTRUCTORS",
            "recipientType":"SELF",
            "numberOfEntitiesToGiveFeedbackTo":1,
            "showResponsesTo":[
                "RECEIVER"
            ],
            "showGiverNameTo":[
                "RECEIVER"
            ],
            "showRecipientNameTo":[
                "RECEIVER"
            ]
            
        },
        "closed.session.feedback":{
            "feedbackSessionName":"Closed Session",
            "courseId":"idOfTypicalCourse1.access",
            "creatorEmail":"instructor1@course1.tmt",
            "questionMetaData":{
                "value":"Give feedback to yourself."
            },
            "questionNumber":"1",
            "questionType":"TEXT",
            "giverType":"INSTRUCTORS",
            "recipientType":"SELF",
            "numberOfEntitiesToGiveFeedbackTo":1,
            "showResponsesTo":[
                "RECEIVER"
            ],
            "showGiverNameTo":[
                "RECEIVER"
            ],
            "showRecipientNameTo":[
                "RECEIVER"
            ]
            
        },
        "qn1InSession4InCourse1":{
            "feedbackSessionName":"non visible session",
            "courseId":"idOfTypicalCourse1.access",
            "creatorEmail":"instructor1@course1.tmt",
            "questionMetaData":{
                "value":"Give feedback to 4 other students"
            },
            "questionNumber":"1",
            "questionType":"TEXT",
            "giverType":"STUDENTS",
            "recipientType":"STUDENTS",
            "numberOfEntitiesToGiveFeedbackTo":4,
            "showResponsesTo":[
                "RECEIVER"
            ],
            "showGiverNameTo":[
                "RECEIVER"
            ],
            "showRecipientNameTo":[
                "RECEIVER"
            ]
            
        },
        "qn1InSession1InCourse2":{
            "feedbackSessionName":"Private feedback session",
            "courseId":"idOfTypicalCourse2.access",
            "creatorEmail":"instructor1@course2.tmt",
            "questionMetaData":{
                "value":"This is a private session for myself"
            },
            "questionNumber":"1",
            "questionType":"TEXT",
            "giverType":"SELF",
            "recipientType":"STUDENTS",
            "numberOfEntitiesToGiveFeedbackTo":10,
            "showResponsesTo":[
                
            ],
            "showGiverNameTo":[
                
            ],
            "showRecipientNameTo":[
                
            ]
            
        },
        "qn1InSession2InCourse2":{
            "feedbackSessionName":"Instructor feedback session",
            "courseId":"idOfTypicalCourse2.access",
            "creatorEmail":"instructor1@course2.tmt",
            "questionMetaData":{
                "value":"Please rate the following teams"
            },
            "questionNumber":"1",
            "questionType":"TEXT",
            "giverType":"INSTRUCTORS",
            "recipientType":"TEAMS",
            "numberOfEntitiesToGiveFeedbackTo":1,
            "showResponsesTo":[
                
            ],
            "showGiverNameTo":[
                
            ],
            "showRecipientNameTo":[
                
            ]
            
        },
        "qn2InSession2InCourse2":{
            "feedbackSessionName":"Instructor feedback session",
            "courseId":"idOfTypicalCourse2.access",
            "creatorEmail":"instructor1@course2.tmt",
            "questionMetaData":{
                "value":"Please rate your fellow instructors"
            },
            "questionNumber":"2",
            "questionType":"TEXT",
            "giverType":"INSTRUCTORS",
            "recipientType":"INSTRUCTORS",
            "numberOfEntitiesToGiveFeedbackTo":1,
            "showResponsesTo":[
                
            ],
            "showGiverNameTo":[
                
            ],
            "showRecipientNameTo":[
                
            ]
            
        }
        
    },
    "feedbackResponses":{
        "response1ForQ1S1C1":{
            "feedbackSessionName":"First feedback session",
            "courseId":"idOfTypicalCourse1.access",
            "feedbackQuestionId":"1",
            "feedbackQuestionType":"TEXT",
            "giver":"student1InCourse1.access@gmail.tmt",
            "recipient":"student1InCourse1.access@gmail.tmt",
            "responseMetaData":{
                "value":"Student 1 self feedback."
            },
            "giverSection":"Section 1",
            "recipientSection":"Section 1" 
        },
        "response2ForQ1S1C1":{
            "feedbackSessionName":"First feedback session",
            "courseId":"idOfTypicalCourse1.access",
            "feedbackQuestionId":"1",
            "feedbackQuestionType":"TEXT",
            "giver":"student2InCourse1.access@gmail.tmt",
            "recipient":"student2InCourse1.access@gmail.tmt",
            "responseMetaData":{
                "value":"I'm cool'"
            },
            "giverSection":"Section 1",
            "recipientSection":"Section 1" 
            
        },
        "response1ForQ2S1C1":{
            "feedbackSessionName":"First feedback session",
            "courseId":"idOfTypicalCourse1.access",
            "feedbackQuestionId":"2",
            "feedbackQuestionType":"TEXT",
            "giver":"student2InCourse1.access@gmail.tmt",
            "recipient":"student1InCourse1.access@gmail.tmt",
            "responseMetaData":{
                "value":"Response from student 2 to student 1."
            },
            "giverSection":"Section 1",
            "recipientSection":"Section 1" 
            
        },
        "response2ForQ2S1C1":{
            "feedbackSessionName":"First feedback session",
            "courseId":"idOfTypicalCourse1.access",
            "feedbackQuestionId":"2",
            "feedbackQuestionType":"TEXT",
            "giver":"student1InCourse1.access@gmail.tmt",
            "recipient":"student2InCourse1.access@gmail.tmt",
            "responseMetaData":{
                "value":"Response from student 1 to student 2."
            },
            "giverSection":"Section 1",
            "recipientSection":"Section 1" 
            
        },
        "response3ForQ2S1C1":{
            "feedbackSessionName":"First feedback session",
            "courseId":"idOfTypicalCourse1.access",
            "feedbackQuestionId":"2",
            "feedbackQuestionType":"TEXT",
            "giver":"student3InCourse1@gmail.tmt",
            "recipient":"student2InCourse1.access@gmail.tmt",
            "responseMetaData":{
                "value":"Response from student 3 \"to\" student 2.\r\nMultiline test."
            },
            "giverSection":"Section 1",
            "recipientSection":"Section 1" 
            
        },
        "response1ForQ3S1C1":{
            "feedbackSessionName":"First feedback session",
            "courseId":"idOfTypicalCourse1.access",
            "feedbackQuestionId":"3",
            "feedbackQuestionType":"TEXT",
            "giver":"instructor1@course1.tmt",
            "recipient":"%GENERAL%",
            "responseMetaData":{
                "value":"Good work, keep it up!"
            },
            "giverSection":"None",
            "recipientSection":"None" 
            
        },
        "response1ForQ1S2C1":{
            "feedbackSessionName":"Second feedback session",
            "courseId":"idOfTypicalCourse1.access",
            "feedbackQuestionId":"1",
            "feedbackQuestionType":"TEXT",
            "giver":"student4InCourse1@gmail.tmt",
            "recipient":"Team 1.2",
            "responseMetaData":{
                "value":"Response from team 1 by (student 4) to team 1.2."
            },
            "giverSection":"Section 1",
            "recipientSection":"Section 2" 
            
        },
        "response1GracePeriodFeedback":{
            "feedbackSessionName":"Grace Period Session",
            "courseId":"idOfTypicalCourse1.access",
            "feedbackQuestionId":"2",
            "feedbackQuestionType":"TEXT",
            "giver":"student4InCourse1@gmail.tmt",
            "recipient":"Team 1.2",
            "responseMetaData":{
                "value":"Response from team 1 by (student 4) to team 1.2."
            },
            "giverSection":"Section 1",
            "recipientSection":"Section 2" 
            
        },
        "response1Q2GracePeriodFeedback":{
            "feedbackSessionName":"Grace Period Session",
            "courseId":"idOfTypicalCourse1.access",
            "feedbackQuestionId":"2",
            "feedbackQuestionType":"TEXT",
            "giver":"instructor1@course1.tmt",
            "recipient":"instructor1@course1.tmt",
            "responseMetaData":{
                "value":"Response from instructor to self."
            },
            "giverSection":"None",
            "recipientSection":"None" 
            
        },
        "response1Q1ClosedPeriodFeedback":{
            "feedbackSessionName":"Closed Session",
            "courseId":"idOfTypicalCourse1.access",
            "feedbackQuestionId":"1",
            "feedbackQuestionType":"TEXT",
            "giver":"instructor1@course1.tmt",
            "recipient":"instructor1@course1.tmt",
            "responseMetaData":{
                "value":"Response from Inst1 to self."
            },
            "giverSection":"None",
            "recipientSection":"None" 
            
        },
        "response1ForQ2S2C1":{
            "feedbackSessionName":"Second feedback session",
            "courseId":"idOfTypicalCourse1.access",
            "feedbackQuestionId":"2",
            "feedbackQuestionType":"TEXT",
            "giver":"student4InCourse1@gmail.tmt",
            "recipient":"student2InCourse1.access@gmail.tmt",
            "responseMetaData":{
                "value":"Response from student 4 to team member (student 2)."
            },
            "giverSection":"Section 1",
            "recipientSection":"Section 1" 
            
        },
        "response2ForQ2S2C1":{
            "feedbackSessionName":"Second feedback session",
            "courseId":"idOfTypicalCourse1.access",
            "feedbackQuestionId":"2",
            "feedbackQuestionType":"TEXT",
            "giver":"student1InCourse1.access@gmail.tmt",
            "recipient":"student4InCourse1@gmail.tmt",
            "responseMetaData":{
                "value":"Response from student 1 to team member (student 4)."
            },
            "giverSection":"Section 1",
            "recipientSection":"Section 1" 
            
        },
        "response1ForQ1S2C2":{
            "feedbackSessionName":"Instructor feedback session",
            "courseId":"idOfTypicalCourse2.access",
            "feedbackQuestionId":"1",
            "feedbackQuestionType":"TEXT",
            "giver":"instructor1@course2.tmt",
            "recipient":"Team 2.1",
            "responseMetaData":{
                "value":"Response from instr to Team 2.1"
            },
            "giverSection":"None",
            "recipientSection":"None" 
            
        },
        "response1ForQ1S1C2":{
            "feedbackSessionName":"Private feedback session",
            "courseId":"idOfTypicalCourse2.access",
            "feedbackQuestionId":"1",
            "feedbackQuestionType":"TEXT",
            "giver":"instructor1@course2.tmt",
            "recipient":"student1InCourse2@gmail.tmt",
            "responseMetaData":{
                "value":"Response from instr1InC2 to student1InC2."
            },
            "giverSection":"None",
            "recipientSection":"None" 
            
        }
    },
    "feedbackResponseComments":{
        "comment1FromT1C1ToR1Q1S1C1": {
            "courseId":"idOfTypicalCourse1.access",
            "feedbackSessionName":"First feedback session",
            "feedbackQuestionId":"1",
            "giverEmail":"instructor1@course1.tmt",
            "feedbackResponseId":"1%student1InCourse1.access@gmail.tmt%student1InCourse1.access@gmail.tmt",
            "createdAt":"2026-03-01 11:59 PM UTC",
            "commentText":{
                "value":"Instructor 1 comment to student 1 self feedback"	
            }
        },
        "comment1FromT1C1ToR1Q2S1C1": {
            "courseId":"idOfTypicalCourse1.access",
            "feedbackSessionName":"First feedback session",
            "feedbackQuestionId":"2",
            "giverEmail":"instructor1@course1.tmt",
            "feedbackResponseId":"2%student2InCourse1.access@gmail.tmt%student1InCourse1.access@gmail.tmt",
            "createdAt":"2026-02-01 11:59 PM UTC",
            "commentText":{
                "value":"Instructor 1 comment to student 1 self feedback Question 2"   
            }
        },
        "comment1FromT1C1ToR1Q3S1C1": {
            "courseId":"idOfTypicalCourse1.access",
            "feedbackSessionName":"First feedback session",
            "feedbackQuestionId":"3",
            "giverEmail":"instructor1@course1.tmt",
            "feedbackResponseId":"3%student1InCourse1.access@gmail.tmt%student1InCourse1.access@gmail.tmt",
            "createdAt":"2026-01-01 11:59 PM UTC",
            "commentText":{
                "value":"Instructor 1 comment to student 1 self feedback Question 3"   
            }
        }
    },
    "comments":{
        "comment1FromI1C1toS1C1":{
            "courseId":"idOfTypicalCourse1.access",
            "giverEmail":"instructor1@course1.tmt",
            "recipientType":"PERSON",
            "recipients":["student1InCourse1.access@gmail.tmt"],
            "status": "FINAL",
            "showCommentTo": [PERSON],
            "showGiverNameTo": [PERSON],
            "showRecipientNameTo": [PERSON],
            "receiverEmail":"student1InCourse1.access@gmail.tmt",
            "createdAt":"2012-04-01 11:59 PM UTC",
            "commentText":{
                "value":"Comment 1 from Instructor 1 to Student 1 in course 1"
            }
            
        },
        "comment2FromI1C1toS1C1":{
            "courseId":"idOfTypicalCourse1.access",
            "giverEmail":"instructor1@course1.tmt",
            "recipientType":"PERSON",
            "recipients":["student1InCourse1.access@gmail.tmt"],
            "status": "FINAL",
            "showCommentTo": [PERSON],
            "showGiverNameTo": [],
            "showRecipientNameTo": [],
            "receiverEmail":"student1InCourse1.access@gmail.tmt",
            "createdAt":"2012-05-01 08:51 AM UTC",
            "commentText":{
                "value":"Comment 2 from Instructor 1 to Student 1 in course 1"
            }
            
        },
        "comment1FromI3C1toS2C1":{
            "courseId":"idOfTypicalCourse1.access",
            "giverEmail":"instructor3@course1.tmt",
            "recipientType":"PERSON",
            "recipients":["student2InCourse1.access@gmail.tmt"],
            "status": "FINAL",
            "showCommentTo": [],
            "showGiverNameTo": [],
            "showRecipientNameTo": [],
            "receiverEmail":"student2InCourse1.access@gmail.tmt",
            "createdAt":"2012-06-01 07:20 PM UTC",
            "commentText":{
                "value":"Comment from Instructor 3 to Student 2 in course 1"
            }
            
        }
        
    }
}<|MERGE_RESOLUTION|>--- conflicted
+++ resolved
@@ -403,11 +403,8 @@
             "role":"Co-owner",
             "displayedName":"Instructor</td></div>'\"",
             "isDisplayedToStudents":true,
-<<<<<<< HEAD
-=======
             "isArchived":true,
             "displayedName":"Instructor",
->>>>>>> d4aab2a1
             "privileges": {
                 "courseLevel": {
                     "canviewstudentinsection": true,
