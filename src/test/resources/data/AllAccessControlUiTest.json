{
    "accounts":{
        "instructor1OfCourse1":{
            "googleId":"idOfInstructor1OfCourse1.access",
            "name":"Instructor 1 of Course 1",
            "isInstructor":true,
            "email":"instr1@course1.tmt",
            "institute":"TEAMMATES Test Institute 1"
        },
        "instructor2OfCourse1":{
            "googleId":"idOfInstructor2OfCourse1.access",
            "name":"Instructor 2 of Course 1",
            "isInstructor":true,
            "email":"instr2@course1.tmt",
            "institute":"TEAMMATES Test Institute 1"
        },
        "helperOfCourse1":{
            "googleId":"idOfHelperOfCourse1.access",
            "name":"Helper of Course 1",
            "isInstructor":true,
            "email":"helper@course1.tmt",
            "institute":"TEAMMATES Test Institute 1"
        },
        "instructor1OfCourse2":{
            "googleId":"idOfInstructor1OfCourse2.access",
            "name":"Instructor 1 of Course 2",
            "isInstructor":true,
            "email":"instr1@course2.tmt",
            "institute":"TEAMMATES Test Institute 1"
        },
        "instructor2OfCourse2":{
            "googleId":"idOfInstructor2OfCourse2.access",
            "name":"Instructor 2 of Course 2",
            "isInstructor":true,
            "email":"instr2@course2.tmt",
            "institute":"TEAMMATES Test Institute 1"
        },
        "instructor3":{
            "googleId":"idOfInstructor3.access",
            "name":"Instructor 3 of Course 1 and 2",
            "isInstructor":true,
            "email":"instr3@course1n2.tmt",
            "institute":"TEAMMATES Test Institute 1"
        },
        "instructor4":{
            "googleId":"idOfInstructor4.access",
            "name":"Instructor 4 of CourseNoEvals",
            "isInstructor":true,
            "email":"instr4@coursenoevals.tmt",
            "institute":"TEAMMATES Test Institute 1"
        },
        "instructor5":{
            "googleId":"idOfInstructor5.access",
            "name":"Instructor 5 of CourseNoRegister",
            "isInstructor":true,
            "email":"instructor5@courseNoRegister.tmt",
            "institute":"TEAMMATES Test Institute 1"
        },
        "instructorWithoutCourses.access":{
            "googleId":"instructorWithoutCourses.access",
            "name":"Instructor Without Courses",
            "isInstructor":true,
            "email":"iwc@yahoo.tmt",
            "institute":"TEAMMATES Test Institute 7"
        },
        "instructorWithOnlyOneSampleCourse":{
            "googleId":"idOfInstructorWithOnlyOneSampleCourse.access",
            "name":"Instructor With Only One Sample Course",
            "isInstructor":true,
            "email":"iwosc@yahoo.tmt",
            "institute":"TEAMMATES Test Institute 7"
        },
        "instructorOfArchivedCourse.access":{
            "googleId":"idOfinstructorOfArchivedCourse.access",
            "name":"InstructorOfArchiveCourse name",
            "isInstructor":true,
            "email":"instructorOfArchiveCourse@archiveCourse.tmt",
            "institute":"TEAMMATES Test Institute 5"
        },
        "student1InCourse1.access":{
            "googleId":"student1InCourse1.access",
            "name":"Student 1 in course 1",
            "isInstructor":false,
            "email":"student1InCourse1.access@gmail.tmt",
            "institute":"TEAMMATES Test Institute 1",
            "studentProfile":{
                "googleId":"student1InCourse1.access",
                "shortName":"Stud1",
                "email":"i.m.stud1@gmail.tmt",
                "institute":"TEAMMATES Test Institute 3",
                "nationality":"U.S.A",
                "gender":"male",
                "moreInfo":"I am just a student :P",
                "pictureKey":"asdf34&hfn3!@"
            }
        },
        "student2InCourse1.access":{
            "googleId":"student2InCourse1.access",
            "name":"Student in two courses",
            "isInstructor":false,
            "email":"student2InCourse1.access@gmail.tmt",
            "institute":"TEAMMATES Test Institute 1"
        }
    },
    "courses":{
        "typicalCourse1":{
            "id":"idOfTypicalCourse1.access",
            "name":"Typical Course 1 with 2 Evals",
            "isArchived":false
        },
        "typicalCourse2":{
            "id":"idOfTypicalCourse2.access",
            "name":"Typical Course 2 with 1 Evals",
            "isArchived":false
        },
        "courseNoEvals":{
            "id":"idOfCourseNoEvals.access",
            "name":"Typical Course 3 with 0 Evals",
            "isArchived":false
        },
        "sampleCourse":{
            "id":"idOfSampleCourse-demo.access",
            "name":"Sample Course",
            "isArchived":false
        },
        "archivedCourse":{
            "id":"idOfArchivedCourse.access",
            "name":"Archived Course",
            "isArchived":true
        },
        "unregisteredCourse":{
            "id":"idOfUnregisteredCourse.access",
            "name":"Unregistered Course",
            "isArchived":false
        }
    },
    "instructors":{
        "instructor1OfCourse1":{
            "googleId":"idOfInstructor1OfCourse1.access",
            "courseId":"idOfTypicalCourse1.access",
            "name":"Instructor1 Course1</td></div>'\"",
            "email":"instructor1@course1.tmt",
            "role":"Co-owner",
            "isDisplayedToStudents":true,
<<<<<<< HEAD
            "displayedName":"Instructor</td></div>'\"",
            "instructorPrivilegesAsText": "{
                \"courseLevel\": {
                    \"canviewstudentinsection\": true,
                    \"cangivecommentinsection\": true,
                    \"cansubmitsessioninsection\": true,
                    \"canmodifysessioncommentinsection\": true,
                    \"canmodifycommentinsection\": true,
                    \"canmodifycourse\": true,
                    \"canviewsessioninsection\": true,
                    \"canmodifysession\": true,
                    \"canviewcommentinsection\": true,
                    \"canmodifystudent\": true,
                    \"canmodifyinstructor\": true
=======
            "displayedName":"Instructor",
            "privileges": {
                "courseLevel": {
                    "canviewstudentinsection": true,
                    "cangivecommentinsection": true,
                    "cansubmitsessioninsection": true,
                    "canmodifysessioncommentinsection": true,
                    "canmodifycommentinsection": true,
                    "canmodifycourse": true,
                    "canviewsessioninsection": true,
                    "canmodifysession": true,
                    "canviewcommentinsection": true,
                    "canmodifystudent": true,
                    "canmodifyinstructor": true
>>>>>>> fbb2c78a
                },
                "sectionLevel": {},
                "sessionLevel": {}
            }
        },
        "instructor2OfCourse1":{
            "googleId":"idOfInstructor2OfCourse1.access",
            "courseId":"idOfTypicalCourse1.access",
            "name":"Instructor2 Course1</td></div>'\"",
            "email":"instructor2@course1.tmt",
            "role":"Manager",
            "isDisplayedToStudents":true,
<<<<<<< HEAD
            "displayedName":"Manager</td></div>'\"",
            "instructorPrivilegesAsText": "{
                \"courseLevel\": {
                    \"canviewstudentinsection\": true,
                    \"cangivecommentinsection\": true,
                    \"cansubmitsessioninsection\": true,
                    \"canmodifysessioncommentinsection\": true,
                    \"canmodifycommentinsection\": true,
                    \"canmodifycourse\": false,
                    \"canviewsessioninsection\": true,
                    \"canmodifysession\": true,
                    \"canviewcommentinsection\": true,
                    \"canmodifystudent\": true,
                    \"canmodifyinstructor\": true
=======
            "displayedName":"Manager",
            "privileges": {
                "courseLevel": {
                    "canviewstudentinsection": true,
                    "cangivecommentinsection": true,
                    "cansubmitsessioninsection": true,
                    "canmodifysessioncommentinsection": true,
                    "canmodifycommentinsection": true,
                    "canmodifycourse": false,
                    "canviewsessioninsection": true,
                    "canmodifysession": true,
                    "canviewcommentinsection": true,
                    "canmodifystudent": true,
                    "canmodifyinstructor": true
>>>>>>> fbb2c78a
                },
                "sectionLevel": {},
                "sessionLevel": {}
            }
        },
        "helperOfCourse1":{
            "googleId":"idOfHelperOfCourse1.access",
            "courseId":"idOfTypicalCourse1.access",
            "name":"Helper Course1</td></div>'\"",
            "email":"helper@course1.tmt",
            "role":"Custom",
            "isDisplayedToStudents":false,
<<<<<<< HEAD
            "displayedName":"Helper</td></div>'\"",
            "instructorPrivilegesAsText": "{
                \"courseLevel\": {
                    \"canviewstudentinsection\": false,
                    \"cangivecommentinsection\": false,
                    \"cansubmitsessioninsection\": false,
                    \"canmodifysessioncommentinsection\": false,
                    \"canmodifycommentinsection\": false,
                    \"canmodifycourse\": false,
                    \"canviewsessioninsection\": false,
                    \"canmodifysession\": false,
                    \"canviewcommentinsection\": false,
                    \"canmodifystudent\": false,
                    \"canmodifyinstructor\": false
=======
            "displayedName":"Helper",
            "privileges": {
                "courseLevel": {
                    "canviewstudentinsection": false,
                    "cangivecommentinsection": false,
                    "cansubmitsessioninsection": false,
                    "canmodifysessioncommentinsection": false,
                    "canmodifycommentinsection": false,
                    "canmodifycourse": false,
                    "canviewsessioninsection": false,
                    "canmodifysession": false,
                    "canviewcommentinsection": false,
                    "canmodifystudent": false,
                    "canmodifyinstructor": false
>>>>>>> fbb2c78a
                },
                "sectionLevel": {},
                "sessionLevel": {}
            }
        },
        "instructor1OfCourse2":{
            "googleId":"idOfInstructor1OfCourse2.access",
            "courseId":"idOfTypicalCourse2.access",
            "name":"Instructor1 Course2</td></div>'\"",
            "email":"instructor1@course2.tmt",
            "role":"Co-owner",
            "isDisplayedToStudents":true,
<<<<<<< HEAD
            "displayedName":"Instructor</td></div>'\"",
            "instructorPrivilegesAsText": "{
                \"courseLevel\": {
                    \"canviewstudentinsection\": true,
                    \"cangivecommentinsection\": true,
                    \"cansubmitsessioninsection\": true,
                    \"canmodifysessioncommentinsection\": true,
                    \"canmodifycommentinsection\": true,
                    \"canmodifycourse\": true,
                    \"canviewsessioninsection\": true,
                    \"canmodifysession\": true,
                    \"canviewcommentinsection\": true,
                    \"canmodifystudent\": true,
                    \"canmodifyinstructor\": true
=======
            "displayedName":"Instructor",
            "privileges": {
                "courseLevel": {
                    "canviewstudentinsection": true,
                    "cangivecommentinsection": true,
                    "cansubmitsessioninsection": true,
                    "canmodifysessioncommentinsection": true,
                    "canmodifycommentinsection": true,
                    "canmodifycourse": true,
                    "canviewsessioninsection": true,
                    "canmodifysession": true,
                    "canviewcommentinsection": true,
                    "canmodifystudent": true,
                    "canmodifyinstructor": true
>>>>>>> fbb2c78a
                },
                "sectionLevel": {},
                "sessionLevel": {}
            }
        },
        "instructor2OfCourse2":{
            "googleId":"idOfInstructor2OfCourse2.access",
            "courseId":"idOfTypicalCourse2.access",
            "name":"Instructor2 Course2</td></div>'\"",
            "email":"instructor2@course2.tmt",
            "role":"Co-owner",
            "isDisplayedToStudents":true,
<<<<<<< HEAD
            "displayedName":"Instructor</td></div>'\"",
            "instructorPrivilegesAsText": "{
                \"courseLevel\": {
                    \"canviewstudentinsection\": true,
                    \"cangivecommentinsection\": true,
                    \"cansubmitsessioninsection\": true,
                    \"canmodifysessioncommentinsection\": true,
                    \"canmodifycommentinsection\": true,
                    \"canmodifycourse\": true,
                    \"canviewsessioninsection\": true,
                    \"canmodifysession\": true,
                    \"canviewcommentinsection\": true,
                    \"canmodifystudent\": true,
                    \"canmodifyinstructor\": true
=======
            "displayedName":"Instructor",
            "privileges": {
                "courseLevel": {
                    "canviewstudentinsection": true,
                    "cangivecommentinsection": true,
                    "cansubmitsessioninsection": true,
                    "canmodifysessioncommentinsection": true,
                    "canmodifycommentinsection": true,
                    "canmodifycourse": true,
                    "canviewsessioninsection": true,
                    "canmodifysession": true,
                    "canviewcommentinsection": true,
                    "canmodifystudent": true,
                    "canmodifyinstructor": true
>>>>>>> fbb2c78a
                },
                "sectionLevel": {},
                "sessionLevel": {}
            }
        },
        "instructor3OfCourse1":{
            "googleId":"idOfInstructor3.access",
            "courseId":"idOfTypicalCourse1.access",
            "name":"Instructor3 Course1</td></div>'\"",
            "email":"instructor3@course1.tmt",
            "role":"Co-owner",
            "isDisplayedToStudents":true,
<<<<<<< HEAD
            "displayedName":"Instructor</td></div>'\"",
            "instructorPrivilegesAsText": "{
                \"courseLevel\": {
                    \"canviewstudentinsection\": true,
                    \"cangivecommentinsection\": true,
                    \"cansubmitsessioninsection\": true,
                    \"canmodifysessioncommentinsection\": true,
                    \"canmodifycommentinsection\": true,
                    \"canmodifycourse\": true,
                    \"canviewsessioninsection\": true,
                    \"canmodifysession\": true,
                    \"canviewcommentinsection\": true,
                    \"canmodifystudent\": true,
                    \"canmodifyinstructor\": true
=======
            "displayedName":"Instructor",
            "privileges": {
                "courseLevel": {
                    "canviewstudentinsection": true,
                    "cangivecommentinsection": true,
                    "cansubmitsessioninsection": true,
                    "canmodifysessioncommentinsection": true,
                    "canmodifycommentinsection": true,
                    "canmodifycourse": true,
                    "canviewsessioninsection": true,
                    "canmodifysession": true,
                    "canviewcommentinsection": true,
                    "canmodifystudent": true,
                    "canmodifyinstructor": true
>>>>>>> fbb2c78a
                },
                "sectionLevel": {},
                "sessionLevel": {}
            }
        },
        "instructor3OfCourse2":{
            "googleId":"idOfInstructor3.access",
            "courseId":"idOfTypicalCourse2.access",
            "name":"Instructor3 Course2</td></div>'\"",
            "email":"instructor3@course2.tmt",
            "role":"Co-owner",
            "isDisplayedToStudents":true,
<<<<<<< HEAD
            "displayedName":"Instructor</td></div>'\"",
            "instructorPrivilegesAsText": "{
                \"courseLevel\": {
                    \"canviewstudentinsection\": true,
                    \"cangivecommentinsection\": true,
                    \"cansubmitsessioninsection\": true,
                    \"canmodifysessioncommentinsection\": true,
                    \"canmodifycommentinsection\": true,
                    \"canmodifycourse\": true,
                    \"canviewsessioninsection\": true,
                    \"canmodifysession\": true,
                    \"canviewcommentinsection\": true,
                    \"canmodifystudent\": true,
                    \"canmodifyinstructor\": true
=======
            "displayedName":"Instructor",
            "privileges": {
                "courseLevel": {
                    "canviewstudentinsection": true,
                    "cangivecommentinsection": true,
                    "cansubmitsessioninsection": true,
                    "canmodifysessioncommentinsection": true,
                    "canmodifycommentinsection": true,
                    "canmodifycourse": true,
                    "canviewsessioninsection": true,
                    "canmodifysession": true,
                    "canviewcommentinsection": true,
                    "canmodifystudent": true,
                    "canmodifyinstructor": true
>>>>>>> fbb2c78a
                },
                "sectionLevel": {},
                "sessionLevel": {}
            }
        },
        "instructor4":{
            "googleId":"idOfInstructor4.access",
            "courseId":"idOfCourseNoEvals.access",
            "name":"Instructor4 name</td></div>'\"",
            "email":"instructor4@courseNoEvals.tmt",
            "role":"Co-owner",
            "isDisplayedToStudents":true,
<<<<<<< HEAD
            "displayedName":"Instructor</td></div>'\"",
            "instructorPrivilegesAsText": "{
                \"courseLevel\": {
                    \"canviewstudentinsection\": true,
                    \"cangivecommentinsection\": true,
                    \"cansubmitsessioninsection\": true,
                    \"canmodifysessioncommentinsection\": true,
                    \"canmodifycommentinsection\": true,
                    \"canmodifycourse\": true,
                    \"canviewsessioninsection\": true,
                    \"canmodifysession\": true,
                    \"canviewcommentinsection\": true,
                    \"canmodifystudent\": true,
                    \"canmodifyinstructor\": true
=======
            "displayedName":"Instructor",
            "privileges": {
                "courseLevel": {
                    "canviewstudentinsection": true,
                    "cangivecommentinsection": true,
                    "cansubmitsessioninsection": true,
                    "canmodifysessioncommentinsection": true,
                    "canmodifycommentinsection": true,
                    "canmodifycourse": true,
                    "canviewsessioninsection": true,
                    "canmodifysession": true,
                    "canviewcommentinsection": true,
                    "canmodifystudent": true,
                    "canmodifyinstructor": true
>>>>>>> fbb2c78a
                },
                "sectionLevel": {},
                "sessionLevel": {}
            }
        },
        "instructor5":{
            "googleId":"idOfInstructor5.access",
            "courseId":"idOfUnregisteredCourse.access",
            "name":"Instructor 5 of CourseNoRegister</td></div>'\"",
            "email":"instructor5@courseNoRegister.tmt",
            "role":"Co-owner",
            "isDisplayedToStudents":true,
<<<<<<< HEAD
            "displayedName":"Instructor</td></div>'\"",
            "instructorPrivilegesAsText": "{
                \"courseLevel\": {
                    \"canviewstudentinsection\": true,
                    \"cangivecommentinsection\": true,
                    \"cansubmitsessioninsection\": true,
                    \"canmodifysessioncommentinsection\": true,
                    \"canmodifycommentinsection\": true,
                    \"canmodifycourse\": true,
                    \"canviewsessioninsection\": true,
                    \"canmodifysession\": true,
                    \"canviewcommentinsection\": true,
                    \"canmodifystudent\": true,
                    \"canmodifyinstructor\": true
=======
            "displayedName":"Instructor",
            "privileges": {
                "courseLevel": {
                    "canviewstudentinsection": true,
                    "cangivecommentinsection": true,
                    "cansubmitsessioninsection": true,
                    "canmodifysessioncommentinsection": true,
                    "canmodifycommentinsection": true,
                    "canmodifycourse": true,
                    "canviewsessioninsection": true,
                    "canmodifysession": true,
                    "canviewcommentinsection": true,
                    "canmodifystudent": true,
                    "canmodifyinstructor": true
>>>>>>> fbb2c78a
                },
                "sectionLevel": {},
                "sessionLevel": {}
            }
        },
        "instructorWithOnlyOneSampleCourse":{
            "googleId":"idOfInstructorWithOnlyOneSampleCourse.access",
            "courseId":"idOfSampleCourse-demo.access",
            "name":"Instructor With Only One Sample Course</td></div>'\"",
            "email":"iwosc@yahoo.tmt",
            "role":"Co-owner",
            "isDisplayedToStudents":true,
<<<<<<< HEAD
            "displayedName":"Instructor</td></div>'\"",
            "instructorPrivilegesAsText": "{
                \"courseLevel\": {
                    \"canviewstudentinsection\": true,
                    \"cangivecommentinsection\": true,
                    \"cansubmitsessioninsection\": true,
                    \"canmodifysessioncommentinsection\": true,
                    \"canmodifycommentinsection\": true,
                    \"canmodifycourse\": true,
                    \"canviewsessioninsection\": true,
                    \"canmodifysession\": true,
                    \"canviewcommentinsection\": true,
                    \"canmodifystudent\": true,
                    \"canmodifyinstructor\": true
=======
            "displayedName":"Instructor",
            "privileges": {
                "courseLevel": {
                    "canviewstudentinsection": true,
                    "cangivecommentinsection": true,
                    "cansubmitsessioninsection": true,
                    "canmodifysessioncommentinsection": true,
                    "canmodifycommentinsection": true,
                    "canmodifycourse": true,
                    "canviewsessioninsection": true,
                    "canmodifysession": true,
                    "canviewcommentinsection": true,
                    "canmodifystudent": true,
                    "canmodifyinstructor": true
>>>>>>> fbb2c78a
                },
                "sectionLevel": {},
                "sessionLevel": {}
            }
        },
        "instructorOfArchivedCourse.access":{
            "googleId":"idOfinstructorOfArchivedCourse.access",
            "courseId":"idOfArchivedCourse.access",
            "name":"InstructorOfArchiveCourse name</td></div>'\"",
            "email":"instructorOfArchiveCourse@archiveCourse.tmt",
            "role":"Co-owner",
            "displayedName":"Instructor</td></div>'\"",
            "isDisplayedToStudents":true,
<<<<<<< HEAD
            "instructorPrivilegesAsText": "{
                \"courseLevel\": {
                    \"canviewstudentinsection\": true,
                    \"cangivecommentinsection\": true,
                    \"cansubmitsessioninsection\": true,
                    \"canmodifysessioncommentinsection\": true,
                    \"canmodifycommentinsection\": true,
                    \"canmodifycourse\": true,
                    \"canviewsessioninsection\": true,
                    \"canmodifysession\": true,
                    \"canviewcommentinsection\": true,
                    \"canmodifystudent\": true,
                    \"canmodifyinstructor\": true
=======
            "displayedName":"Instructor",
            "privileges": {
                "courseLevel": {
                    "canviewstudentinsection": true,
                    "cangivecommentinsection": true,
                    "cansubmitsessioninsection": true,
                    "canmodifysessioncommentinsection": true,
                    "canmodifycommentinsection": true,
                    "canmodifycourse": true,
                    "canviewsessioninsection": true,
                    "canmodifysession": true,
                    "canviewcommentinsection": true,
                    "canmodifystudent": true,
                    "canmodifyinstructor": true
>>>>>>> fbb2c78a
                },
                "sectionLevel": {},
                "sessionLevel": {}
            }
        },
        "instructorNotYetJoinCourse":{
            "googleId":null,
            "courseId":"idOfSampleCourse-demo.access",
            "name":"Instructor Not Yet Joined Course</td></div>'\"",
            "email":"instructorNotYetJoined@email.tmt",
            "key":"regKeyForInstrNotYetJoinCourse",
            "role":"Co-owner",
            "isDisplayedToStudents":true,
<<<<<<< HEAD
            "displayedName":"Instructor</td></div>'\"",
            "instructorPrivilegesAsText": "{
                \"courseLevel\": {
                    \"canviewstudentinsection\": true,
                    \"cangivecommentinsection\": true,
                    \"cansubmitsessioninsection\": true,
                    \"canmodifysessioncommentinsection\": true,
                    \"canmodifycommentinsection\": true,
                    \"canmodifycourse\": true,
                    \"canviewsessioninsection\": true,
                    \"canmodifysession\": true,
                    \"canviewcommentinsection\": true,
                    \"canmodifystudent\": true,
                    \"canmodifyinstructor\": true
=======
            "displayedName":"Instructor",
            "privileges": {
                "courseLevel": {
                    "canviewstudentinsection": true,
                    "cangivecommentinsection": true,
                    "cansubmitsessioninsection": true,
                    "canmodifysessioncommentinsection": true,
                    "canmodifycommentinsection": true,
                    "canmodifycourse": true,
                    "canviewsessioninsection": true,
                    "canmodifysession": true,
                    "canviewcommentinsection": true,
                    "canmodifystudent": true,
                    "canmodifyinstructor": true
>>>>>>> fbb2c78a
                },
                "sectionLevel": {},
                "sessionLevel": {}
            }
        }
    },
    "students":{
        "student1InCourse1.access":{
            "email":"student1InCourse1.access@gmail.tmt",
            "name":"student1 In Course1</option></td></div>'\"",
            "team":"Team 1.1</td></div>'\"",
            "section":"Section 1",
            "googleId":"student1InCourse1.access",
            "comments":"comment for student1InCourse1.access</option></td></div>'\"",
            "course":"idOfTypicalCourse1.access"
        },
        "student2InCourse1.access":{
            "email":"student2InCourse1.access@gmail.tmt",
            "name":"student2 In Course1",
            "googleId":"student2InCourse1.access",
            "team":"Team 1.1</td></div>'\"",
            "section":"Section 1",
            "comments":"",
            "course":"idOfTypicalCourse1.access"
        },
        "student3InCourse1":{
            "email":"student3InCourse1@gmail.tmt",
            "name":"student3 In Course1",
            "googleId":"student3InCourse1",
            "team":"Team 1.1</td></div>'\"",
            "section":"Section 1",
            "comments":"",
            "course":"idOfTypicalCourse1.access"
        },
        "student4InCourse1":{
            "email":"student4InCourse1@gmail.tmt",
            "name":"student4 In Course1",
            "googleId":"student4InCourse1",
            "team":"Team 1.1</td></div>'\"",
            "section":"Section 1",
            "comments":"",
            "course":"idOfTypicalCourse1.access"
        },
        "student5InCourse1":{
            "email":"student5InCourse1@gmail.tmt",
            "name":"student5 In Course1",
            "googleId":"student5InCourse1",
            "team":"Team 1.2",
            "section":"Section 2",
            "comments":"",
            "course":"idOfTypicalCourse1.access"
        },
        "student1InCourse2":{
            "email":"student1InCourse2@gmail.tmt",
            "name":"student1 In Course2",
            "googleId":"student1InCourse2",
            "team":"Team 2.1",
            "section":"None",
            "comments":"",
            "course":"idOfTypicalCourse2.access"
        },
        "student2InCourse2":{
            "email":"student2InCourse1.access@gmail.tmt",
            "name":"student2 In Course2",
            "googleId":"student2InCourse1.access",
            "comments":"#####This is the same student as student2InCourse1.access but using different name and email #####",
            "team":"Team 2.1",
            "section":"None",
            "comments":"",
            "course":"idOfTypicalCourse2.access"
        },
        "student1InUnregisteredCourse":{
            "email":"student1InUnregisteredCourse@gmail.tmt",
            "name":"student1 In unregisteredCourse",
            "googleId":null,
            "team":"Team 1",
            "section":"Section 1",
            "comments":"",
            "course":"idOfUnregisteredCourse.access",
            "key":"regKeyForStuNotYetJoinCourse"
        },
        "student2InUnregisteredCourse":{
            "email":"student2InUnregisteredCourse@gmail.tmt",
            "name":"student2 In unregisteredCourse",
            "googleId":"",
            "team":"Team 2",
            "section":"Section 2",
            "comments":"",
            "course":"idOfUnregisteredCourse.access",
            "key":"regKey2ForStuNotYetJoinCourse"
        }
    },
    
    "feedbackSessions":{
        "session1InCourse1":{
            "feedbackSessionName":"First feedback session",
            "courseId":"idOfTypicalCourse1.access",
            "creatorEmail":"instructor1@course1.tmt",
            "instructions":{
                "value":"Please please fill in the following questions."
            },
            "createdTime":"2012-03-20 11:59 PM UTC",
            "startTime":"2012-04-01 11:59 PM UTC",
            "endTime":"2027-04-30 11:59 PM UTC",
            "sessionVisibleFromTime":"2012-03-28 11:59 PM UTC",
            "resultsVisibleFromTime":"2027-05-01 11:59 PM UTC",
            "timeZone":2.0,
            "gracePeriod":10,
            "feedbackSessionType":"STANDARD",
            "sentOpenEmail":true,
            "sentPublishedEmail":false
        },
        "session2InCourse1":{
            "feedbackSessionName":"Second feedback session",
            "courseId":"idOfTypicalCourse1.access",
            "creatorEmail":"instructor1@course1.tmt",
            "instructions":{
                "value":"Please please fill in the following questions."
            },
            "createdTime":"2013-03-20 11:59 PM UTC",
            "startTime":"2013-06-01 11:59 PM UTC",
            "endTime":"2026-04-28 11:59 PM UTC",
            "sessionVisibleFromTime":"2013-03-20 11:59 PM UTC",
            "resultsVisibleFromTime":"2026-04-29 11:59 PM UTC",
            "timeZone":2.0,
            "gracePeriod":5,
            "feedbackSessionType":"STANDARD",
            "sentOpenEmail":true,
            "sentPublishedEmail":false
        },
        "gracePeriodSession":{
            "feedbackSessionName":"Grace Period Session",
            "courseId":"idOfTypicalCourse1.access",
            "creatorEmail":"instructor1@course1.tmt",
            "instructions":{
                "value":"Please please fill in the following questions."
            },
            "createdTime":"2013-03-20 11:59 PM UTC",
            "startTime":"2013-06-01 11:59 PM UTC",
            "endTime":"2026-04-28 11:59 PM UTC",
            "sessionVisibleFromTime":"2013-03-20 11:59 PM UTC",
            "resultsVisibleFromTime":"2026-04-29 11:59 PM UTC",
            "timeZone":2.0,
            "gracePeriod":1440,
            "feedbackSessionType":"STANDARD",
            "sentOpenEmail":true,
            "sentPublishedEmail":false
        },
        "closedSession":{
            "feedbackSessionName":"Closed Session",
            "courseId":"idOfTypicalCourse1.access",
            "creatorEmail":"instructor1@course1.tmt",
            "instructions":{
                "value":"Please please fill in the following questions."
            },
            "createdTime":"2013-03-20 11:59 PM UTC",
            "startTime":"2013-06-01 11:58 PM UTC",
            "endTime":"2013-06-01 11:59 PM UTC",
            "sessionVisibleFromTime":"2013-03-20 11:59 PM UTC",
            "resultsVisibleFromTime":"2026-04-29 11:59 PM UTC",
            "timeZone":2.0,
            "gracePeriod":5,
            "feedbackSessionType":"STANDARD",
            "sentOpenEmail":true,
            "sentPublishedEmail":false
        },
        "empty.session":{
            "feedbackSessionName":"Empty session",
            "courseId":"idOfTypicalCourse1.access",
            "creatorEmail":"instructor2@course1.tmt",
            "instructions":{
                "value":"Please please fill in the following questions."
            },
            "createdTime":"2013-01-20 11:57 PM UTC",
            "startTime":"2013-02-01 11:57 PM UTC",
            "endTime":"2013-04-28 11:57 PM UTC",
            "sessionVisibleFromTime":"2013-01-20 11:57 PM UTC",
            "resultsVisibleFromTime":"2013-04-29 11:57 PM UTC",
            "timeZone":0,
            "gracePeriod":5,
            "feedbackSessionType":"STANDARD",
            "sentOpenEmail":false,
            "sentPublishedEmail":false
        },
        "awaiting.session":{
            "feedbackSessionName":"non visible session",
            "courseId":"idOfTypicalCourse1.access",
            "creatorEmail":"instructor2@course1.tmt",
            "instructions":{
                "value":"Please please fill in the following questions."
            },
            "createdTime":"2013-01-20 11:00 PM UTC",
            "startTime":"2026-02-01 11:00 PM UTC",
            "endTime":"2026-04-28 11:00 PM UTC",
            "sessionVisibleFromTime":"2026-02-01 11:00 PM UTC",
            "resultsVisibleFromTime":"2026-04-29 11:00 PM UTC",
            "timeZone":0,
            "gracePeriod":5,
            "feedbackSessionType":"STANDARD",
            "sentOpenEmail":false,
            "sentPublishedEmail":false
        },
        "session1InCourse2":{
            "feedbackSessionName":"Private feedback session",
            "courseId":"idOfTypicalCourse2.access",
            "creatorEmail":"instructor1@course2.tmt",
            "instructions":{
                "value":"Please please fill in the following questions."
            },
            "createdTime":"2012-03-20 11:59 PM UTC",
            "startTime":"2012-04-01 11:59 PM UTC",
            "endTime":null,
            "sessionVisibleFromTime":"1970-11-27 00:00 AM UTC",
            "resultsVisibleFromTime":"1970-11-27 00:00 AM UTC",
            "timeZone":8,
            "gracePeriod":0,
            "feedbackSessionType":"PRIVATE",
            "sentOpenEmail":true,
            "sentPublishedEmail":false
        },
        "session2InCourse2":{
            "feedbackSessionName":"Instructor feedback session",
            "courseId":"idOfTypicalCourse2.access",
            "creatorEmail":"instructor1@course2.tmt",
            "instructions":{
                "value":"Please please fill in the following questions."
            },
            "createdTime":"2012-03-20 11:59 PM UTC",
            "startTime":"2012-04-01 11:59 PM UTC",
            "endTime":"2027-04-30 11:59 PM UTC",
            "sessionVisibleFromTime":"2012-03-28 11:59 PM UTC",
            "resultsVisibleFromTime":"2027-05-01 11:59 PM UTC",
            "timeZone":8,
            "gracePeriod":0,
            "feedbackSessionType":"STANDARD",
            "sentOpenEmail":true,
            "sentPublishedEmail":false
        }
        
    },
    "feedbackQuestions":{
        "qn1InSession1InCourse1":{
            "feedbackSessionName":"First feedback session",
            "courseId":"idOfTypicalCourse1.access",
            "creatorEmail":"instructor1@course1.tmt",
            "questionMetaData":{
                "value":"What is the best selling point of your product?"
            },
            "questionNumber":"1",
            "questionType":"TEXT",
            "giverType":"STUDENTS",
            "recipientType":"SELF",
            "numberOfEntitiesToGiveFeedbackTo":1,
            "showResponsesTo":[
                "INSTRUCTORS"
            ],
            "showGiverNameTo":[
                "INSTRUCTORS"
            ],
            "showRecipientNameTo":[
                "INSTRUCTORS"
            ]
            
        },
        "qn2InSession1InCourse1":{
            "feedbackSessionName":"First feedback session",
            "courseId":"idOfTypicalCourse1.access",
            "creatorEmail":"instructor1@course1.tmt",
            "questionMetaData":{
                "value":"Rate 1 other student's product"
            },
            "questionNumber":"2",
            "questionType":"TEXT",
            "giverType":"STUDENTS",
            "recipientType":"STUDENTS",
            "numberOfEntitiesToGiveFeedbackTo":1,
            "showResponsesTo":[
                "INSTRUCTORS",
                "RECEIVER"
            ],
            "showGiverNameTo":[
                "INSTRUCTORS"
            ],
            "showRecipientNameTo":[
                "INSTRUCTORS",
                "RECEIVER"
            ]
            
        },
        "qn3InSession1InCourse1":{
            "feedbackSessionName":"First feedback session",
            "courseId":"idOfTypicalCourse1.access",
            "creatorEmail":"instructor1@course1.tmt",
            "questionMetaData":{
                "value":"My comments on the class"
            },
            "questionNumber":"3",
            "questionType":"TEXT",
            "giverType":"SELF",
            "recipientType":"NONE",
            "numberOfEntitiesToGiveFeedbackTo":-100,
            "showResponsesTo":[
                "RECEIVER",
                "OWN_TEAM_MEMBERS",
                "STUDENTS",
                "INSTRUCTORS"
            ],
            "showGiverNameTo":[
                "RECEIVER",
                "OWN_TEAM_MEMBERS",
                "STUDENTS",
                "INSTRUCTORS"
            ],
            "showRecipientNameTo":[
                "RECEIVER",
                "OWN_TEAM_MEMBERS",
                "STUDENTS",
                "INSTRUCTORS"
            ]
            
        },
        "qn4InSession1InCourse1":{
            "feedbackSessionName":"First feedback session",
            "courseId":"idOfTypicalCourse1.access",
            "creatorEmail":"instructor1@course1.tmt",
            "questionMetaData":{
                "value":"Instructor comments on the class"
            },
            "questionNumber":"4",
            "questionType":"TEXT",
            "giverType":"INSTRUCTORS",
            "recipientType":"NONE",
            "numberOfEntitiesToGiveFeedbackTo":-100,
            "showResponsesTo":[
                "RECEIVER",
                "OWN_TEAM_MEMBERS",
                "STUDENTS",
                "INSTRUCTORS"
            ],
            "showGiverNameTo":[
                "RECEIVER",
                "OWN_TEAM_MEMBERS",
                "STUDENTS",
                "INSTRUCTORS"
            ],
            "showRecipientNameTo":[
                "RECEIVER",
                "OWN_TEAM_MEMBERS",
                "STUDENTS",
                "INSTRUCTORS"
            ]
            
        },
        "team.feedback":{
            "feedbackSessionName":"Second feedback session",
            "courseId":"idOfTypicalCourse1.access",
            "creatorEmail":"instructor1@course1.tmt",
            "questionMetaData":{
                "value":"Give feedback to 2 other teams."
            },
            "questionNumber":"1",
            "questionType":"TEXT",
            "giverType":"TEAMS",
            "recipientType":"TEAMS",
            "numberOfEntitiesToGiveFeedbackTo":2,
            "showResponsesTo":[
                "RECEIVER"
            ],
            "showGiverNameTo":[
                "RECEIVER"
            ],
            "showRecipientNameTo":[
                "RECEIVER"
            ]
            
        },
        "team.members.feedback":{
            "feedbackSessionName":"Second feedback session",
            "courseId":"idOfTypicalCourse1.access",
            "creatorEmail":"instructor1@course1.tmt",
            "questionMetaData":{
                "value":"Give feedback to 1 of your team mates"
            },
            "questionNumber":"2",
            "questionType":"TEXT",
            "giverType":"STUDENTS",
            "recipientType":"OWN_TEAM_MEMBERS",
            "numberOfEntitiesToGiveFeedbackTo":1,
            "showResponsesTo":[
                "RECEIVER"
            ],
            "showGiverNameTo":[
                "RECEIVER"
            ],
            "showRecipientNameTo":[
                "RECEIVER"
            ]
            
        },
        "graceperiod.session.feedback":{
            "feedbackSessionName":"Grace Period Session",
            "courseId":"idOfTypicalCourse1.access",
            "creatorEmail":"instructor1@course1.tmt",
            "questionMetaData":{
                "value":"Give feedback to 2 other teams."
            },
            "questionNumber":"1",
            "questionType":"TEXT",
            "giverType":"TEAMS",
            "recipientType":"TEAMS",
            "numberOfEntitiesToGiveFeedbackTo":2,
            "showResponsesTo":[
                "RECEIVER"
            ],
            "showGiverNameTo":[
                "RECEIVER"
            ],
            "showRecipientNameTo":[
                "RECEIVER"
            ]
            
        },
        "graceperiod.session.feedback2":{
            "feedbackSessionName":"Grace Period Session",
            "courseId":"idOfTypicalCourse1.access",
            "creatorEmail":"instructor1@course1.tmt",
            "questionMetaData":{
                "value":"Give feedback to yourself."
            },
            "questionNumber":"2",
            "questionType":"TEXT",
            "giverType":"INSTRUCTORS",
            "recipientType":"SELF",
            "numberOfEntitiesToGiveFeedbackTo":1,
            "showResponsesTo":[
                "RECEIVER"
            ],
            "showGiverNameTo":[
                "RECEIVER"
            ],
            "showRecipientNameTo":[
                "RECEIVER"
            ]
            
        },
        "closed.session.feedback":{
            "feedbackSessionName":"Closed Session",
            "courseId":"idOfTypicalCourse1.access",
            "creatorEmail":"instructor1@course1.tmt",
            "questionMetaData":{
                "value":"Give feedback to yourself."
            },
            "questionNumber":"1",
            "questionType":"TEXT",
            "giverType":"INSTRUCTORS",
            "recipientType":"SELF",
            "numberOfEntitiesToGiveFeedbackTo":1,
            "showResponsesTo":[
                "RECEIVER"
            ],
            "showGiverNameTo":[
                "RECEIVER"
            ],
            "showRecipientNameTo":[
                "RECEIVER"
            ]
            
        },
        "qn1InSession4InCourse1":{
            "feedbackSessionName":"non visible session",
            "courseId":"idOfTypicalCourse1.access",
            "creatorEmail":"instructor1@course1.tmt",
            "questionMetaData":{
                "value":"Give feedback to 4 other students"
            },
            "questionNumber":"1",
            "questionType":"TEXT",
            "giverType":"STUDENTS",
            "recipientType":"STUDENTS",
            "numberOfEntitiesToGiveFeedbackTo":4,
            "showResponsesTo":[
                "RECEIVER"
            ],
            "showGiverNameTo":[
                "RECEIVER"
            ],
            "showRecipientNameTo":[
                "RECEIVER"
            ]
            
        },
        "qn1InSession1InCourse2":{
            "feedbackSessionName":"Private feedback session",
            "courseId":"idOfTypicalCourse2.access",
            "creatorEmail":"instructor1@course2.tmt",
            "questionMetaData":{
                "value":"This is a private session for myself"
            },
            "questionNumber":"1",
            "questionType":"TEXT",
            "giverType":"SELF",
            "recipientType":"STUDENTS",
            "numberOfEntitiesToGiveFeedbackTo":10,
            "showResponsesTo":[
                
            ],
            "showGiverNameTo":[
                
            ],
            "showRecipientNameTo":[
                
            ]
            
        },
        "qn1InSession2InCourse2":{
            "feedbackSessionName":"Instructor feedback session",
            "courseId":"idOfTypicalCourse2.access",
            "creatorEmail":"instructor1@course2.tmt",
            "questionMetaData":{
                "value":"Please rate the following teams"
            },
            "questionNumber":"1",
            "questionType":"TEXT",
            "giverType":"INSTRUCTORS",
            "recipientType":"TEAMS",
            "numberOfEntitiesToGiveFeedbackTo":1,
            "showResponsesTo":[
                
            ],
            "showGiverNameTo":[
                
            ],
            "showRecipientNameTo":[
                
            ]
            
        },
        "qn2InSession2InCourse2":{
            "feedbackSessionName":"Instructor feedback session",
            "courseId":"idOfTypicalCourse2.access",
            "creatorEmail":"instructor1@course2.tmt",
            "questionMetaData":{
                "value":"Please rate your fellow instructors"
            },
            "questionNumber":"2",
            "questionType":"TEXT",
            "giverType":"INSTRUCTORS",
            "recipientType":"INSTRUCTORS",
            "numberOfEntitiesToGiveFeedbackTo":1,
            "showResponsesTo":[
                
            ],
            "showGiverNameTo":[
                
            ],
            "showRecipientNameTo":[
                
            ]
            
        }
        
    },
    "feedbackResponses":{
        "response1ForQ1S1C1":{
            "feedbackSessionName":"First feedback session",
            "courseId":"idOfTypicalCourse1.access",
            "feedbackQuestionId":"1",
            "feedbackQuestionType":"TEXT",
            "giverEmail":"student1InCourse1.access@gmail.tmt",
            "recipientEmail":"student1InCourse1.access@gmail.tmt",
            "responseMetaData":{
                "value":"Student 1 self feedback."
            },
            "giverSection":"Section 1",
            "recipientSection":"Section 1" 
        },
        "response2ForQ1S1C1":{
            "feedbackSessionName":"First feedback session",
            "courseId":"idOfTypicalCourse1.access",
            "feedbackQuestionId":"1",
            "feedbackQuestionType":"TEXT",
            "giverEmail":"student2InCourse1.access@gmail.tmt",
            "recipientEmail":"student2InCourse1.access@gmail.tmt",
            "responseMetaData":{
                "value":"I'm cool'"
            },
            "giverSection":"Section 1",
            "recipientSection":"Section 1" 
            
        },
        "response1ForQ2S1C1":{
            "feedbackSessionName":"First feedback session",
            "courseId":"idOfTypicalCourse1.access",
            "feedbackQuestionId":"2",
            "feedbackQuestionType":"TEXT",
            "giverEmail":"student2InCourse1.access@gmail.tmt",
            "recipientEmail":"student1InCourse1.access@gmail.tmt",
            "responseMetaData":{
                "value":"Response from student 2 to student 1."
            },
            "giverSection":"Section 1",
            "recipientSection":"Section 1" 
            
        },
        "response2ForQ2S1C1":{
            "feedbackSessionName":"First feedback session",
            "courseId":"idOfTypicalCourse1.access",
            "feedbackQuestionId":"2",
            "feedbackQuestionType":"TEXT",
            "giverEmail":"student1InCourse1.access@gmail.tmt",
            "recipientEmail":"student2InCourse1.access@gmail.tmt",
            "responseMetaData":{
                "value":"Response from student 1 to student 2."
            },
            "giverSection":"Section 1",
            "recipientSection":"Section 1" 
            
        },
        "response3ForQ2S1C1":{
            "feedbackSessionName":"First feedback session",
            "courseId":"idOfTypicalCourse1.access",
            "feedbackQuestionId":"2",
            "feedbackQuestionType":"TEXT",
            "giverEmail":"student3InCourse1@gmail.tmt",
            "recipientEmail":"student2InCourse1.access@gmail.tmt",
            "responseMetaData":{
                "value":"Response from student 3 \"to\" student 2.\r\nMultiline test."
            },
            "giverSection":"Section 1",
            "recipientSection":"Section 1" 
            
        },
        "response1ForQ3S1C1":{
            "feedbackSessionName":"First feedback session",
            "courseId":"idOfTypicalCourse1.access",
            "feedbackQuestionId":"3",
            "feedbackQuestionType":"TEXT",
            "giverEmail":"instructor1@course1.tmt",
            "recipientEmail":"%GENERAL%",
            "responseMetaData":{
                "value":"Good work, keep it up!"
            },
            "giverSection":"None",
            "recipientSection":"None" 
            
        },
        "response1ForQ1S2C1":{
            "feedbackSessionName":"Second feedback session",
            "courseId":"idOfTypicalCourse1.access",
            "feedbackQuestionId":"1",
            "feedbackQuestionType":"TEXT",
            "giverEmail":"student4InCourse1@gmail.tmt",
            "recipientEmail":"Team 1.2",
            "responseMetaData":{
                "value":"Response from team 1 by (student 4) to team 1.2."
            },
            "giverSection":"Section 1",
            "recipientSection":"Section 2" 
            
        },
        "response1GracePeriodFeedback":{
            "feedbackSessionName":"Grace Period Session",
            "courseId":"idOfTypicalCourse1.access",
            "feedbackQuestionId":"2",
            "feedbackQuestionType":"TEXT",
            "giverEmail":"student4InCourse1@gmail.tmt",
            "recipientEmail":"Team 1.2",
            "responseMetaData":{
                "value":"Response from team 1 by (student 4) to team 1.2."
            },
            "giverSection":"Section 1",
            "recipientSection":"Section 2" 
            
        },
        "response1Q2GracePeriodFeedback":{
            "feedbackSessionName":"Grace Period Session",
            "courseId":"idOfTypicalCourse1.access",
            "feedbackQuestionId":"2",
            "feedbackQuestionType":"TEXT",
            "giverEmail":"instructor1@course1.tmt",
            "recipientEmail":"instructor1@course1.tmt",
            "responseMetaData":{
                "value":"Response from instructor to self."
            },
            "giverSection":"None",
            "recipientSection":"None" 
            
        },
        "response1Q1ClosedPeriodFeedback":{
            "feedbackSessionName":"Closed Session",
            "courseId":"idOfTypicalCourse1.access",
            "feedbackQuestionId":"1",
            "feedbackQuestionType":"TEXT",
            "giverEmail":"instructor1@course1.tmt",
            "recipientEmail":"instructor1@course1.tmt",
            "responseMetaData":{
                "value":"Response from Inst1 to self."
            },
            "giverSection":"None",
            "recipientSection":"None" 
            
        },
        "response1ForQ2S2C1":{
            "feedbackSessionName":"Second feedback session",
            "courseId":"idOfTypicalCourse1.access",
            "feedbackQuestionId":"2",
            "feedbackQuestionType":"TEXT",
            "giverEmail":"student4InCourse1@gmail.tmt",
            "recipientEmail":"student2InCourse1.access@gmail.tmt",
            "responseMetaData":{
                "value":"Response from student 4 to team member (student 2)."
            },
            "giverSection":"Section 1",
            "recipientSection":"Section 1" 
            
        },
        "response2ForQ2S2C1":{
            "feedbackSessionName":"Second feedback session",
            "courseId":"idOfTypicalCourse1.access",
            "feedbackQuestionId":"2",
            "feedbackQuestionType":"TEXT",
            "giverEmail":"student1InCourse1.access@gmail.tmt",
            "recipientEmail":"student4InCourse1@gmail.tmt",
            "responseMetaData":{
                "value":"Response from student 1 to team member (student 4)."
            },
            "giverSection":"Section 1",
            "recipientSection":"Section 1" 
            
        },
        "response1ForQ1S2C2":{
            "feedbackSessionName":"Instructor feedback session",
            "courseId":"idOfTypicalCourse2.access",
            "feedbackQuestionId":"1",
            "feedbackQuestionType":"TEXT",
            "giverEmail":"instructor1@course2.tmt",
            "recipientEmail":"Team 2.1",
            "responseMetaData":{
                "value":"Response from instr to Team 2.1"
            },
            "giverSection":"None",
            "recipientSection":"None" 
            
        },
        "response1ForQ1S1C2":{
            "feedbackSessionName":"Private feedback session",
            "courseId":"idOfTypicalCourse2.access",
            "feedbackQuestionId":"1",
            "feedbackQuestionType":"TEXT",
            "giverEmail":"instructor1@course2.tmt",
            "recipientEmail":"student1InCourse2@gmail.tmt",
            "responseMetaData":{
                "value":"Response from instr1InC2 to student1InC2."
            },
            "giverSection":"None",
            "recipientSection":"None" 
            
        }
    },
    "feedbackResponseComments":{
        "comment1FromT1C1ToR1Q1S1C1": {
            "courseId":"idOfTypicalCourse1.access",
            "feedbackSessionName":"First feedback session",
            "feedbackQuestionId":"1",
            "giverEmail":"instructor1@course1.tmt",
            "feedbackResponseId":"1%student1InCourse1.access@gmail.tmt%student1InCourse1.access@gmail.tmt",
            "createdAt":"2026-03-01 11:59 PM UTC",
            "commentText":{
                "value":"Instructor 1 comment to student 1 self feedback"	
            }
        },
        "comment1FromT1C1ToR1Q2S1C1": {
            "courseId":"idOfTypicalCourse1.access",
            "feedbackSessionName":"First feedback session",
            "feedbackQuestionId":"2",
            "giverEmail":"instructor1@course1.tmt",
            "feedbackResponseId":"2%student2InCourse1.access@gmail.tmt%student1InCourse1.access@gmail.tmt",
            "createdAt":"2026-02-01 11:59 PM UTC",
            "commentText":{
                "value":"Instructor 1 comment to student 1 self feedback Question 2"   
            }
        },
        "comment1FromT1C1ToR1Q3S1C1": {
            "courseId":"idOfTypicalCourse1.access",
            "feedbackSessionName":"First feedback session",
            "feedbackQuestionId":"3",
            "giverEmail":"instructor1@course1.tmt",
            "feedbackResponseId":"3%student1InCourse1.access@gmail.tmt%student1InCourse1.access@gmail.tmt",
            "createdAt":"2026-01-01 11:59 PM UTC",
            "commentText":{
                "value":"Instructor 1 comment to student 1 self feedback Question 3"   
            }
        }
    },
    "comments":{
        "comment1FromI1C1toS1C1":{
            "courseId":"idOfTypicalCourse1.access",
            "giverEmail":"instructor1@course1.tmt",
            "recipientType":"PERSON",
            "recipients":["student1InCourse1.access@gmail.tmt"],
            "status": "FINAL",
            "showCommentTo": [PERSON],
            "showGiverNameTo": [PERSON],
            "showRecipientNameTo": [PERSON],
            "receiverEmail":"student1InCourse1.access@gmail.tmt",
            "createdAt":"2012-04-01 11:59 PM UTC",
            "commentText":{
                "value":"Comment 1 from Instructor 1 to Student 1 in course 1"
            }
            
        },
        "comment2FromI1C1toS1C1":{
            "courseId":"idOfTypicalCourse1.access",
            "giverEmail":"instructor1@course1.tmt",
            "recipientType":"PERSON",
            "recipients":["student1InCourse1.access@gmail.tmt"],
            "status": "FINAL",
            "showCommentTo": [PERSON],
            "showGiverNameTo": [],
            "showRecipientNameTo": [],
            "receiverEmail":"student1InCourse1.access@gmail.tmt",
            "createdAt":"2012-05-01 08:51 AM UTC",
            "commentText":{
                "value":"Comment 2 from Instructor 1 to Student 1 in course 1"
            }
            
        },
        "comment1FromI3C1toS2C1":{
            "courseId":"idOfTypicalCourse1.access",
            "giverEmail":"instructor3@course1.tmt",
            "recipientType":"PERSON",
            "recipients":["student2InCourse1.access@gmail.tmt"],
            "status": "FINAL",
            "showCommentTo": [],
            "showGiverNameTo": [],
            "showRecipientNameTo": [],
            "receiverEmail":"student2InCourse1.access@gmail.tmt",
            "createdAt":"2012-06-01 07:20 PM UTC",
            "commentText":{
                "value":"Comment from Instructor 3 to Student 2 in course 1"
            }
            
        }
        
    }
}<|MERGE_RESOLUTION|>--- conflicted
+++ resolved
@@ -142,23 +142,7 @@
             "email":"instructor1@course1.tmt",
             "role":"Co-owner",
             "isDisplayedToStudents":true,
-<<<<<<< HEAD
             "displayedName":"Instructor</td></div>'\"",
-            "instructorPrivilegesAsText": "{
-                \"courseLevel\": {
-                    \"canviewstudentinsection\": true,
-                    \"cangivecommentinsection\": true,
-                    \"cansubmitsessioninsection\": true,
-                    \"canmodifysessioncommentinsection\": true,
-                    \"canmodifycommentinsection\": true,
-                    \"canmodifycourse\": true,
-                    \"canviewsessioninsection\": true,
-                    \"canmodifysession\": true,
-                    \"canviewcommentinsection\": true,
-                    \"canmodifystudent\": true,
-                    \"canmodifyinstructor\": true
-=======
-            "displayedName":"Instructor",
             "privileges": {
                 "courseLevel": {
                     "canviewstudentinsection": true,
@@ -172,7 +156,6 @@
                     "canviewcommentinsection": true,
                     "canmodifystudent": true,
                     "canmodifyinstructor": true
->>>>>>> fbb2c78a
                 },
                 "sectionLevel": {},
                 "sessionLevel": {}
@@ -185,23 +168,7 @@
             "email":"instructor2@course1.tmt",
             "role":"Manager",
             "isDisplayedToStudents":true,
-<<<<<<< HEAD
             "displayedName":"Manager</td></div>'\"",
-            "instructorPrivilegesAsText": "{
-                \"courseLevel\": {
-                    \"canviewstudentinsection\": true,
-                    \"cangivecommentinsection\": true,
-                    \"cansubmitsessioninsection\": true,
-                    \"canmodifysessioncommentinsection\": true,
-                    \"canmodifycommentinsection\": true,
-                    \"canmodifycourse\": false,
-                    \"canviewsessioninsection\": true,
-                    \"canmodifysession\": true,
-                    \"canviewcommentinsection\": true,
-                    \"canmodifystudent\": true,
-                    \"canmodifyinstructor\": true
-=======
-            "displayedName":"Manager",
             "privileges": {
                 "courseLevel": {
                     "canviewstudentinsection": true,
@@ -215,7 +182,6 @@
                     "canviewcommentinsection": true,
                     "canmodifystudent": true,
                     "canmodifyinstructor": true
->>>>>>> fbb2c78a
                 },
                 "sectionLevel": {},
                 "sessionLevel": {}
@@ -228,23 +194,7 @@
             "email":"helper@course1.tmt",
             "role":"Custom",
             "isDisplayedToStudents":false,
-<<<<<<< HEAD
             "displayedName":"Helper</td></div>'\"",
-            "instructorPrivilegesAsText": "{
-                \"courseLevel\": {
-                    \"canviewstudentinsection\": false,
-                    \"cangivecommentinsection\": false,
-                    \"cansubmitsessioninsection\": false,
-                    \"canmodifysessioncommentinsection\": false,
-                    \"canmodifycommentinsection\": false,
-                    \"canmodifycourse\": false,
-                    \"canviewsessioninsection\": false,
-                    \"canmodifysession\": false,
-                    \"canviewcommentinsection\": false,
-                    \"canmodifystudent\": false,
-                    \"canmodifyinstructor\": false
-=======
-            "displayedName":"Helper",
             "privileges": {
                 "courseLevel": {
                     "canviewstudentinsection": false,
@@ -258,7 +208,6 @@
                     "canviewcommentinsection": false,
                     "canmodifystudent": false,
                     "canmodifyinstructor": false
->>>>>>> fbb2c78a
                 },
                 "sectionLevel": {},
                 "sessionLevel": {}
@@ -271,23 +220,7 @@
             "email":"instructor1@course2.tmt",
             "role":"Co-owner",
             "isDisplayedToStudents":true,
-<<<<<<< HEAD
             "displayedName":"Instructor</td></div>'\"",
-            "instructorPrivilegesAsText": "{
-                \"courseLevel\": {
-                    \"canviewstudentinsection\": true,
-                    \"cangivecommentinsection\": true,
-                    \"cansubmitsessioninsection\": true,
-                    \"canmodifysessioncommentinsection\": true,
-                    \"canmodifycommentinsection\": true,
-                    \"canmodifycourse\": true,
-                    \"canviewsessioninsection\": true,
-                    \"canmodifysession\": true,
-                    \"canviewcommentinsection\": true,
-                    \"canmodifystudent\": true,
-                    \"canmodifyinstructor\": true
-=======
-            "displayedName":"Instructor",
             "privileges": {
                 "courseLevel": {
                     "canviewstudentinsection": true,
@@ -301,7 +234,6 @@
                     "canviewcommentinsection": true,
                     "canmodifystudent": true,
                     "canmodifyinstructor": true
->>>>>>> fbb2c78a
                 },
                 "sectionLevel": {},
                 "sessionLevel": {}
@@ -314,23 +246,7 @@
             "email":"instructor2@course2.tmt",
             "role":"Co-owner",
             "isDisplayedToStudents":true,
-<<<<<<< HEAD
             "displayedName":"Instructor</td></div>'\"",
-            "instructorPrivilegesAsText": "{
-                \"courseLevel\": {
-                    \"canviewstudentinsection\": true,
-                    \"cangivecommentinsection\": true,
-                    \"cansubmitsessioninsection\": true,
-                    \"canmodifysessioncommentinsection\": true,
-                    \"canmodifycommentinsection\": true,
-                    \"canmodifycourse\": true,
-                    \"canviewsessioninsection\": true,
-                    \"canmodifysession\": true,
-                    \"canviewcommentinsection\": true,
-                    \"canmodifystudent\": true,
-                    \"canmodifyinstructor\": true
-=======
-            "displayedName":"Instructor",
             "privileges": {
                 "courseLevel": {
                     "canviewstudentinsection": true,
@@ -344,7 +260,6 @@
                     "canviewcommentinsection": true,
                     "canmodifystudent": true,
                     "canmodifyinstructor": true
->>>>>>> fbb2c78a
                 },
                 "sectionLevel": {},
                 "sessionLevel": {}
@@ -357,23 +272,7 @@
             "email":"instructor3@course1.tmt",
             "role":"Co-owner",
             "isDisplayedToStudents":true,
-<<<<<<< HEAD
             "displayedName":"Instructor</td></div>'\"",
-            "instructorPrivilegesAsText": "{
-                \"courseLevel\": {
-                    \"canviewstudentinsection\": true,
-                    \"cangivecommentinsection\": true,
-                    \"cansubmitsessioninsection\": true,
-                    \"canmodifysessioncommentinsection\": true,
-                    \"canmodifycommentinsection\": true,
-                    \"canmodifycourse\": true,
-                    \"canviewsessioninsection\": true,
-                    \"canmodifysession\": true,
-                    \"canviewcommentinsection\": true,
-                    \"canmodifystudent\": true,
-                    \"canmodifyinstructor\": true
-=======
-            "displayedName":"Instructor",
             "privileges": {
                 "courseLevel": {
                     "canviewstudentinsection": true,
@@ -387,7 +286,6 @@
                     "canviewcommentinsection": true,
                     "canmodifystudent": true,
                     "canmodifyinstructor": true
->>>>>>> fbb2c78a
                 },
                 "sectionLevel": {},
                 "sessionLevel": {}
@@ -400,23 +298,7 @@
             "email":"instructor3@course2.tmt",
             "role":"Co-owner",
             "isDisplayedToStudents":true,
-<<<<<<< HEAD
             "displayedName":"Instructor</td></div>'\"",
-            "instructorPrivilegesAsText": "{
-                \"courseLevel\": {
-                    \"canviewstudentinsection\": true,
-                    \"cangivecommentinsection\": true,
-                    \"cansubmitsessioninsection\": true,
-                    \"canmodifysessioncommentinsection\": true,
-                    \"canmodifycommentinsection\": true,
-                    \"canmodifycourse\": true,
-                    \"canviewsessioninsection\": true,
-                    \"canmodifysession\": true,
-                    \"canviewcommentinsection\": true,
-                    \"canmodifystudent\": true,
-                    \"canmodifyinstructor\": true
-=======
-            "displayedName":"Instructor",
             "privileges": {
                 "courseLevel": {
                     "canviewstudentinsection": true,
@@ -430,7 +312,6 @@
                     "canviewcommentinsection": true,
                     "canmodifystudent": true,
                     "canmodifyinstructor": true
->>>>>>> fbb2c78a
                 },
                 "sectionLevel": {},
                 "sessionLevel": {}
@@ -443,23 +324,7 @@
             "email":"instructor4@courseNoEvals.tmt",
             "role":"Co-owner",
             "isDisplayedToStudents":true,
-<<<<<<< HEAD
             "displayedName":"Instructor</td></div>'\"",
-            "instructorPrivilegesAsText": "{
-                \"courseLevel\": {
-                    \"canviewstudentinsection\": true,
-                    \"cangivecommentinsection\": true,
-                    \"cansubmitsessioninsection\": true,
-                    \"canmodifysessioncommentinsection\": true,
-                    \"canmodifycommentinsection\": true,
-                    \"canmodifycourse\": true,
-                    \"canviewsessioninsection\": true,
-                    \"canmodifysession\": true,
-                    \"canviewcommentinsection\": true,
-                    \"canmodifystudent\": true,
-                    \"canmodifyinstructor\": true
-=======
-            "displayedName":"Instructor",
             "privileges": {
                 "courseLevel": {
                     "canviewstudentinsection": true,
@@ -473,7 +338,6 @@
                     "canviewcommentinsection": true,
                     "canmodifystudent": true,
                     "canmodifyinstructor": true
->>>>>>> fbb2c78a
                 },
                 "sectionLevel": {},
                 "sessionLevel": {}
@@ -486,23 +350,7 @@
             "email":"instructor5@courseNoRegister.tmt",
             "role":"Co-owner",
             "isDisplayedToStudents":true,
-<<<<<<< HEAD
             "displayedName":"Instructor</td></div>'\"",
-            "instructorPrivilegesAsText": "{
-                \"courseLevel\": {
-                    \"canviewstudentinsection\": true,
-                    \"cangivecommentinsection\": true,
-                    \"cansubmitsessioninsection\": true,
-                    \"canmodifysessioncommentinsection\": true,
-                    \"canmodifycommentinsection\": true,
-                    \"canmodifycourse\": true,
-                    \"canviewsessioninsection\": true,
-                    \"canmodifysession\": true,
-                    \"canviewcommentinsection\": true,
-                    \"canmodifystudent\": true,
-                    \"canmodifyinstructor\": true
-=======
-            "displayedName":"Instructor",
             "privileges": {
                 "courseLevel": {
                     "canviewstudentinsection": true,
@@ -516,7 +364,6 @@
                     "canviewcommentinsection": true,
                     "canmodifystudent": true,
                     "canmodifyinstructor": true
->>>>>>> fbb2c78a
                 },
                 "sectionLevel": {},
                 "sessionLevel": {}
@@ -529,23 +376,7 @@
             "email":"iwosc@yahoo.tmt",
             "role":"Co-owner",
             "isDisplayedToStudents":true,
-<<<<<<< HEAD
             "displayedName":"Instructor</td></div>'\"",
-            "instructorPrivilegesAsText": "{
-                \"courseLevel\": {
-                    \"canviewstudentinsection\": true,
-                    \"cangivecommentinsection\": true,
-                    \"cansubmitsessioninsection\": true,
-                    \"canmodifysessioncommentinsection\": true,
-                    \"canmodifycommentinsection\": true,
-                    \"canmodifycourse\": true,
-                    \"canviewsessioninsection\": true,
-                    \"canmodifysession\": true,
-                    \"canviewcommentinsection\": true,
-                    \"canmodifystudent\": true,
-                    \"canmodifyinstructor\": true
-=======
-            "displayedName":"Instructor",
             "privileges": {
                 "courseLevel": {
                     "canviewstudentinsection": true,
@@ -559,7 +390,6 @@
                     "canviewcommentinsection": true,
                     "canmodifystudent": true,
                     "canmodifyinstructor": true
->>>>>>> fbb2c78a
                 },
                 "sectionLevel": {},
                 "sessionLevel": {}
@@ -573,22 +403,6 @@
             "role":"Co-owner",
             "displayedName":"Instructor</td></div>'\"",
             "isDisplayedToStudents":true,
-<<<<<<< HEAD
-            "instructorPrivilegesAsText": "{
-                \"courseLevel\": {
-                    \"canviewstudentinsection\": true,
-                    \"cangivecommentinsection\": true,
-                    \"cansubmitsessioninsection\": true,
-                    \"canmodifysessioncommentinsection\": true,
-                    \"canmodifycommentinsection\": true,
-                    \"canmodifycourse\": true,
-                    \"canviewsessioninsection\": true,
-                    \"canmodifysession\": true,
-                    \"canviewcommentinsection\": true,
-                    \"canmodifystudent\": true,
-                    \"canmodifyinstructor\": true
-=======
-            "displayedName":"Instructor",
             "privileges": {
                 "courseLevel": {
                     "canviewstudentinsection": true,
@@ -602,7 +416,6 @@
                     "canviewcommentinsection": true,
                     "canmodifystudent": true,
                     "canmodifyinstructor": true
->>>>>>> fbb2c78a
                 },
                 "sectionLevel": {},
                 "sessionLevel": {}
@@ -616,23 +429,7 @@
             "key":"regKeyForInstrNotYetJoinCourse",
             "role":"Co-owner",
             "isDisplayedToStudents":true,
-<<<<<<< HEAD
             "displayedName":"Instructor</td></div>'\"",
-            "instructorPrivilegesAsText": "{
-                \"courseLevel\": {
-                    \"canviewstudentinsection\": true,
-                    \"cangivecommentinsection\": true,
-                    \"cansubmitsessioninsection\": true,
-                    \"canmodifysessioncommentinsection\": true,
-                    \"canmodifycommentinsection\": true,
-                    \"canmodifycourse\": true,
-                    \"canviewsessioninsection\": true,
-                    \"canmodifysession\": true,
-                    \"canviewcommentinsection\": true,
-                    \"canmodifystudent\": true,
-                    \"canmodifyinstructor\": true
-=======
-            "displayedName":"Instructor",
             "privileges": {
                 "courseLevel": {
                     "canviewstudentinsection": true,
@@ -646,7 +443,6 @@
                     "canviewcommentinsection": true,
                     "canmodifystudent": true,
                     "canmodifyinstructor": true
->>>>>>> fbb2c78a
                 },
                 "sectionLevel": {},
                 "sessionLevel": {}
