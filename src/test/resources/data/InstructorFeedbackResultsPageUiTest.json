{
    "accounts":{
        "CFResultsUiT.instr":{
            "googleId":"CFResultsUiT.instr",
            "name":"Teammates Test",
            "isInstructor":true,
            "email":"CFResultsUiT.instr@gmail.tmt",
            "institute":"TEAMMATES Test Institute 1"
        },
        "CFResultsUiT.helper1":{
            "googleId":"CFResultsUiT.helper1",
            "name":"Teammates Helper",
            "isInstructor":true,
            "email":"CFResultsUiT.helper1@gmail.tmt",
            "institute":"TEAMMATES Test Institute 1"
        },
        "CFResultsUiT.helper2":{
            "googleId":"CFResultsUiT.helper2",
            "name":"Teammates Helper",
            "isInstructor":true,
            "email":"CFResultsUiT.helper2@gmail.tmt",
            "institute":"TEAMMATES Test Institute 1"
        },
        "CFResultsUiT.alice.b":{
            "googleId":"CFResultsUiT.alice.b",
            "name":"Alice B.",
            "isInstructor":false,
            "email":"CFResultsUiT.alice.b@gmail.tmt",
            "institute":"TEAMMATES Test Institute 1"
        },
        "CFResultsUiT.benny.c":{
            "googleId":"CFResultsUiT.benny.c",
            "name":"Benny C.",
            "isInstructor":false,
            "email":"CFResultsUiT.benny.c@gmail.tmt",
            "institute":"TEAMMATES Test Institute 1"
        },
        "CFResultsUiT.charlie.d":{
            "googleId":"CFResultsUiT.charlie.d",
            "name":"Charlie D.",
            "isInstructor":false,
            "email":"CFResultsUiT.charlie.d@gmail.tmt",
            "institute":"TEAMMATES Test Institute 1"
        },
        "CFResultsUiT.danny.e":{
            "googleId":"CFResultsUiT.danny.e",
            "name":"Danny E.",
            "isInstructor":false,
            "email":"CFResultsUiT.danny.e@gmail.tmt",
            "institute":"TEAMMATES Test Institute 1"
        },
        "CFResultsUiT.emily.f":{
            "googleId":"CFResultsUiT.emily.f",
            "name":"Emily F.",
            "isInstructor":false,
            "email":"CFResultsUiT.emily.f@gmail.tmt",
            "institute":"TEAMMATES Test Institute 1"
        }
    },
    "courses":{
        "CFResultsUiT.CS2104":{
            "id":"CFResultsUiT.CS2104",
            "name":"Programming Language Concepts",
            "isArchived": false
        },
        "CFResultsUiT.SanitizedTeam":{
            "id":"CFResultsUiT.SanitizedTeam",
            "name":"Sanization Concepts"
        }
    },
    "instructors":{
        "CFResultsUiT.instr":{
            "googleId":"CFResultsUiT.instr",
            "courseId":"CFResultsUiT.CS2104",
            "name":"Teammates Test</td></div>'\"",
            "email":"CFResultsUiT.instr@gmail.tmt",
            "role":"Co-owner",
            "isInstructor":true,
<<<<<<< HEAD
            "displayedName":"Instructor</td></div>'\"",
            "instructorPrivilegesAsText": "{
                \"courseLevel\": {
                    \"canviewstudentinsection\": true,
                    \"cangivecommentinsection\": true,
                    \"cansubmitsessioninsection\": true,
                    \"canmodifysessioncommentinsection\": true,
                    \"canmodifycommentinsection\": true,
                    \"canmodifycourse\": true,
                    \"canviewsessioninsection\": true,
                    \"canmodifysession\": true,
                    \"canviewcommentinsection\": true,
                    \"canmodifystudent\": true,
                    \"canmodifyinstructor\": true
=======
            "displayedName":"Instructor",
            "privileges": {
                "courseLevel": {
                    "canviewstudentinsection": true,
                    "cangivecommentinsection": true,
                    "cansubmitsessioninsection": true,
                    "canmodifysessioncommentinsection": true,
                    "canmodifycommentinsection": true,
                    "canmodifycourse": true,
                    "canviewsessioninsection": true,
                    "canmodifysession": true,
                    "canviewcommentinsection": true,
                    "canmodifystudent": true,
                    "canmodifyinstructor": true
>>>>>>> fbb2c78a
                },
                "sectionLevel": {},
                "sessionLevel": {}
            }
        },
        "CFResultsUiT.helper1":{
            "googleId":"CFResultsUiT.helper1",
            "courseId":"CFResultsUiT.CS2104",
            "name":"Teammates Helper1</td></div>'\"",
            "email":"CFResultsUiT.helper1@gmail.tmt",
            "role":"Custom",
            "isInstructor":true,
<<<<<<< HEAD
            "displayedName":"Instructor</td></div>'\"",
            "instructorPrivilegesAsText": "{
                \"courseLevel\": {
                    \"canviewstudentinsection\": false,
                    \"cangivecommentinsection\": false,
                    \"cansubmitsessioninsection\": false,
                    \"canmodifysessioncommentinsection\": false,
                    \"canmodifycommentinsection\": false,
                    \"canmodifycourse\": false,
                    \"canviewsessioninsection\": false,
                    \"canmodifysession\": false,
                    \"canviewcommentinsection\": false,
                    \"canmodifystudent\": false,
                    \"canmodifyinstructor\": false
=======
            "displayedName":"Instructor",
            "privileges": {
                "courseLevel": {
                    "canviewstudentinsection": false,
                    "cangivecommentinsection": false,
                    "cansubmitsessioninsection": false,
                    "canmodifysessioncommentinsection": false,
                    "canmodifycommentinsection": false,
                    "canmodifycourse": false,
                    "canviewsessioninsection": false,
                    "canmodifysession": false,
                    "canviewcommentinsection": false,
                    "canmodifystudent": false,
                    "canmodifyinstructor": false
>>>>>>> fbb2c78a
                },
                "sectionLevel": {
                    "Section B": {
                        "canviewstudentinsection": false,
                        "cangivecommentinsection": false,
                        "cansubmitsessioninsection": true,
                        "canmodifysessioncommentinsection": true,
                        "canmodifycommentinsection": false,
                        "canviewsessioninsection": true,
                        "canviewcommentinsection": false
                    }
                },
                "sessionLevel": {}
            }
        },
        "CFResultsUiT.helper2":{
            "googleId":"CFResultsUiT.helper2",
            "courseId":"CFResultsUiT.CS2104",
            "name":"Teammates Helper2</td></div>'\"",
            "email":"CFResultsUiT.helper2@gmail.tmt",
            "role":"Custom",
            "isInstructor":true,
<<<<<<< HEAD
            "displayedName":"Instructor</td></div>'\"",
            "instructorPrivilegesAsText": "{
                \"courseLevel\": {
                    \"canviewstudentinsection\": false,
                    \"cangivecommentinsection\": false,
                    \"cansubmitsessioninsection\": false,
                    \"canmodifysessioncommentinsection\": false,
                    \"canmodifycommentinsection\": false,
                    \"canmodifycourse\": false,
                    \"canviewsessioninsection\": false,
                    \"canmodifysession\": false,
                    \"canviewcommentinsection\": false,
                    \"canmodifystudent\": false,
                    \"canmodifyinstructor\": false
=======
            "displayedName":"Instructor",
            "privileges": {
                "courseLevel": {
                    "canviewstudentinsection": false,
                    "cangivecommentinsection": false,
                    "cansubmitsessioninsection": false,
                    "canmodifysessioncommentinsection": false,
                    "canmodifycommentinsection": false,
                    "canmodifycourse": false,
                    "canviewsessioninsection": false,
                    "canmodifysession": false,
                    "canviewcommentinsection": false,
                    "canmodifystudent": false,
                    "canmodifyinstructor": false
>>>>>>> fbb2c78a
                },
                "sectionLevel": {
                    "Section A": {
                        "canviewstudentinsection": false,
                        "cangivecommentinsection": false,
                        "cansubmitsessioninsection": true,
                        "canmodifysessioncommentinsection": true,
                        "canmodifycommentinsection": false,
                        "canviewsessioninsection": true,
                        "canviewcommentinsection": false
                    }
                },
                "sessionLevel": {}
            }
        },
        "CFResultsUiT.SanitizedTeam.instr":{
            "googleId":"CFResultsUiT.instr",
            "courseId":"CFResultsUiT.SanitizedTeam",
            "name":"Teammates Test</td></div>'\"",
            "email":"CFResultsUiT.instr@gmail.tmt",
            "role":"Co-owner",
            "isInstructor":true,
<<<<<<< HEAD
            "displayedName":"Instructor</td></div>'\"",
            "instructorPrivilegesAsText": "{
                \"courseLevel\": {
                    \"canviewstudentinsection\": true,
                    \"cangivecommentinsection\": true,
                    \"cansubmitsessioninsection\": true,
                    \"canmodifysessioncommentinsection\": true,
                    \"canmodifycommentinsection\": true,
                    \"canmodifycourse\": true,
                    \"canviewsessioninsection\": true,
                    \"canmodifysession\": true,
                    \"canviewcommentinsection\": true,
                    \"canmodifystudent\": true,
                    \"canmodifyinstructor\": true
=======
            "displayedName":"Instructor",
            "privileges": {
                "courseLevel": {
                    "canviewstudentinsection": true,
                    "cangivecommentinsection": true,
                    "cansubmitsessioninsection": true,
                    "canmodifysessioncommentinsection": true,
                    "canmodifycommentinsection": true,
                    "canmodifycourse": true,
                    "canviewsessioninsection": true,
                    "canmodifysession": true,
                    "canviewcommentinsection": true,
                    "canmodifystudent": true,
                    "canmodifyinstructor": true
>>>>>>> fbb2c78a
                },
                "sectionLevel": {},
                "sessionLevel": {}
            }
        }
    },
    "students":{
        "Alice":{
            "googleId":"CFResultsUiT.alice.b",
            "email":"CFResultsUiT.alice.b@gmail.tmt",
            "course":"CFResultsUiT.CS2104",
            "name":"Alice Betsy</td>'\"",
            "comments":"This student's name is Alice Betsy</td>'\"",
            "team":"Team 1</td></div>'\"",
            "section":"Section A"
        },
        "Benny":{
            "googleId":"CFResultsUiT.benny.c",
            "email":"CFResultsUiT.benny.c@gmail.tmt",
            "course":"CFResultsUiT.CS2104",
            "name":"Benny Charles",
            "comments":"This student's name is Benny Charles",
            "team":"Team 1</td></div>'\"",
            "section":"Section A"
        },
        "ExtraGuy":{
            "googleId":"extra.guy",
            "email":"extra.guy@gmail.tmt",
            "course":"CFResultsUiT.CS2104",
            "name":"Extra guy",
            "comments":"This student will move to a new team after evaluation created",
            "team":"Team 2",
            "section":"Section A"
        },
        "DropOut":{
            "googleId":"",
            "email":"drop.out@gmail.tmt",
            "course":"CFResultsUiT.CS2104",
            "name":"Drop out",
            "comments":"This student will drop out after evaluation created",
            "team":"Team 2",
            "section":"Section A"
        },
        "Charlie":{
            "googleId":"CFResultsUiT.charlie.d",
            "email":"CFResultsUiT.charlie.d@gmail.tmt",
            "course":"CFResultsUiT.CS2104",
            "name": "Charlie Dávis",
            "comments": "This student's name is Charlie Dávis",
            "team":"Team 2",
            "section":"Section A"
        },
        "Danny":{
            "googleId":"CFResultsUiT.danny.e",
            "email":"CFResultsUiT.danny.e@gmail.tmt",
            "course":"CFResultsUiT.CS2104",
            "name":"Danny Engrid",
            "comments":"This student's name is Danny Engrid",
            "team":"Team 2",
            "section":"Section A"
        },
        "Emily":{
            "googleId":"CFResultsUiT.emily.f",
            "email":"CFResultsUiT.emily.f@gmail.tmt",
            "course":"CFResultsUiT.CS2104",
            "name":"Emily",
            "comments":"This student's name is Emily",
            "team":"Team 3",
            "section":"Section B"
        },
        "Sanitized.Alice":{
            "googleId":"CFResultsUiT.alice.b",
            "email":"CFResultsUiT.alice.b@gmail.tmt",
            "course":"CFResultsUiT.SanitizedTeam",
            "name":"Alic'e Bets'y</td></div>'\"",
            "comments":"This student's name is Alic'e Bets'y</td></div>'\"",
            "team":"Team '1</td></div>'\"",
            "section":"Section A"
        },
        "Sanitized.Benny":{
            "googleId":"CFResultsUiT.benny.c",
            "email":"CFResultsUiT.benny.c@gmail.tmt",
            "course":"CFResultsUiT.SanitizedTeam",
            "name":"Benn'y Charle's",
            "comments":"This student's name is Benn'y Charle's</td></div>'\"",
            "team":"Team '1</td></div>'\"",
            "section":"Section A"
        }
    },
    "feedbackSessions":{
        "Open Session":{
            "feedbackSessionName":"First Session",
            "courseId":"CFResultsUiT.CS2104",
            "creatorEmail":"CFResultsUiT.instr@gmail.tmt",
            "instructions":{
                "value":"Instructions for first session"
            },
            "createdTime":"2012-04-01 11:59 PM UTC",
            "startTime":"2012-04-01 11:59 PM UTC",
            "endTime":"2026-04-30 11:59 PM UTC",
            "sessionVisibleFromTime":"2012-04-01 11:59 PM UTC",
            "resultsVisibleFromTime":"2012-05-01 11:59 PM UTC",
            "timeZone":8.0,
            "gracePeriod":10,
            "feedbackSessionType":"STANDARD",
            "sentOpenEmail":true,
            "sentPublishedEmail":true
        },
        "Unpublished Session":{
            "feedbackSessionName":"Second Session",
            "courseId":"CFResultsUiT.CS2104",
            "creatorEmail":"CFResultsUiT.instr@gmail.tmt",
            "instructions":{
                "value":"Please please fill in the second feedback session"
            },
            "createdTime":"2012-04-01 11:59 PM UTC",
            "startTime":"2012-04-02 11:59 PM UTC",
            "endTime":"2026-04-30 11:59 PM UTC",
            "sessionVisibleFromTime":"2012-04-01 11:59 PM UTC",
            "resultsVisibleFromTime":"2026-05-01 11:59 PM UTC",
            "timeZone":8.0,
            "gracePeriod":20,
            "feedbackSessionType":"STANDARD",
            "sentOpenEmail":true,
            "sentPublishedEmail":false
        },
        "Empty Session":{
            "feedbackSessionName":"Third Session",
            "courseId":"CFResultsUiT.CS2104",
            "creatorEmail":"CFResultsUiT.instr@gmail.tmt",
            "instructions":{
                "value":"Please please fill in the last feedback session"
            },
            "createdTime":"2012-04-01 11:59 PM UTC",
            "startTime":"2012-04-02 11:59 PM UTC",
            "endTime":"2026-04-30 11:59 PM UTC",
            "sessionVisibleFromTime":"2012-04-01 11:59 PM UTC",
            "resultsVisibleFromTime":"2012-05-01 11:59 PM UTC",
            "timeZone":8.0,
            "gracePeriod":20,
            "feedbackSessionType":"STANDARD",
            "sentOpenEmail":true,
            "sentPublishedEmail":true
        },
        "Session with errors":{
            "feedbackSessionName":"Fourth Session",
            "courseId":"CFResultsUiT.CS2104",
            "creatorEmail":"CFResultsUiT.instr@gmail.tmt",
            "instructions":{
                "value":"This session has errors"
            },
            "createdTime":"2012-04-01 11:59 PM UTC",
            "startTime":"2012-04-02 11:59 PM UTC",
            "endTime":"2026-04-30 11:59 PM UTC",
            "sessionVisibleFromTime":"2012-04-01 11:59 PM UTC",
            "resultsVisibleFromTime":"2012-05-01 11:59 PM UTC",
            "timeZone":8.0,
            "gracePeriod":20,
            "feedbackSessionType":"STANDARD",
            "sentOpenEmail":true,
            "sentPublishedEmail":true
        },
        "Session with sanitized data":{
            "feedbackSessionName":"Sanitized Session",
            "courseId":"CFResultsUiT.SanitizedTeam",
            "creatorEmail":"CFResultsUiT.instr@gmail.tmt",
            "instructions":{
                "value":"This session has errors"
            },
            "createdTime":"2012-04-01 11:59 PM UTC",
            "startTime":"2012-04-02 11:59 PM UTC",
            "endTime":"2026-04-30 11:59 PM UTC",
            "sessionVisibleFromTime":"2012-04-01 11:59 PM UTC",
            "resultsVisibleFromTime":"2012-05-01 11:59 PM UTC",
            "timeZone":8.0,
            "gracePeriod":20,
            "feedbackSessionType":"STANDARD",
            "sentOpenEmail":true,
            "sentPublishedEmail":true
        },
        "Session with Instructors as Givers":{
            "feedbackSessionName":"Instructors as Givers",
            "courseId":"CFResultsUiT.CS2104",
            "creatorEmail":"CFResultsUiT.instr@gmail.tmt",
            "instructions":{
                "value":"Session with Instructors as Givers"
            },
            "createdTime":"2012-04-01 11:59 PM UTC",
            "startTime":"2012-04-01 11:59 PM UTC",
            "endTime":"2026-04-30 11:59 PM UTC",
            "sessionVisibleFromTime":"2012-04-01 11:59 PM UTC",
            "resultsVisibleFromTime":"2012-05-01 11:59 PM UTC",
            "timeZone":8.0,
            "gracePeriod":10,
            "feedbackSessionType":"STANDARD",
            "sentOpenEmail":true,
            "sentPublishedEmail":true
        }
    },
    "feedbackQuestions":{
        "qn1InSession1":{
            "feedbackSessionName":"First Session",
            "courseId":"CFResultsUiT.CS2104",
            "creatorEmail":"CFResultsUiT.instr@gmail.tmt",
            "questionMetaData":{
                "value":"Rate 3 other students' products"
            },
            "questionNumber":"1",
            "questionType":"TEXT",
            "giverType":"STUDENTS",
            "recipientType":"STUDENTS",
            "numberOfEntitiesToGiveFeedbackTo":3,
            "showResponsesTo":[
                "INSTRUCTORS",
                "RECEIVER",
                "STUDENTS",
                "OWN_TEAM_MEMBERS"
            ],
            "showGiverNameTo":[
                "INSTRUCTORS",
                "OWN_TEAM_MEMBERS"
            ],
            "showRecipientNameTo":[
                "INSTRUCTORS",
                "RECEIVER"
            ]
        },
        "qn2InSession1":{
            "feedbackSessionName":"First Session",
            "courseId":"CFResultsUiT.CS2104",
            "creatorEmail":"CFResultsUiT.instr@gmail.tmt",
            "questionMetaData":{
                "value":"What is the best selling point of your product?"
            },
            "questionNumber":"2",
            "questionType":"TEXT",
            "giverType":"STUDENTS",
            "recipientType":"SELF",
            "numberOfEntitiesToGiveFeedbackTo":1,
            "showResponsesTo":[
                "RECEIVER",
                "OWN_TEAM_MEMBERS",
                "STUDENTS",
                "INSTRUCTORS"
            ],
            "showGiverNameTo":[
                "INSTRUCTORS"
            ],
            "showRecipientNameTo":[
                "INSTRUCTORS"
            ]
        },
        "qn3InSession1":{
            "feedbackSessionName":"First Session",
            "courseId":"CFResultsUiT.CS2104",
            "creatorEmail":"CFResultsUiT.instr@gmail.tmt",
            "questionMetaData":{
                "value":"My comments on the class"
            },
            "questionNumber":"3",
            "questionType":"TEXT",
            "giverType":"SELF",
            "recipientType":"NONE",
            "numberOfEntitiesToGiveFeedbackTo":-100,
            "showResponsesTo":[
                
            ],
            "showGiverNameTo":[
                
            ],
            "showRecipientNameTo":[
                
            ]
        },
        "qn4InSession1":{
            "feedbackSessionName":"First Session",
            "courseId":"CFResultsUiT.CS2104",
            "creatorEmail":"CFResultsUiT.instr@gmail.tmt",
            "questionMetaData":{
                "value":"Give feedback to 3 other teams."
            },
            "questionNumber":"4",
            "questionType":"TEXT",
            "giverType":"TEAMS",
            "recipientType":"TEAMS",
            "numberOfEntitiesToGiveFeedbackTo":3,
            "showResponsesTo":[
                "RECEIVER",
                "INSTRUCTORS"
            ],
            "showGiverNameTo":[
                "RECEIVER",
                "INSTRUCTORS"
            ],
            "showRecipientNameTo":[
                "RECEIVER",
                "INSTRUCTORS"
            ]
        },
        "qn5InSession1":{
            "feedbackSessionName":"First Session",
            "courseId":"CFResultsUiT.CS2104",
            "creatorEmail":"CFResultsUiT.instr@gmail.tmt",
            "questionMetaData":{
                "value":"Give feedback to your team mates"
            },
            "questionNumber":"5",
            "questionType":"TEXT",
            "giverType":"STUDENTS",
            "recipientType":"OWN_TEAM_MEMBERS",
            "numberOfEntitiesToGiveFeedbackTo":-100,
            "showResponsesTo":[
                "RECEIVER",
                "INSTRUCTORS"
            ],
            "showGiverNameTo":[
                "RECEIVER"
            ],
            "showRecipientNameTo":[
                "RECEIVER"
            ]
        },
        "qn6InSession1":{
            "feedbackSessionName":"First Session",
            "courseId":"CFResultsUiT.CS2104",
            "creatorEmail":"CFResultsUiT.instr@gmail.tmt",
            "questionMetaData":{
                "value":"This question should be hidden."
            },
            "questionNumber":"6",
            "questionType":"TEXT",
            "giverType":"INSTRUCTORS",
            "recipientType":"STUDENTS",
            "numberOfEntitiesToGiveFeedbackTo":-100,
            "showResponsesTo":[
                "RECEIVER"
            ],
            "showGiverNameTo":[
                "RECEIVER"
            ],
            "showRecipientNameTo":[
                "RECEIVER"
            ]
        },
        "qn7InSession1":{
            "feedbackSessionName":"First Session",
            "courseId":"CFResultsUiT.CS2104",
            "creatorEmail":"CFResultsUiT.instr@gmail.tmt",
            "questionMetaData":{
                "value":"{\"questionType\":\"MCQ\",\"questionText\":\"What is your extra feature?\",\"numOfMcqChoices\":4,\"mcqChoices\":[\"FlexiCommand\",\"PowerSearch\",\"GoodUI\",\"Google Integration\"],\"otherEnabled\":false}"
            },
            "questionNumber":"7",
            "questionType":"MCQ",
            "giverType":"STUDENTS",
            "recipientType":"SELF",
            "numberOfEntitiesToGiveFeedbackTo":1,
            "showResponsesTo":[
                "RECEIVER",
                "OWN_TEAM_MEMBERS",
                "STUDENTS",
                "INSTRUCTORS"
            ],
            "showGiverNameTo":[
                "INSTRUCTORS"
            ],
            "showRecipientNameTo":[
                "INSTRUCTORS"
            ]
        },
        "qn8InSession1":{
            "feedbackSessionName":"First Session",
            "courseId":"CFResultsUiT.CS2104",
            "creatorEmail":"CFResultsUiT.instr@gmail.tmt",
            "questionMetaData":{
                "value":"{\"questionType\":\"MSQ\",\"questionText\":\"What is your extra feature?\",\"numOfMsqChoices\":4,\"msqChoices\":[\"FlexiCommand\",\"PowerSearch\",\"GoodUI\",\"Google Integration\"],\"otherEnabled\":false}"
            },
            "questionNumber":"8",
            "questionType":"MSQ",
            "giverType":"STUDENTS",
            "recipientType":"SELF",
            "numberOfEntitiesToGiveFeedbackTo":1,
            "showResponsesTo":[
                "RECEIVER",
                "OWN_TEAM_MEMBERS",
                "STUDENTS",
                "INSTRUCTORS"
            ],
            "showGiverNameTo":[
                "INSTRUCTORS"
            ],
            "showRecipientNameTo":[
                "INSTRUCTORS"
            ]
        },
        "qn9InSession1":{
            "feedbackSessionName":"First Session",
            "courseId":"CFResultsUiT.CS2104",
            "creatorEmail":"CFResultsUiT.instr@gmail.tmt",
            "questionMetaData":{
                "value":"{\"questionType\":\"MCQ\",\"questionText\":\"Who do you think is the most hardworking student?\",\"generateOptionsFor\":\"STUDENTS\",\"otherEnabled\":false}"
            },
            "questionNumber":"9",
            "questionType":"MCQ",
            "giverType":"STUDENTS",
            "recipientType":"SELF",
            "numberOfEntitiesToGiveFeedbackTo":1,
            "showResponsesTo":[
                "RECEIVER",
                "OWN_TEAM_MEMBERS",
                "STUDENTS",
                "INSTRUCTORS"
            ],
            "showGiverNameTo":[
                "INSTRUCTORS"
            ],
            "showRecipientNameTo":[
                "INSTRUCTORS"
            ]
        },
        "qn10InSession1":{
            "feedbackSessionName":"First Session",
            "courseId":"CFResultsUiT.CS2104",
            "creatorEmail":"CFResultsUiT.instr@gmail.tmt",
            "questionMetaData":{
                "value":"{\"questionType\":\"MCQ\",\"questionText\":\"Which team do you think has the best feature?\",\"generateOptionsFor\":\"TEAMS\",\"otherEnabled\":false}"
            },
            "questionNumber":"10",
            "questionType":"MCQ",
            "giverType":"STUDENTS",
            "recipientType":"SELF",
            "numberOfEntitiesToGiveFeedbackTo":1,
            "showResponsesTo":[
                "RECEIVER",
                "OWN_TEAM_MEMBERS",
                "STUDENTS",
                "INSTRUCTORS"
            ],
            "showGiverNameTo":[
                "INSTRUCTORS"
            ],
            "showRecipientNameTo":[
                "INSTRUCTORS"
            ]
        },
        
        "qn2InSession2":{
            "feedbackSessionName":"Second Session",
            "courseId":"CFResultsUiT.CS2104",
            "creatorEmail":"CFResultsUiT.instr@gmail.tmt",
            "questionMetaData":{
                "value":"{\"questionType\":\"MSQ\",\"questionText\":\"Who are your teammates?\",\"generateOptionsFor\":\"STUDENTS\",\"otherEnabled\":false}"
            },
            "questionNumber":"2",
            "questionType":"MSQ",
            "giverType":"STUDENTS",
            "recipientType":"SELF",
            "numberOfEntitiesToGiveFeedbackTo":1,
            "showResponsesTo":[
                "RECEIVER",
                "OWN_TEAM_MEMBERS",
                "STUDENTS",
                "INSTRUCTORS"
            ],
            "showGiverNameTo":[
                "INSTRUCTORS"
            ],
            "showRecipientNameTo":[
                "INSTRUCTORS"
            ]
        },
        "qn3InSession2":{
            "feedbackSessionName":"Second Session",
            "courseId":"CFResultsUiT.CS2104",
            "creatorEmail":"CFResultsUiT.instr@gmail.tmt",
            "questionMetaData":{
                "value":"{\"questionType\":\"MSQ\",\"questionText\":\"Which teams do you like?\",\"generateOptionsFor\":\"TEAMS\",\"otherEnabled\":false}"
            },
            "questionNumber":"3",
            "questionType":"MSQ",
            "giverType":"STUDENTS",
            "recipientType":"SELF",
            "numberOfEntitiesToGiveFeedbackTo":1,
            "showResponsesTo":[
                "RECEIVER",
                "OWN_TEAM_MEMBERS",
                "STUDENTS",
                "INSTRUCTORS"
            ],
            "showGiverNameTo":[
                "INSTRUCTORS"
            ],
            "showRecipientNameTo":[
                "INSTRUCTORS"
            ]
        },
        "qn4InSession2":{
            "feedbackSessionName":"Second Session",
            "courseId":"CFResultsUiT.CS2104",
            "creatorEmail":"CFResultsUiT.instr@gmail.tmt",
            "questionMetaData":{
                "value":"{\"questionText\":\"Rate our product.\", \"questionType\":\"NUMSCALE\", \"minScale\" : 1, \"maxScale\" : 5,\"step\" : 0.5}"
            },
            "questionNumber":"4",
            "questionType":"NUMSCALE",
            "giverType":"STUDENTS",
            "recipientType":"SELF",
            "numberOfEntitiesToGiveFeedbackTo":1,
            "showResponsesTo":[
                "INSTRUCTORS"
            ],
            "showGiverNameTo":[
                "INSTRUCTORS"
            ],
            "showRecipientNameTo":[
                "INSTRUCTORS"
            ]
            
        },
        "qn5InSession2": {
            "feedbackSessionName": "Second Session",
            "courseId": "CFResultsUiT.CS2104",
            "creatorEmail": "CFResultsUiT.instr@gmail.tmt",
            "questionMetaData":{
                  "value":"{\"questionText\":\"How important are the following factors to you? Give points accordingly.\",
                            \"questionType\":\"CONSTSUM\", \"numOfConstSumOptions\" : 2,
                            \"constSumOptions\" : [\"Grades\", \"Fun\"],\"distributeToRecipients\" : false,
                            \"pointsPerOption\" : false, \"points\" : 100}"
            },
            "questionNumber": 5,
            "questionType": "CONSTSUM",
            "giverType": "STUDENTS",
            "recipientType": "SELF",
            "numberOfEntitiesToGiveFeedbackTo": 1,
            "showResponsesTo":[
                "RECEIVER",
                "INSTRUCTORS"
            ],
            "showGiverNameTo": [
                "RECEIVER",
                "INSTRUCTORS"
            ],
            "showRecipientNameTo":[
                "RECEIVER",
                "INSTRUCTORS"
            ]
        },
        "qn6InSession2": {
            "feedbackSessionName": "Second Session",
            "courseId": "CFResultsUiT.CS2104",
            "creatorEmail": "CFResultsUiT.instr@gmail.tmt",
            "questionMetaData":{
                  "value":"{\"questionText\":\"Split points among the your team members and yourself, according to how much you think each member has contributed.\",
                            \"questionType\":\"CONSTSUM\", \"numOfConstSumOptions\" : 0,
                            \"constSumOptions\" : [],\"distributeToRecipients\" : true,
                            \"pointsPerOption\" : true, \"points\" : 100}"
            },
            "questionNumber": 6,
            "questionType": "CONSTSUM",
            "giverType": "STUDENTS",
            "recipientType": "OWN_TEAM_MEMBERS_INCLUDING_SELF",
            "numberOfEntitiesToGiveFeedbackTo": -100,
            "showResponsesTo":[
                "RECEIVER",
                "INSTRUCTORS"
            ],
            "showGiverNameTo": [
                "RECEIVER",
                "INSTRUCTORS"
            ],
            "showRecipientNameTo":[
                "RECEIVER",
                "INSTRUCTORS"
            ]
        },
        "qn7InSession2": {
            "feedbackSessionName": "Second Session",
            "courseId": "CFResultsUiT.CS2104",
            "creatorEmail": "CFResultsUiT.instr@gmail.tmt",
            "questionMetaData":{
                  "value":"{\"questionText\":\"Rate the contribution of yourself and your team members towards the latest project.\",
                            \"questionType\":\"CONTRIB\"}"
            },
            "questionNumber": 7,
            "questionType": "CONTRIB",
            "giverType": "STUDENTS",
            "recipientType": "OWN_TEAM_MEMBERS_INCLUDING_SELF",
            "numberOfEntitiesToGiveFeedbackTo": -100,
            "showResponsesTo":[
                "RECEIVER",
                "OWN_TEAM_MEMBERS",
                "RECEIVER_TEAM_MEMBERS",
                "INSTRUCTORS"
            ],
            "showGiverNameTo": [
                "INSTRUCTORS"
            ],
            "showRecipientNameTo":[
                "RECEIVER",
                "INSTRUCTORS"
            ]
        },
        "qn8InSession2":{
            "feedbackSessionName":"Second Session",
            "courseId":"CFResultsUiT.CS2104",
            "creatorEmail":"CFResultsUiT.instr@gmail.tmt",
            "questionMetaData":{
                "value":"{\"questionText\":\"Rate you and your team members work.\", \"questionType\":\"NUMSCALE\", \"minScale\" : 1, \"maxScale\" : 5,\"step\" : 0.5}"
            },
            "questionNumber":"8",
            "questionType":"NUMSCALE",
            "giverType":"STUDENTS",
            "recipientType":"OWN_TEAM_MEMBERS_INCLUDING_SELF",
            "numberOfEntitiesToGiveFeedbackTo":1,
            "showResponsesTo":[
                "INSTRUCTORS"
            ],
            "showGiverNameTo":[
                "INSTRUCTORS"
            ],
            "showRecipientNameTo":[
            ]
            
        },
        "qn9InSession2":{
            "feedbackSessionName":"Second Session",
            "courseId":"CFResultsUiT.CS2104",
            "creatorEmail":"CFResultsUiT.instr@gmail.tmt",
            "questionMetaData":{
                "value":"{\"questionText\":\"Rate the class\", \"questionType\":\"NUMSCALE\", \"minScale\" : -5, \"maxScale\" : 5,\"step\" : 0.25}"
            },
            "questionNumber":"9",
            "questionType":"NUMSCALE",
            "giverType":"STUDENTS",
            "recipientType":"NONE",
            "numberOfEntitiesToGiveFeedbackTo":-100,
            "showResponsesTo":[
                "INSTRUCTORS"
            ],
            "showGiverNameTo":[
                
            ],
            "showRecipientNameTo":[
                "INSTRUCTORS"
            ]
            
        },
        
        "qn1InSession2":{
            "feedbackSessionName":"Second Session",
            "courseId":"CFResultsUiT.CS2104",
            "creatorEmail":"CFResultsUiT.instr@gmail.tmt",
            "questionMetaData":{
                "value":"Give feedback to your instructors"
            },
            "questionNumber":"1",
            "questionType":"TEXT",
            "giverType":"STUDENTS",
            "recipientType":"INSTRUCTORS",
            "numberOfEntitiesToGiveFeedbackTo":-100,
            "showResponsesTo":[
                "RECEIVER"
            ],
            "showGiverNameTo":[
            ],
            "showRecipientNameTo":[
                "RECEIVER"
            ]
        },
        "qn10InSession2": {
            "feedbackSessionName": "Second Session",
            "courseId": "CFResultsUiT.CS2104",
            "creatorEmail": "CFResultsUiT.instr@gmail.tmt",
            "questionMetaData":{
                  "value":"{\"questionText\":\"Rate the contribution of ideas from yourself and your team members in the last meeting.\",
                            \"questionType\":\"CONTRIB\"}"
            },
            "questionNumber": 10,
            "questionType": "CONTRIB",
            "giverType": "STUDENTS",
            "recipientType": "OWN_TEAM_MEMBERS_INCLUDING_SELF",
            "numberOfEntitiesToGiveFeedbackTo": -100,
            "showResponsesTo":[
                "RECEIVER",
                "OWN_TEAM_MEMBERS",
                "RECEIVER_TEAM_MEMBERS",
                "INSTRUCTORS"
            ],
            "showGiverNameTo": [
                "INSTRUCTORS"
            ],
            "showRecipientNameTo":[
            ]
        },
        "qn11InSession2":{
            "feedbackSessionName":"Second Session",
            "courseId":"CFResultsUiT.CS2104",
            "creatorEmail":"CFResultsUiT.instr@gmail.tmt",
            "questionMetaData":{
                "value":"As a team, what do you think could have been done differently?"
            },
            "questionNumber":"11",
            "questionType":"TEXT",
            "giverType":"TEAMS",
            "recipientType":"SELF",
            "numberOfEntitiesToGiveFeedbackTo":1,
            "showResponsesTo":[
                "RECEIVER",
                "INSTRUCTORS"
            ],
            "showGiverNameTo":[
                "INSTRUCTORS"
            ],
            "showRecipientNameTo":[
                "INSTRUCTORS"
            ]
        },
        "qn12InSession2":{
            "feedbackSessionName":"Second Session",
            "courseId":"CFResultsUiT.CS2104",
            "creatorEmail":"CFResultsUiT.instr@gmail.tmt",
            "questionMetaData":{
                "value":"{\"questionText\":\"Rate the class as a team\", \"questionType\":\"NUMSCALE\", \"minScale\" : 0, \"maxScale\" : 1000,\"step\" : 5}"
            },
            "questionNumber":"12",
            "questionType":"NUMSCALE",
            "giverType":"TEAMS",
            "recipientType":"NONE",
            "numberOfEntitiesToGiveFeedbackTo":1,
            "showResponsesTo":[
                "RECEIVER",
                "STUDENTS",
                "INSTRUCTORS"
            ],
            "showGiverNameTo":[
                "INSTRUCTORS"
            ],
            "showRecipientNameTo":[
                "INSTRUCTORS"
            ]
        },
        "qn1InSession4":{
            "feedbackSessionName":"Fourth Session",
            "courseId":"CFResultsUiT.CS2104",
            "creatorEmail":"CFResultsUiT.instr@gmail.tmt",
            "questionMetaData":{
                "value":"As a team, what do you think could have been done differently?"
            },
            "questionNumber":"1",
            "questionType":"TEXT",
            "giverType":"TEAMS",
            "recipientType":"NONE",
            "numberOfEntitiesToGiveFeedbackTo":1,
            "showResponsesTo":[
                "RECEIVER",
                "STUDENTS",
                "INSTRUCTORS"
            ],
            "showGiverNameTo":[
                "INSTRUCTORS"
            ],
            "showRecipientNameTo":[
                "INSTRUCTORS"
            ]
        },
        "qn2InSession4":{
            "feedbackSessionName":"Fourth Session",
            "courseId":"CFResultsUiT.CS2104",
            "creatorEmail":"CFResultsUiT.instr@gmail.tmt",
            "questionMetaData":{
                "value":"{\"questionText\":\"Split points among the your team members and yourself, according to how much you think each member has contributed.\",
                            \"questionType\":\"CONSTSUM\", \"numOfConstSumOptions\" : 0,
                            \"constSumOptions\" : [],\"distributeToRecipients\" : true,
                            \"pointsPerOption\" : true, \"points\" : 100}"
            },
            "questionNumber":"2",
            "questionType":"CONSTSUM",
            "giverType":"TEAMS",
            "recipientType":"OWN_TEAM_MEMBERS_INCLUDING_SELF",
            "numberOfEntitiesToGiveFeedbackTo":1,
            "showResponsesTo":[
                "RECEIVER",
                "STUDENTS",
                "INSTRUCTORS"
            ],
            "showGiverNameTo":[
                "INSTRUCTORS"
            ],
            "showRecipientNameTo":[
                
            ]
        },
        "qn1InSanitizedSession": {
            "feedbackSessionName": "Sanitized Session",
            "courseId": "CFResultsUiT.SanitizedTeam",
            "creatorEmail": "CFResultsUiT.instr@gmail.tmt",
            "questionMetaData":{
                  "value":"{\"questionText\":\"Rate the contribution of ideas from yourself and your team members in the last meeting.\",
                            \"questionType\":\"CONTRIB\"}"
            },
            "questionNumber": 1,
            "questionType": "CONTRIB",
            "giverType": "STUDENTS",
            "recipientType": "OWN_TEAM_MEMBERS_INCLUDING_SELF",
            "numberOfEntitiesToGiveFeedbackTo": -100,
            "showResponsesTo":[
                "RECEIVER",
                "OWN_TEAM_MEMBERS",
                "RECEIVER_TEAM_MEMBERS",
                "INSTRUCTORS"
            ],
            "showGiverNameTo": [
                "INSTRUCTORS"
            ],
            "showRecipientNameTo":[
                "INSTRUCTORS"
            ]
        },
        "qn1InInstructorsAsGivers":{
            "feedbackSessionName":"Instructors as Givers",
            "courseId":"CFResultsUiT.CS2104",
            "creatorEmail":"CFResultsUiT.instr@gmail.tmt",
            "questionMetaData":{
                "value":"Rate 3 other students' products"
            },
            "questionNumber":"1",
            "questionType":"TEXT",
            "giverType":"INSTRUCTORS",
            "recipientType":"STUDENTS",
            "numberOfEntitiesToGiveFeedbackTo":-100,
            "showResponsesTo":[
                "INSTRUCTORS",
                "RECEIVER",
                "STUDENTS"
            ],
            "showGiverNameTo":[
                "INSTRUCTORS",
                "STUDENTS",
                "RECEIVER"
            ],
            "showRecipientNameTo":[
                "INSTRUCTORS",
                "STUDENTS",
                "RECEIVER"
            ]
        }
    },
    "feedbackResponses":{
        "response1":{
            "feedbackSessionName":"First Session",
            "courseId":"CFResultsUiT.CS2104",
            "feedbackQuestionId":"2",
            "feedbackQuestionType":"TEXT",
            "giverEmail":"CFResultsUiT.alice.b@gmail.tmt",
            "giverSection":"Section A",
            "recipientEmail":"CFResultsUiT.alice.b@gmail.tmt",
            "recipientSection":"Section A",
            "responseMetaData":{
                "value":"Alice self feedback."
            }
        },
        "response2":{
            "feedbackSessionName":"First Session",
            "courseId":"CFResultsUiT.CS2104",
            "feedbackQuestionId":"1",
            "feedbackQuestionType":"TEXT",
            "giverEmail":"CFResultsUiT.alice.b@gmail.tmt",
            "recipientEmail":"CFResultsUiT.benny.c@gmail.tmt",
            "responseMetaData":{
                "value":"2 Response to Benny."
            },
            "giverSection":"Section A",
            "recipientSection":"Section A"
        },
        "response3":{
            "feedbackSessionName":"First Session",
            "courseId":"CFResultsUiT.CS2104",
            "feedbackQuestionId":"1",
            "feedbackQuestionType":"TEXT",
            "giverEmail":"CFResultsUiT.benny.c@gmail.tmt",
            "recipientEmail":"CFResultsUiT.danny.e@gmail.tmt",
            "responseMetaData":{
                "value":"1 Response to Danny."
            },
            "giverSection":"Section A",
            "recipientSection":"Section A"
        },
        "response3a":{
            "feedbackSessionName":"First Session",
            "courseId":"CFResultsUiT.CS2104",
            "feedbackQuestionId":"1",
            "feedbackQuestionType":"TEXT",
            "giverEmail":"CFResultsUiT.alice.b@gmail.tmt",
            "recipientEmail":"drop.out@gmail.tmt",
            "responseMetaData":{
                "value":"Response to Dropout."
            },
            "giverSection": "Section A",
            "recipientSection" : "Section A"
        },
        "response3b":{
            "feedbackSessionName":"First Session",
            "courseId":"CFResultsUiT.CS2104",
            "feedbackQuestionId":"1",
            "feedbackQuestionType":"TEXT",
            "giverEmail":"drop.out@gmail.tmt",
            "recipientEmail":"CFResultsUiT.alice.b@gmail.tmt",
            "responseMetaData":{
                "value":"Response to Alice from Dropout."
            },
            "giverSection": "Section A",
            "recipientSection" : "Section A"
        },
        "response3c":{
            "feedbackSessionName":"First Session",
            "courseId":"CFResultsUiT.CS2104",
            "feedbackQuestionId":"1",
            "feedbackQuestionType":"TEXT",
            "giverEmail":"drop.out@gmail.tmt",
            "recipientEmail":"CFResultsUiT.danny.e@gmail.tmt",
            "responseMetaData":{
                "value":"Response to Danny from Dropout."
            },
            "giverSection": "Section A",
            "recipientSection" : "Section A"
        },
        "response3d":{
            "feedbackSessionName":"First Session",
            "courseId":"CFResultsUiT.CS2104",
            "feedbackQuestionId":"1",
            "feedbackQuestionType":"TEXT",
            "giverEmail":"drop.out@gmail.tmt",
            "recipientEmail":"CFResultsUiT.benny.c@gmail.tmt",
            "responseMetaData":{
                "value":"Response to Benny from Dropout."
            },
            "giverSection": "Section A",
            "recipientSection" : "Section A"
            
        },
        "response4":{
            "feedbackSessionName":"First Session",
            "courseId":"CFResultsUiT.CS2104",
            "feedbackQuestionId":"1",
            "feedbackQuestionType":"TEXT",
            "giverEmail":"CFResultsUiT.charlie.d@gmail.tmt",
            "recipientEmail":"CFResultsUiT.emily.f@gmail.tmt",
            "responseMetaData":{
                "value":"3 Response to Emily."
            },
            "giverSection":"Section A",
            "recipientSection":"Section B"
        },
        "response5":{
            "feedbackSessionName":"First Session",
            "courseId":"CFResultsUiT.CS2104",
            "feedbackQuestionId":"1",
            "feedbackQuestionType":"TEXT",
            "giverEmail":"CFResultsUiT.benny.c@gmail.tmt",
            "recipientEmail":"CFResultsUiT.charlie.d@gmail.tmt",
            "responseMetaData":{
                "value":"4 Response to Charlie."
            },
            "giverSection":"Section A",
            "recipientSection":"Section A"
        },
        "response6":{
            "feedbackSessionName":"First Session",
            "courseId":"CFResultsUiT.CS2104",
            "feedbackQuestionId":"7",
            "feedbackQuestionType":"MCQ",
            "giverEmail":"CFResultsUiT.alice.b@gmail.tmt",
            "recipientEmail":"CFResultsUiT.alice.b@gmail.tmt",
            "responseMetaData":{
                "value":"{\"questionType\" : \"MCQ\", \"answer\" : \"PowerSearch\", \"otherFieldContent\" : \"\"}"
            },
            "giverSection":"Section A",
            "recipientSection":"Section A"
        },
        "mcqResponse6a":{
            "feedbackSessionName":"First Session",
            "courseId":"CFResultsUiT.CS2104",
            "feedbackQuestionId":"7",
            "feedbackQuestionType":"MCQ",
            "giverEmail":"drop.out@gmail.tmt",
            "recipientEmail":"drop.out@gmail.tmt",
            "responseMetaData":{
                "value":"{\"questionType\" : \"MCQ\", \"answer\" : \"PowerSearch\", \"otherFieldContent\" : \"\"}"
            },
            "giverSection":"Section A",
            "recipientSection":"Section A"
        },
        "response7":{
            "feedbackSessionName":"First Session",
            "courseId":"CFResultsUiT.CS2104",
            "feedbackQuestionId":"8",
            "feedbackQuestionType":"MSQ",
            "giverEmail":"CFResultsUiT.alice.b@gmail.tmt",
            "recipientEmail":"CFResultsUiT.alice.b@gmail.tmt",
            "responseMetaData":{
                "value":"{\"questionType\" : \"MSQ\", \"answers\" : [\"PowerSearch\",\"GoodUI\"]}"
            },
            "giverSection":"Section A",
            "recipientSection":"Section A"
        },
        "response8":{
            "feedbackSessionName":"First Session",
            "courseId":"CFResultsUiT.CS2104",
            "feedbackQuestionId":"8",
            "feedbackQuestionType":"MSQ",
            "giverEmail":"CFResultsUiT.benny.c@gmail.tmt",
            "recipientEmail":"CFResultsUiT.benny.c@gmail.tmt",
            "responseMetaData":{
                "value":"{\"questionType\" : \"MSQ\", \"answers\" : [\"\"]}"
            },
            "giverSection":"Section A",
            "recipientSection":"Section A"
        },
        "response9":{
            "feedbackSessionName":"First Session",
            "courseId":"CFResultsUiT.CS2104",
            "feedbackQuestionId":"9",
            "feedbackQuestionType":"MCQ",
            "giverEmail":"CFResultsUiT.alice.b@gmail.tmt",
            "recipientEmail":"CFResultsUiT.alice.b@gmail.tmt",
            "responseMetaData":{
                "value":"{\"questionType\" : \"MCQ\", \"answer\" : \"Danny\", \"otherFieldContent\" : \"\"}"
            },
            "giverSection":"Section A",
            "recipientSection":"Section A"
        },
        "response10":{
            "feedbackSessionName":"First Session",
            "courseId":"CFResultsUiT.CS2104",
            "feedbackQuestionId":"10",
            "feedbackQuestionType":"MCQ",
            "giverEmail":"CFResultsUiT.alice.b@gmail.tmt",
            "recipientEmail":"CFResultsUiT.alice.b@gmail.tmt",
            "responseMetaData":{
                "value":"{\"questionType\" : \"MCQ\", \"answer\" : \"Team 1\", \"otherFieldContent\" : \"\"}"
            },
            "giverSection":"Section A",
            "recipientSection":"Section A"
        },
        "mcqResponse10a":{
            "feedbackSessionName":"First Session",
            "courseId":"CFResultsUiT.CS2104",
            "feedbackQuestionId":"10",
            "feedbackQuestionType":"MCQ",
            "giverEmail":"drop.out@gmail.tmt",
            "recipientEmail":"drop.out@gmail.tmt",
            "responseMetaData":{
                "value":"{\"questionType\" : \"MCQ\", \"answer\" : \"Team 2\", \"otherFieldContent\" : \"\"}"
            },
            "giverSection":"Section A",
            "recipientSection":"Section A"
            
        },
        "responseForTEAMQuestion":{
            "feedbackSessionName":"Second Session",
            "courseId":"CFResultsUiT.CS2104",
            "feedbackQuestionId":"11",
            "feedbackQuestionType":"TEXT",
            "giverEmail":"Team 1</td></div>'\"",
            "recipientEmail":"Team 1</td></div>'\"",
            "responseMetaData":{
                "value":"Response from benny to Team 1 (own team)"
            },
            "giverSection":"Section A",
            "recipientSection":"Section A"
        },
        "responseForTEAMQuestion2":{
            "feedbackSessionName":"Second Session",
            "courseId":"CFResultsUiT.CS2104",
            "feedbackQuestionId":"12",
            "feedbackQuestionType":"NUMSCALE",
            "giverEmail":"Team 1</td></div>'\"",
            "recipientEmail":"%GENERAL%",
            "responseMetaData":{
                "value":"{\"questionType\" : \"NUMSCALE\", \"answer\" : 0}"
            },
            "giverSection":"Section A",
            "recipientSection":"None"
        },
        "response11":{
            "feedbackSessionName":"Second Session",
            "courseId":"CFResultsUiT.CS2104",
            "feedbackQuestionId":"2",
            "feedbackQuestionType":"MSQ",
            "giverEmail":"CFResultsUiT.alice.b@gmail.tmt",
            "recipientEmail":"CFResultsUiT.alice.b@gmail.tmt",
            "responseMetaData":{
                "value":"{\"questionType\" : \"MSQ\", \"answers\" : [\"Danny\"], \"otherFieldContent\" : \"\"}"
            },
            "giverSection":"Section A",
            "recipientSection":"Section A"
        },
        "response12":{
            "feedbackSessionName":"Second Session",
            "courseId":"CFResultsUiT.CS2104",
            "feedbackQuestionId":"3",
            "feedbackQuestionType":"MSQ",
            "giverEmail":"CFResultsUiT.alice.b@gmail.tmt",
            "recipientEmail":"CFResultsUiT.alice.b@gmail.tmt",
            "responseMetaData":{
                "value":"{\"questionType\" : \"MSQ\", \"answers\" : [\"Team 1\",\"Team 2\"], \"otherFieldContent\" : \"\"}"
            },
            "giverSection":"Section A",
            "recipientSection":"Section A"
        },
        "response13":{
            "feedbackSessionName":"Second Session",
            "courseId":"CFResultsUiT.CS2104",
            "feedbackQuestionId":"4",
            "feedbackQuestionType":"NUMSCALE",
            "giverEmail":"CFResultsUiT.alice.b@gmail.tmt",
            "recipientEmail":"CFResultsUiT.alice.b@gmail.tmt",
            "responseMetaData":{
                "value":"{\"questionType\" : \"NUMSCALE\", \"answer\" : 3.5}"
            },
            "giverSection":"Section A",
            "recipientSection":"Section A"
        },
        "response14":{
            "feedbackSessionName":"First Session",
            "courseId":"CFResultsUiT.CS2104",
            "feedbackQuestionId":"3",
            "feedbackQuestionType":"TEXT",
            "giverEmail":"CFResultsUiT.instr@gmail.tmt",
            "recipientEmail":"%GENERAL%",
            "responseMetaData":{
                "value":"This is for nobody specific."
            },
            "giverSection":"None",
            "recipientSection":"None"
        },
        "response15":{
            "feedbackSessionName":"First Session",
            "courseId":"CFResultsUiT.CS2104",
            "feedbackQuestionId":"4",
            "feedbackQuestionType":"TEXT",
            "giverEmail":"CFResultsUiT.alice.b@gmail.tmt",
            "recipientEmail":"Team 2",
            "responseMetaData":{
                "value":"Response from team 1 (by alice) to team 2."
            },
            "giverSection":"Section A",
            "recipientSection":"Section A"
        },
        "response16":{
            "feedbackSessionName":"Second Session",
            "courseId":"CFResultsUiT.CS2104",
            "feedbackQuestionId":"5",
            "feedbackQuestionType":"CONSTSUM",
            "giverEmail":"CFResultsUiT.alice.b@gmail.tmt",
            "recipientEmail":"CFResultsUiT.alice.b@gmail.tmt",
            "responseMetaData":{
                "value":"{\"questionType\" : \"CONSTSUM\", \"answers\" : [45, 55]}"
            },
            "giverSection":"Section A",
            "recipientSection":"Section A"
        },
        "response17.1":{
            "feedbackSessionName":"Second Session",
            "courseId":"CFResultsUiT.CS2104",
            "feedbackQuestionId":"6",
            "feedbackQuestionType":"CONSTSUM",
            "giverEmail":"CFResultsUiT.alice.b@gmail.tmt",
            "recipientEmail":"CFResultsUiT.alice.b@gmail.tmt",
            "responseMetaData":{
                "value":"{\"questionType\" : \"CONSTSUM\",\"answers\" : [110]}"
            },
            "giverSection":"Section A",
            "recipientSection":"Section A"
        },
        "response17.2":{
            "feedbackSessionName":"Second Session",
            "courseId":"CFResultsUiT.CS2104",
            "feedbackQuestionId":"6",
            "feedbackQuestionType":"CONSTSUM",
            "giverEmail":"CFResultsUiT.alice.b@gmail.tmt",
            "recipientEmail":"CFResultsUiT.benny.c@gmail.tmt",
            "responseMetaData":{
                "value":"{\"questionType\" : \"CONSTSUM\",\"answers\" : [90]}"
            },
            "giverSection":"Section A",
            "recipientSection":"Section A"
        },
        "response17.3":{
            "feedbackSessionName":"Second Session",
            "courseId":"CFResultsUiT.CS2104",
            "feedbackQuestionId":"6",
            "feedbackQuestionType":"CONSTSUM",
            "giverEmail":"CFResultsUiT.alice.b@gmail.tmt",
            "recipientEmail":"CFResultsUiT.charlie.d@gmail.tmt",
            "responseMetaData":{
                "value":"{\"questionType\" : \"CONSTSUM\",\"answers\" : [50]}"
            },
            "giverSection":"Section A",
            "recipientSection":"Section A"
        },
        "response17.4":{
            "feedbackSessionName":"Second Session",
            "courseId":"CFResultsUiT.CS2104",
            "feedbackQuestionId":"6",
            "feedbackQuestionType":"CONSTSUM",
            "giverEmail":"CFResultsUiT.alice.b@gmail.tmt",
            "recipientEmail":"CFResultsUiT.danny.e@gmail.tmt",
            "responseMetaData":{
                "value":"{\"questionType\" : \"CONSTSUM\",\"answers\" : [150]}"
            },
            "giverSection":"Section A",
            "recipientSection":"Section A"
        },
        "FS.Q1.Alice.1":{
            "feedbackSessionName":"Second Session",
            "courseId":"CFResultsUiT.CS2104",
            "feedbackQuestionId":"7",
            "feedbackQuestionType":"CONTRIB",
            "giverEmail":"CFResultsUiT.alice.b@gmail.tmt",
            "recipientEmail":"CFResultsUiT.alice.b@gmail.tmt",
            "responseMetaData":{
                "value":"{\"questionType\" : \"CONTRIB\",\"answer\" : 150}"
            },
            "giverSection":"Section A",
            "recipientSection":"Section A"
        },
        "FS.Q1.Alice.2":{
            "feedbackSessionName":"Second Session",
            "courseId":"CFResultsUiT.CS2104",
            "feedbackQuestionId":"7",
            "feedbackQuestionType":"CONTRIB",
            "giverEmail":"CFResultsUiT.alice.b@gmail.tmt",
            "recipientEmail":"CFResultsUiT.benny.c@gmail.tmt",
            "responseMetaData":{
                "value":"{\"questionType\" : \"CONTRIB\",\"answer\" : 120}"
            },
            "giverSection":"Section A",
            "recipientSection":"Section A"
        },
        "response17":{
            "feedbackSessionName":"Second Session",
            "courseId":"CFResultsUiT.CS2104",
            "feedbackQuestionId":"8",
            "feedbackQuestionType":"NUMSCALE",
            "giverEmail":"CFResultsUiT.alice.b@gmail.tmt",
            "recipientEmail":"CFResultsUiT.alice.b@gmail.tmt",
            "responseMetaData":{
                "value":"{\"questionType\" : \"NUMSCALE\", \"answer\" : 3}"
            },
            "giverSection":"Section A",
            "recipientSection":"Section A"
        },
        "response18":{
            "feedbackSessionName":"Second Session",
            "courseId":"CFResultsUiT.CS2104",
            "feedbackQuestionId":"8",
            "feedbackQuestionType":"NUMSCALE",
            "giverEmail":"CFResultsUiT.alice.b@gmail.tmt",
            "recipientEmail":"CFResultsUiT.benny.c@gmail.tmt",
            "responseMetaData":{
                "value":"{\"questionType\" : \"NUMSCALE\", \"answer\" : 4}"
            },
            "giverSection":"Section A",
            "recipientSection":"Section A"
        },
        "response19":{
            "feedbackSessionName":"Second Session",
            "courseId":"CFResultsUiT.CS2104",
            "feedbackQuestionId":"9",
            "feedbackQuestionType":"NUMSCALE",
            "giverEmail":"CFResultsUiT.benny.c@gmail.tmt",
            "recipientEmail":"%GENERAL%",
            "responseMetaData":{
                "value":"{\"questionType\" : \"NUMSCALE\", \"answer\" : -0.5}"
            },
            "giverSection":"Section A",
            "recipientSection":"None"
        },
        "response20.1":{
            "feedbackSessionName":"Second Session",
            "courseId":"CFResultsUiT.CS2104",
            "feedbackQuestionId":"10",
            "feedbackQuestionType":"CONTRIB",
            "giverEmail":"CFResultsUiT.alice.b@gmail.tmt",
            "recipientEmail":"CFResultsUiT.alice.b@gmail.tmt",
            "responseMetaData":{
                "value":"{\"questionType\" : \"CONTRIB\",\"answer\" : 150}"
            },
            "giverSection":"Section A",
            "recipientSection":"Section A"
        },
        "repsonse20.2":{
            "feedbackSessionName":"Second Session",
            "courseId":"CFResultsUiT.CS2104",
            "feedbackQuestionId":"10",
            "feedbackQuestionType":"CONTRIB",
            "giverEmail":"CFResultsUiT.alice.b@gmail.tmt",
            "recipientEmail":"CFResultsUiT.benny.c@gmail.tmt",
            "responseMetaData":{
                "value":"{\"questionType\" : \"CONTRIB\",\"answer\" : 120}"
            },
            "giverSection":"Section A",
            "recipientSection":"Section A"
        },
        "response1 Of Session 4":{
            "feedbackSessionName":"Fourth Session",
            "courseId":"CFResultsUiT.CS2104",
            "feedbackQuestionId":"1",
            "feedbackQuestionType":"TEXT",
            "giverEmail":"Team 1</td></div>'\"",
            "recipientEmail":"%GENERAL%",
            "responseMetaData":{
                "value":"None"
            },
            "giverSection":"Section A",
            "recipientSection":"None"
        },
        "response2 Of Session 4":{
            "feedbackSessionName":"Fourth Session",
            "courseId":"CFResultsUiT.CS2104",
            "feedbackQuestionId":"2",
            "feedbackQuestionType":"CONSTSUM",
            "giverEmail":"Team 1</td></div>'\"",
            "recipientEmail":"CFResultsUiT.alice.b@gmail.tmt",
            "responseMetaData":{
                "value":"{\"questionType\" : \"CONSTSUM\",\"answers\" : [50]}"
            },
            "giverSection":"Section A",
            "recipientSection":"None"
        },
        "SanitizedResponse1":{
            "feedbackSessionName":"Sanitized Session",
            "courseId":"CFResultsUiT.SanitizedTeam",
            "feedbackQuestionId":"1",
            "feedbackQuestionType":"CONTRIB",
            "giverEmail":"CFResultsUiT.alice.b@gmail.tmt",
            "recipientEmail":"CFResultsUiT.benny.c@gmail.tmt",
            "responseMetaData":{
                "value":"{\"questionType\" : \"CONTRIB\",\"answer\" : 120}"
            },
            "giverSection":"Section A",
            "recipientSection":"Section A"
        },
        "InstructorsAsGiversResponse1":{
            "feedbackSessionName":"Instructors as Givers",
            "courseId":"CFResultsUiT.CS2104",
            "feedbackQuestionId":"1",
            "feedbackQuestionType":"TEXT",
            "giverEmail":"CFResultsUiT.instr@gmail.tmt",
            "recipientEmail":"CFResultsUiT.alice.b@gmail.tmt",
            "recipientSection":"Section A",
            "responseMetaData":{
                "value":"Alice you did okay. You get B-"
            }
        },
        "InstructorsAsGiversResponse2":{
            "feedbackSessionName":"Instructors as Givers",
            "courseId":"CFResultsUiT.CS2104",
            "feedbackQuestionId":"1",
            "feedbackQuestionType":"TEXT",
            "giverEmail":"CFResultsUiT.instr@gmail.tmt",
            "recipientEmail":"CFResultsUiT.benny.c@gmail.tmt",
            "recipientSection":"Section A",
            "responseMetaData":{
                "value":"You did better than Alice. You get C+"
            }
        },
        "InstructorsAsGiversResponse3":{
            "feedbackSessionName":"Instructors as Givers",
            "courseId":"CFResultsUiT.CS2104",
            "feedbackQuestionId":"1",
            "feedbackQuestionType":"TEXT",
            "giverEmail":"CFResultsUiT.instr@gmail.tmt",
            "recipientEmail":"CFResultsUiT.charlie.d@gmail.tmt",
            "recipientSection":"Section A",
            "responseMetaData":{
                "value":"I like you so I give you above A-"
            }
        }
    }
}<|MERGE_RESOLUTION|>--- conflicted
+++ resolved
@@ -76,23 +76,7 @@
             "email":"CFResultsUiT.instr@gmail.tmt",
             "role":"Co-owner",
             "isInstructor":true,
-<<<<<<< HEAD
             "displayedName":"Instructor</td></div>'\"",
-            "instructorPrivilegesAsText": "{
-                \"courseLevel\": {
-                    \"canviewstudentinsection\": true,
-                    \"cangivecommentinsection\": true,
-                    \"cansubmitsessioninsection\": true,
-                    \"canmodifysessioncommentinsection\": true,
-                    \"canmodifycommentinsection\": true,
-                    \"canmodifycourse\": true,
-                    \"canviewsessioninsection\": true,
-                    \"canmodifysession\": true,
-                    \"canviewcommentinsection\": true,
-                    \"canmodifystudent\": true,
-                    \"canmodifyinstructor\": true
-=======
-            "displayedName":"Instructor",
             "privileges": {
                 "courseLevel": {
                     "canviewstudentinsection": true,
@@ -106,7 +90,6 @@
                     "canviewcommentinsection": true,
                     "canmodifystudent": true,
                     "canmodifyinstructor": true
->>>>>>> fbb2c78a
                 },
                 "sectionLevel": {},
                 "sessionLevel": {}
@@ -119,23 +102,7 @@
             "email":"CFResultsUiT.helper1@gmail.tmt",
             "role":"Custom",
             "isInstructor":true,
-<<<<<<< HEAD
             "displayedName":"Instructor</td></div>'\"",
-            "instructorPrivilegesAsText": "{
-                \"courseLevel\": {
-                    \"canviewstudentinsection\": false,
-                    \"cangivecommentinsection\": false,
-                    \"cansubmitsessioninsection\": false,
-                    \"canmodifysessioncommentinsection\": false,
-                    \"canmodifycommentinsection\": false,
-                    \"canmodifycourse\": false,
-                    \"canviewsessioninsection\": false,
-                    \"canmodifysession\": false,
-                    \"canviewcommentinsection\": false,
-                    \"canmodifystudent\": false,
-                    \"canmodifyinstructor\": false
-=======
-            "displayedName":"Instructor",
             "privileges": {
                 "courseLevel": {
                     "canviewstudentinsection": false,
@@ -149,7 +116,6 @@
                     "canviewcommentinsection": false,
                     "canmodifystudent": false,
                     "canmodifyinstructor": false
->>>>>>> fbb2c78a
                 },
                 "sectionLevel": {
                     "Section B": {
@@ -172,23 +138,7 @@
             "email":"CFResultsUiT.helper2@gmail.tmt",
             "role":"Custom",
             "isInstructor":true,
-<<<<<<< HEAD
             "displayedName":"Instructor</td></div>'\"",
-            "instructorPrivilegesAsText": "{
-                \"courseLevel\": {
-                    \"canviewstudentinsection\": false,
-                    \"cangivecommentinsection\": false,
-                    \"cansubmitsessioninsection\": false,
-                    \"canmodifysessioncommentinsection\": false,
-                    \"canmodifycommentinsection\": false,
-                    \"canmodifycourse\": false,
-                    \"canviewsessioninsection\": false,
-                    \"canmodifysession\": false,
-                    \"canviewcommentinsection\": false,
-                    \"canmodifystudent\": false,
-                    \"canmodifyinstructor\": false
-=======
-            "displayedName":"Instructor",
             "privileges": {
                 "courseLevel": {
                     "canviewstudentinsection": false,
@@ -202,7 +152,6 @@
                     "canviewcommentinsection": false,
                     "canmodifystudent": false,
                     "canmodifyinstructor": false
->>>>>>> fbb2c78a
                 },
                 "sectionLevel": {
                     "Section A": {
@@ -225,23 +174,7 @@
             "email":"CFResultsUiT.instr@gmail.tmt",
             "role":"Co-owner",
             "isInstructor":true,
-<<<<<<< HEAD
             "displayedName":"Instructor</td></div>'\"",
-            "instructorPrivilegesAsText": "{
-                \"courseLevel\": {
-                    \"canviewstudentinsection\": true,
-                    \"cangivecommentinsection\": true,
-                    \"cansubmitsessioninsection\": true,
-                    \"canmodifysessioncommentinsection\": true,
-                    \"canmodifycommentinsection\": true,
-                    \"canmodifycourse\": true,
-                    \"canviewsessioninsection\": true,
-                    \"canmodifysession\": true,
-                    \"canviewcommentinsection\": true,
-                    \"canmodifystudent\": true,
-                    \"canmodifyinstructor\": true
-=======
-            "displayedName":"Instructor",
             "privileges": {
                 "courseLevel": {
                     "canviewstudentinsection": true,
@@ -255,7 +188,6 @@
                     "canviewcommentinsection": true,
                     "canmodifystudent": true,
                     "canmodifyinstructor": true
->>>>>>> fbb2c78a
                 },
                 "sectionLevel": {},
                 "sessionLevel": {}
