{
  "accounts": {
    "ICJConfirmationUiT.instr": {
      "googleId": "ICJConfirmationUiT.instr",
      "name": "Teammates Test",
      "isInstructor": true,
      "email": "ICJConfirmationUiT.instr@gmail.tmt",
      "institute": "TEAMMATES Test Institute 1"
    }
  },

  "courses": {
    "ICJConfirmationUiT.CS2104": {
      "id": "ICJConfirmationUiT.CS2104",
      "name": "Programming Language Concepts",
      "isArchived": false
    },
    "ICJConfirmationUiT.CS1101": {
      "id": "ICJConfirmationUiT.CS1101",
      "name": "Programming Methodology",
      "isArchived": false
    }
  },
  
  "instructors": {
    "ICJConfirmationUiT.instr.CS2104": {
      "googleId": "${value.injected.in.testfile}",
      "courseId": "ICJConfirmationUiT.CS2104",
      "name": "Teammates Test 2</td></div>'\"",
      "email": "${value.injected.in.testfile}",
      "role":"Co-owner",
<<<<<<< HEAD
      "displayedName":"Co-owner</td></div>'\"",
      "instructorPrivilegesAsText": "{
        \"courseLevel\": {
          \"canviewstudentinsection\": true,
          \"cangivecommentinsection\": true,
          \"cansubmitsessioninsection\": true,
          \"canmodifysessioncommentinsection\": true,
          \"canmodifycommentinsection\": true,
          \"canmodifycourse\": true,
          \"canviewsessioninsection\": true,
          \"canmodifysession\": true,
          \"canviewcommentinsection\": true,
          \"canmodifystudent\": true,
          \"canmodifyinstructor\": true
=======
      "displayedName":"Co-owner",
      "privileges": {
        "courseLevel": {
          "canviewstudentinsection": true,
          "cangivecommentinsection": true,
          "cansubmitsessioninsection": true,
          "canmodifysessioncommentinsection": true,
          "canmodifycommentinsection": true,
          "canmodifycourse": true,
          "canviewsessioninsection": true,
          "canmodifysession": true,
          "canviewcommentinsection": true,
          "canmodifystudent": true,
          "canmodifyinstructor": true
>>>>>>> fbb2c78a
        },
        "sectionLevel": {},
        "sessionLevel": {}
      }
    },
    "ICJConfirmationUiT.instr.CS1101": {
      "googleId": null,
      "courseId": "ICJConfirmationUiT.CS1101",
      "name": "Teammates Test 2</td></div>'\"",
      "email": "${value.injected.in.testfile}",
      "role":"Co-owner",
<<<<<<< HEAD
      "displayedName":"Co-owner</td></div>'\"",
      "instructorPrivilegesAsText": "{
        \"courseLevel\": {
          \"canviewstudentinsection\": true,
          \"cangivecommentinsection\": true,
          \"cansubmitsessioninsection\": true,
          \"canmodifysessioncommentinsection\": true,
          \"canmodifycommentinsection\": true,
          \"canmodifycourse\": true,
          \"canviewsessioninsection\": true,
          \"canmodifysession\": true,
          \"canviewcommentinsection\": true,
          \"canmodifystudent\": true,
          \"canmodifyinstructor\": true
=======
      "displayedName":"Co-owner",
      "privileges": {
        "courseLevel": {
          "canviewstudentinsection": true,
          "cangivecommentinsection": true,
          "cansubmitsessioninsection": true,
          "canmodifysessioncommentinsection": true,
          "canmodifycommentinsection": true,
          "canmodifycourse": true,
          "canviewsessioninsection": true,
          "canmodifysession": true,
          "canviewcommentinsection": true,
          "canmodifystudent": true,
          "canmodifyinstructor": true
>>>>>>> fbb2c78a
        },
        "sectionLevel": {},
        "sessionLevel": {}
      }
    },
    "ICJConfirmationUiT.instr2.CS1101": {
      "googleId": "ICJConfirmationUiT.instr",
      "courseId": "ICJConfirmationUiT.CS1101",
      "name": "Teammates Test</td></div>'\"",
      "email": "ICJConfirmationUiT.instr@gmail.tmt",
      "role":"Co-owner",
<<<<<<< HEAD
      "displayedName":"Co-owner</td></div>'\"",
      "instructorPrivilegesAsText": "{
        \"courseLevel\": {
          \"canviewstudentinsection\": true,
          \"cangivecommentinsection\": true,
          \"cansubmitsessioninsection\": true,
          \"canmodifysessioncommentinsection\": true,
          \"canmodifycommentinsection\": true,
          \"canmodifycourse\": true,
          \"canviewsessioninsection\": true,
          \"canmodifysession\": true,
          \"canviewcommentinsection\": true,
          \"canmodifystudent\": true,
          \"canmodifyinstructor\": true
=======
      "displayedName":"Co-owner",
      "privileges": {
        "courseLevel": {
          "canviewstudentinsection": true,
          "cangivecommentinsection": true,
          "cansubmitsessioninsection": true,
          "canmodifysessioncommentinsection": true,
          "canmodifycommentinsection": true,
          "canmodifycourse": true,
          "canviewsessioninsection": true,
          "canmodifysession": true,
          "canviewcommentinsection": true,
          "canmodifystudent": true,
          "canmodifyinstructor": true
>>>>>>> fbb2c78a
        },
        "sectionLevel": {},
        "sessionLevel": {}
      }
    }
  }
}<|MERGE_RESOLUTION|>--- conflicted
+++ resolved
@@ -29,23 +29,7 @@
       "name": "Teammates Test 2</td></div>'\"",
       "email": "${value.injected.in.testfile}",
       "role":"Co-owner",
-<<<<<<< HEAD
       "displayedName":"Co-owner</td></div>'\"",
-      "instructorPrivilegesAsText": "{
-        \"courseLevel\": {
-          \"canviewstudentinsection\": true,
-          \"cangivecommentinsection\": true,
-          \"cansubmitsessioninsection\": true,
-          \"canmodifysessioncommentinsection\": true,
-          \"canmodifycommentinsection\": true,
-          \"canmodifycourse\": true,
-          \"canviewsessioninsection\": true,
-          \"canmodifysession\": true,
-          \"canviewcommentinsection\": true,
-          \"canmodifystudent\": true,
-          \"canmodifyinstructor\": true
-=======
-      "displayedName":"Co-owner",
       "privileges": {
         "courseLevel": {
           "canviewstudentinsection": true,
@@ -59,7 +43,6 @@
           "canviewcommentinsection": true,
           "canmodifystudent": true,
           "canmodifyinstructor": true
->>>>>>> fbb2c78a
         },
         "sectionLevel": {},
         "sessionLevel": {}
@@ -71,23 +54,7 @@
       "name": "Teammates Test 2</td></div>'\"",
       "email": "${value.injected.in.testfile}",
       "role":"Co-owner",
-<<<<<<< HEAD
       "displayedName":"Co-owner</td></div>'\"",
-      "instructorPrivilegesAsText": "{
-        \"courseLevel\": {
-          \"canviewstudentinsection\": true,
-          \"cangivecommentinsection\": true,
-          \"cansubmitsessioninsection\": true,
-          \"canmodifysessioncommentinsection\": true,
-          \"canmodifycommentinsection\": true,
-          \"canmodifycourse\": true,
-          \"canviewsessioninsection\": true,
-          \"canmodifysession\": true,
-          \"canviewcommentinsection\": true,
-          \"canmodifystudent\": true,
-          \"canmodifyinstructor\": true
-=======
-      "displayedName":"Co-owner",
       "privileges": {
         "courseLevel": {
           "canviewstudentinsection": true,
@@ -101,7 +68,6 @@
           "canviewcommentinsection": true,
           "canmodifystudent": true,
           "canmodifyinstructor": true
->>>>>>> fbb2c78a
         },
         "sectionLevel": {},
         "sessionLevel": {}
@@ -113,23 +79,7 @@
       "name": "Teammates Test</td></div>'\"",
       "email": "ICJConfirmationUiT.instr@gmail.tmt",
       "role":"Co-owner",
-<<<<<<< HEAD
       "displayedName":"Co-owner</td></div>'\"",
-      "instructorPrivilegesAsText": "{
-        \"courseLevel\": {
-          \"canviewstudentinsection\": true,
-          \"cangivecommentinsection\": true,
-          \"cansubmitsessioninsection\": true,
-          \"canmodifysessioncommentinsection\": true,
-          \"canmodifycommentinsection\": true,
-          \"canmodifycourse\": true,
-          \"canviewsessioninsection\": true,
-          \"canmodifysession\": true,
-          \"canviewcommentinsection\": true,
-          \"canmodifystudent\": true,
-          \"canmodifyinstructor\": true
-=======
-      "displayedName":"Co-owner",
       "privileges": {
         "courseLevel": {
           "canviewstudentinsection": true,
@@ -143,7 +93,6 @@
           "canviewcommentinsection": true,
           "canmodifystudent": true,
           "canmodifyinstructor": true
->>>>>>> fbb2c78a
         },
         "sectionLevel": {},
         "sessionLevel": {}
