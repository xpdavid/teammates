--- conflicted
+++ resolved
@@ -6,12 +6,8 @@
 
 # This is the url of the app we are testing against.
 # e.g. test.app.url=http\://localhost\:8888
-<<<<<<< HEAD
-# e.g. test.app.url=http\://4-30.teammates-john.appspot.com
-=======
 # e.g. test.app.url=http\://4-30-dot-teammates-john.appspot.com
 # Note: the '.' in the url has been replaced by -dot- to support https connection for the staging server.
->>>>>>> 156e1aed
 test.app.url=http\://localhost\:8888
 
 # This is the URL we expect in emails sent by the app.
