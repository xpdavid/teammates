<!DOCTYPE html>
<html xmlns="http://www.w3.org/1999/xhtml"><head>
    <link href="/favicon.png" rel="shortcut icon" />
    <meta content="text/html; charset=UTF-8" http-equiv="Content-Type" />
    <title>TEAMMATES - Submit Feedback</title>
    <!-- Bootstrap core CSS -->
    <link rel="stylesheet" href="/bootstrap/css/bootstrap.min.css" />
    <!-- Bootstrap theme -->
    <link rel="stylesheet" href="/bootstrap/css/bootstrap-theme.min.css" />
    <link type="text/css" href="/stylesheets/teammatesCommon.css" rel="stylesheet" />
    <script type="text/javascript" async="" src="https://ssl.google-analytics.com/ga.js"></script><script src="/js/googleAnalytics.js" type="text/javascript"></script>
    <script src="/js/jquery-minified.js" type="text/javascript"></script>
        <script src="/js/common.js" type="text/javascript"></script>
    <script src="/js/feedbackSubmissionsEdit.js" type="text/javascript"></script>
    <script src="/js/student.js" type="text/javascript"></script>
    <noscript>
&lt;style&gt;
/* remove display of original page*/
#frameBody, #frameTop, #frameBottom{display:none;}

/*Some styles for link, might need it as the css from common.css isn't that nice.
ul #nav {
    margin: 0;
    padding: 0;
}

#nav li {
    display: inline;
    padding: 0;
    margin: 0;
}

#nav a:link,#nav a:visited {
    color: #000;
    padding: 10px;
    background: #aaa;
    text-decoration: none;
}

#nav a:hover {
    background: #222;
    color: #fff;
}
*/
&lt;/style&gt;

    &lt;div id="noscript-warning"&gt;
        &lt;h1&gt;
            TEAMMATES works best with JavaScript enabled. &lt;br&gt; You may
            enable it in your browser by following steps below.
        &lt;/h1&gt;

        &lt;div&gt;
            &lt;ul id="nav"&gt;
                &lt;li&gt;&lt;a href="#ie"&gt;Internet Explorer&lt;/a&gt;&lt;/li&gt;
                &lt;li&gt;&lt;a href="#firefox"&gt;Mozilla Firefox&lt;/a&gt;&lt;/li&gt;
                &lt;li&gt;&lt;a href="#safari"&gt;Safari&lt;/a&gt;&lt;/li&gt;
                &lt;li&gt;&lt;a href="#opera"&gt;Opera&lt;/a&gt;&lt;/li&gt;
                &lt;li&gt;&lt;a href="#chrome"&gt;Chrome&lt;/a&gt;&lt;/li&gt;
            &lt;/ul&gt;
        &lt;/div&gt;

        &lt;div id=content&gt;
            &lt;div id=ie&gt;
                &lt;h1&gt;Internet Explorer&lt;/h1&gt;
                Please complete the following instructions to activate and enable
                JavaScript in Internet Explorer.

                &lt;h3&gt;PC&lt;/h3&gt;
                &lt;ol&gt;
                    &lt;li&gt;In the Tools drop-down menu, select Internet Options.&lt;/li&gt;
                    &lt;li&gt;Next, select the Security tab.&lt;/li&gt;
                    &lt;li&gt;Then, select the earth (Internet) icon.&lt;/li&gt;
                    &lt;li&gt;Then select the Custom Level button.&lt;/li&gt;
                    &lt;li&gt;Locate Scripting near the bottom of the list.&lt;/li&gt;
                    &lt;li&gt;Under Active Scripting, select Enable, then hit OK.&lt;/li&gt;
                    &lt;li&gt;Answer yes to the following conformation box.&lt;/li&gt;
                    &lt;li&gt;Hit OK to close the Internet Options window.&lt;/li&gt;
                    &lt;li&gt;Finally, hit refresh on your browser window to enjoy the
                        javascript.&lt;/li&gt;
                &lt;/ol&gt;
            &lt;/div&gt;

            &lt;div id=firefox&gt;
                &lt;h1&gt;Firefox&lt;/h1&gt;
                Please complete the following instructions to activate and enable
                JavaScript in Firefox

                &lt;h3&gt;PC&lt;/h3&gt;
                &lt;ol&gt;
                    &lt;li&gt;In the Tools drop-down menu, select Options.&lt;/li&gt;
                    &lt;li&gt;Next, select the Content icon/tab at the top on the
                        window.&lt;/li&gt;
                    &lt;li&gt;Then, check the Enable JavaScript checkbox under the Web
                        Content category.&lt;/li&gt;
                    &lt;li&gt;Hit OK to close the Options window and save your changes.&lt;/li&gt;
                    &lt;li&gt;Finally, Refresh your browser.&lt;/li&gt;
                &lt;/ol&gt;
                &lt;h3&gt;MAC&lt;/h3&gt;
                &lt;ol&gt;
                    &lt;li&gt;Select the Firefox menu item from the Apple/System bar at
                        the top of the screen.&lt;/li&gt;
                    &lt;li&gt;From the drop-down menu, select Preferences...&lt;/li&gt;
                    &lt;li&gt;Select the Content icon/tab at the top on the window.&lt;/li&gt;
                    &lt;li&gt;Then, check the Enable JavaScript checkbox.&lt;/li&gt;
                    &lt;li&gt;Close the Options window to save your changes.&lt;/li&gt;
                    &lt;li&gt;Finally, refresh your browser.&lt;/li&gt;
                &lt;/ol&gt;
            &lt;/div&gt;

            &lt;div id=safari&gt;
                &lt;h1&gt;Safari&lt;/h1&gt;
                Please complete the following instructions to activate and enable
                JavaScript in Safari.

                &lt;h3&gt;PC&lt;/h3&gt;
                &lt;ol&gt;
                    &lt;li&gt;In the Edit drop-down menu at the top of the window,
                        select Preferences...&lt;/li&gt;
                    &lt;li&gt;Select the Security icon/tab at the top on the window.&lt;/li&gt;
                    &lt;li&gt;Then, check the Enable JavaScript checkbox.&lt;/li&gt;
                    &lt;li&gt;Close the window to save your changes.&lt;/li&gt;
                    &lt;li&gt;Finally, Refresh your browser.&lt;/li&gt;
                &lt;/ol&gt;
                &lt;h3&gt;MAC&lt;/h3&gt;
                &lt;ol&gt;
                    &lt;li&gt;Select the Safari menu item from the Apple/System bar at
                        the top of the screen.&lt;/li&gt;
                    &lt;li&gt;From the drop-down menu, select Preferences.&lt;/li&gt;
                    &lt;li&gt;Select the Content icon/tab at the top of the window.&lt;/li&gt;
                    &lt;li&gt;Then, check the Enable JavaScript checkbox.&lt;/li&gt;
                    &lt;li&gt;Close the window to save your changes.&lt;/li&gt;
                    &lt;li&gt;Finally, refresh your browser.&lt;/li&gt;
               &lt;/ol&gt;
            &lt;/div&gt;

            &lt;div id=opera&gt;
                &lt;h1&gt;Opera&lt;/h1&gt;
                Please complete the following instructions to activate and enable
                JavaScript in Opera.

                &lt;h3&gt;PC&lt;/h3&gt;
                &lt;ol&gt;
                    &lt;li&gt;In the Tools drop-down menu at the top of the window,
                        select Preferences...&lt;/li&gt;
                    &lt;li&gt;Select the Advanced tab at the top on the Preferences
                        window.&lt;/li&gt;
                    &lt;li&gt;Find the Content item in the list on the left-side of the
                        window and select it.&lt;/li&gt;
                    &lt;li&gt;Then, check the Enable JavaScript checkbox.&lt;/li&gt;
                    &lt;li&gt;Click OK to save your changes and close the Preferences
                        window. Finally, Refresh your browser.&lt;/li&gt;
                &lt;/ol&gt;
                &lt;h3&gt;MAC&lt;/h3&gt;
                &lt;ol&gt;
                    &lt;li&gt;Select the Safari menu item from the Apple/System bar at
                        the top of the screen.&lt;/li&gt;
                    &lt;li&gt;From the drop-down menu, select Preferences.&lt;/li&gt;
                    &lt;li&gt;Select the Content icon/tab at the top of the Preferences
                        window.&lt;/li&gt;
                    &lt;li&gt;Then, check the Enable JavaScript checkbox.&lt;/li&gt;
                    &lt;li&gt;Click OK to save your changes and close the Preferences
                        window.&lt;/li&gt;
                    &lt;li&gt;Finally, refresh your browser.&lt;/li&gt;
                &lt;/ol&gt;
            &lt;/div&gt;

            &lt;div id=chrome&gt;
                &lt;h1&gt;Chrome&lt;/h1&gt;
                Please complete the following instructions to activate and enable
                JavaScript in Chrome.

                &lt;h3&gt;PC&lt;/h3&gt;
                &lt;ol&gt;
                    &lt;li&gt;Select Customize and control Google Chrome (wrench Icon)
                        to the right of the address bar.&lt;/li&gt;
                    &lt;li&gt;From the drop-down menu, select Options Select the Under
                        the Hood tab at the top of the window.&lt;/li&gt;
                    &lt;li&gt;Under the Privacy heading, select the Content settings
                        button.&lt;/li&gt;
                    &lt;li&gt;On the left, under the features heading, select
                        JavaScript.&lt;/li&gt;
                    &lt;li&gt;Select the Allow all sites to run JavaScript radio button.&lt;/li&gt;
                    &lt;li&gt;Finally, close both preference windows, and refresh the
                        browser.&lt;/li&gt;
                &lt;/ol&gt;
                &lt;h3&gt;MAC&lt;/h3&gt;
                &lt;ol&gt;
                    &lt;li&gt;Select the Chrome menu item from the Apple/System bar at
                        the top of the screen.&lt;/li&gt;
                    &lt;li&gt;From the drop-down menu, select Preferences...&lt;/li&gt;
                    &lt;li&gt;Select the Under the Hood tab at the top of the window.&lt;/li&gt;
                    &lt;li&gt;Under the Privacy heading, select the Content settings
                        button.&lt;/li&gt;
                    &lt;li&gt;On the left, under the features heading, select
                        JavaScript.&lt;/li&gt;
                    &lt;li&gt;Select the Allow all sites to run JavaScript radio button.&lt;/li&gt;
                    &lt;li&gt;Finally, close both preference windows, and refresh the
                        browser.&lt;/li&gt;
                &lt;/ol&gt;
            &lt;/div&gt;
        &lt;/div&gt;
        &lt;p&gt;
            As taken from:  
        &lt;ol&gt;
            &lt;li&gt;&lt;a href="http://activatejavascript.org/en/instructions/"&gt;http://activatejavascript.org/en/instructions/&lt;/a&gt;&lt;/li&gt;
            &lt;li&gt;&lt;a href="http://support.mozilla.org/en-US/kb/javascript-settings-for-interactive-web-pages"&gt;
                         http://support.mozilla.org/en-US/kb/javascript-settings-for-interactive-web-page&lt;/a&gt;&lt;/li&gt;
        &lt;/ol&gt;
        
        &lt;/p&gt;
    &lt;/div&gt;
</noscript>


    <!-- Bootstrap core JavaScript ================================================== -->
    <script src="/bootstrap/js/bootstrap.min.js"></script>    
    <!-- HTML5 shim and Respond.js IE8 support of HTML5 elements and media queries -->
    <!--[if lt IE 9]>
        <script src="https://oss.maxcdn.com/libs/html5shiv/3.7.0/html5shiv.js"></script>
        <script src="https://oss.maxcdn.com/libs/respond.js/1.4.2/respond.min.js"></script>
    <![endif]-->
</head>

<body>
    
            
 



<div role="navigation" class="navbar navbar-inverse navbar-fixed-top">
    <div class="container">
        <div class="navbar-header">
            <button data-target="#contentLinks" data-toggle="collapse" class="navbar-toggle" type="button">
                 <span class="sr-only">Toggle navigation</span>
                 <span class="icon-bar"></span>
                 <span class="icon-bar"></span>
                 <span class="icon-bar"></span>
            </button>
            <a href="/index.html" class="navbar-brand">TEAMMATES</a>
        </div>
        <div id="contentLinks" class="collapse navbar-collapse">
            <ul class="nav navbar-nav">
                <li class="">
                    <a href="/page/instructorHomePage?user=IFSubmitUiT.instr" data-link="instructorHome" class="nav home">Home</a>
                </li>
                <li class="">
                    <a href="/page/instructorCoursesPage?user=IFSubmitUiT.instr" data-link="instructorCourse" class="nav courses">Courses</a>
                </li>
                <li class="active">
                    <a href="/page/instructorEvalsPage?user=IFSubmitUiT.instr" data-link="instructorEval" class="nav evaluations">Sessions</a>
                </li>
                <li class="">
                    <a href="/page/instructorStudentListPage?user=IFSubmitUiT.instr" data-link="instructorStudent" class="nav students">Students</a>
                </li>
                <li class="">
                    <a href="/page/instructorCommentsPage?user=IFSubmitUiT.instr" data-link="instructorComments" class="nav comments">Comments</a>
                </li>
                <li>
                    <a target="_blank" href="/instructorHelp.html" class="nav help">Help</a>
                </li>
            </ul>
            <ul class="nav navbar-nav pull-right">
                <li><a href="/logout.jsp" class="nav logout">Logout
                        
                        (<span title="" data-placement="bottom" data-toggle="tooltip" class="text-info" data-original-title="IFSubmitUiT.instr">
                                IFSubmitUiT.instr
                         </span>)
                        
                    </a>
                </li>
            </ul>            
        </div>
    </div>
</div>
    

    <div class="container" id="frameBodyWrapper">
        <div id="topOfPage"></div>
        <h1>Submit Feedback</h1>
        <br />
        
        <form name="form_submit_response" action="/page/instructorFeedbackSubmissionEditSave" method="post">
            
            









    
    <input type="hidden" value="Fourth Session" name="fsname" />
    <input type="hidden" value="IFSubmitUiT.CS2104" name="courseid" />
    <input type="hidden" value="IFSubmitUiT.instr" name="user" />
    <div id="course1" class="well well-plain">
            <div class="panel-body">
                <div class="form-horizontal">
                    <div class="panel-heading">
                        <div class="form-group">
                            <label class="col-sm-2 control-label">Course:</label>
                            <div class="col-sm-10">
                                <p class="form-control-static">IFSubmitUiT.CS2104</p>
                            </div>
                        </div> 
                        <div class="form-group">
                            <label class="col-sm-2 control-label">Session:</label>
                            <div class="col-sm-10">
                                <p class="form-control-static">Fourth Session</p>
                            </div>
                        </div>  
                        <div class="form-group">
                            <label class="col-sm-2 control-label">Opening time:</label>
                            <div class="col-sm-10">
                                <p class="form-control-static">02 Apr 2035, 23:59</p>
                            </div>
                        </div>
                        <div class="form-group">
                            <label class="col-sm-2 control-label">Closing time:</label>
                            <div class="col-sm-10">
                                <p class="form-control-static">30 Apr 2035, 23:59</p>
                            </div>
                        </div>
                        <div class="form-group">
                            <label class="col-sm-2 control-label">Instructions:</label>
                            <div class="col-sm-10">
<<<<<<< HEAD
                                <pre><p class="form-control-static">Please please fill in the second feedback session</p></pre>
=======
                                <pre>
                                 <p class="form-control-static">Please please fill in the second feedback session</p>
                                </pre>
>>>>>>> d693771d
                            </div>
                        </div> 
                    </div> 
                </div>
            </div>
        </div>
    




    <div class="alert alert-warning" id="statusMessage">
        You can view the questions and any submitted responses for this feedback session but cannot submit new responses as the session is not currently open for submission.
    </div>
    <script type="text/javascript">
        document.getElementById( 'statusMessage' ).scrollIntoView();
    </script>

    <br />

        <input type="hidden" value="TEXT" name="questiontype-1" />
        <input type="hidden" value="{*}" name="questionid-1" />
        <input type="hidden" value="4" name="questionresponsetotal-1" />
        <div class="form-horizontal">
            <div class="panel panel-primary">
                <div class="panel-heading">Question 1:<br />
                    Give feedback to your instructors</div>
                <div class="panel-body">
                    <p class="text-muted">Only the following persons can see your responses: </p>
                    <ul class="text-muted">
                    
                            <li class="unordered">The receiving instructors can see your response, and your name.</li>
                    
                    </ul>
        
                <br />
                <div class="form-group margin-0">
                    <div style="text-align:right" class="col-sm-2 form-inline">
                        <label for="input">To:</label>
                        <select disabled="disabled" style="display:none;max-width:125px" name="responserecipient-1-0" class="participantSelect middlealign newResponse form-control">
                        <option selected="selected" value=""></option>
<option value="IFSubmitUiT.instr2@gmail.com">Teammates Test2</option>
<option value="IFSubmitUiT.instr3@gmail.com" style="display: none;">Teammates Test3</option>
<option value="IFSubmitUiT.instr4@gmail.com" style="display: none;">Teammates Test4</option>
<option value="IFSubmitUiT.instr5@gmail.com" style="display: none;">Teammates Test5</option>

                        </select><span> Teammates Test2</span>
                    </div>
                    <div class="col-sm-10">
                    <textarea name="responsetext-1-0" disabled="disabled" class="form-control" cols="100%" rows="4"></textarea>
                    </div>
                </div>
        
                <br />
                <div class="form-group margin-0">
                    <div style="text-align:right" class="col-sm-2 form-inline">
                        <label for="input">To:</label>
                        <select disabled="disabled" style="display:none;max-width:125px" name="responserecipient-1-1" class="participantSelect middlealign newResponse form-control">
                        <option selected="selected" value=""></option>
<option value="IFSubmitUiT.instr2@gmail.com" style="display: none;">Teammates Test2</option>
<option value="IFSubmitUiT.instr3@gmail.com">Teammates Test3</option>
<option value="IFSubmitUiT.instr4@gmail.com" style="display: none;">Teammates Test4</option>
<option value="IFSubmitUiT.instr5@gmail.com" style="display: none;">Teammates Test5</option>

                        </select><span> Teammates Test3</span>
                    </div>
                    <div class="col-sm-10">
                    <textarea name="responsetext-1-1" disabled="disabled" class="form-control" cols="100%" rows="4"></textarea>
                    </div>
                </div>
        
                <br />
                <div class="form-group margin-0">
                    <div style="text-align:right" class="col-sm-2 form-inline">
                        <label for="input">To:</label>
                        <select disabled="disabled" style="display:none;max-width:125px" name="responserecipient-1-2" class="participantSelect middlealign newResponse form-control">
                        <option selected="selected" value=""></option>
<option value="IFSubmitUiT.instr2@gmail.com" style="display: none;">Teammates Test2</option>
<option value="IFSubmitUiT.instr3@gmail.com" style="display: none;">Teammates Test3</option>
<option value="IFSubmitUiT.instr4@gmail.com">Teammates Test4</option>
<option value="IFSubmitUiT.instr5@gmail.com" style="display: none;">Teammates Test5</option>

                        </select><span> Teammates Test4</span>
                    </div>
                    <div class="col-sm-10">
                    <textarea name="responsetext-1-2" disabled="disabled" class="form-control" cols="100%" rows="4"></textarea>
                    </div>
                </div>
        
                <br />
                <div class="form-group margin-0">
                    <div style="text-align:right" class="col-sm-2 form-inline">
                        <label for="input">To:</label>
                        <select disabled="disabled" style="display:none;max-width:125px" name="responserecipient-1-3" class="participantSelect middlealign newResponse form-control">
                        <option selected="selected" value=""></option>
<option value="IFSubmitUiT.instr2@gmail.com" style="display: none;">Teammates Test2</option>
<option value="IFSubmitUiT.instr3@gmail.com" style="display: none;">Teammates Test3</option>
<option value="IFSubmitUiT.instr4@gmail.com" style="display: none;">Teammates Test4</option>
<option value="IFSubmitUiT.instr5@gmail.com">Teammates Test5</option>

                        </select><span> Teammates Test5</span>
                    </div>
                    <div class="col-sm-10">
                    <textarea name="responsetext-1-3" disabled="disabled" class="form-control" cols="100%" rows="4"></textarea>
                    </div>
                </div>
        </div></div>
        </div>
        <br /><br />

            
            <div class="bold align-center">
            
                    <input type="submit" value="Save Feedback" title="" data-placement="top" data-toggle="tooltip" id="response_submit_button" class="btn btn-primary center-block" disabled="disabled" data-original-title="You can save your responses at any time and come back later to continue." />
            
            </div>
            <br /><br />    
        </form>
    </div>

    <div id="frameBottom">
        



<div class="container-fluid" id="footerComponent">
    <div class="container">
        <div class="row">
            <div class="col-md-4">
                <span>[<a href="/index.html">TEAMMATES</a> V{$version}]</span>
            </div>
            <div class="col-md-4">
                
                        [for <span class="highlight-white"><span class="color_white">National University of Singapore</span></span>]
                
            </div>
            <div class="col-md-4">
                <span>[Send <a target="_blank" href="../contact.html" class="link">Feedback</a>]</span>
            </div>
        </div>
    </div>
</div>
    </div>


</body></html><|MERGE_RESOLUTION|>--- conflicted
+++ resolved
@@ -284,7 +284,6 @@
         <form name="form_submit_response" action="/page/instructorFeedbackSubmissionEditSave" method="post">
             
             
-
 
 
 
@@ -328,13 +327,9 @@
                         <div class="form-group">
                             <label class="col-sm-2 control-label">Instructions:</label>
                             <div class="col-sm-10">
-<<<<<<< HEAD
-                                <pre><p class="form-control-static">Please please fill in the second feedback session</p></pre>
-=======
                                 <pre>
                                  <p class="form-control-static">Please please fill in the second feedback session</p>
                                 </pre>
->>>>>>> d693771d
                             </div>
                         </div> 
                     </div> 
