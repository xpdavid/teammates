<div class="container" id="mainContent">
        <div id="topOfPage"></div>
        <h1>Comments</h1>
        <br>

        




        <div id="statusMessage" style="display: none;"></div>

        <br>
            
            <ul class="pagination">
                <li><a href="javascript:;">«</a></li>
                
                <li class="active">
                    <a href="/page/studentCommentsPage?user=comments.student2InCourse1&amp;courseid=comments.idOfTypicalCourse1">comments.idOfTypicalCourse1</a>
                </li>
                
                <li><a href="javascript:;">»</a></li>
            </ul>
            <div class="well well-plain">
                <div class="text-color-primary">
                    <h4>
                        <strong> comments.idOfTypicalCourse1 : Typical Course 1 with 2 Evals
                        </strong>
                    </h4>
                </div>
                <div id="no-comment-panel" style="display:none;">
                    <br>
                    <div class="panel">
                        <div class="panel-body">
                            You don't have any comment in this course.
                        </div>
                    </div>
                </div>
                
                <br>
                <div class="panel panel-primary">
                    <div class="panel-heading">
                        <strong>Comments for students</strong>
                    </div>
                    <div class="panel-body">
                        
                        
                        <div class="panel panel-info student-record-comments giver_display-to-others">
                            <div class="panel-heading">
                                From <b>Instructor Instructor1 Course1 (comments.idOfTypicalCourse1)</b>
                            </div>
                            <ul class="list-group comments">
                                
                                <li class="list-group-item list-group-item-warning" name="form_commentedit" id="form_commentedit-1">
                                    <div id="commentBar-1">
                                        
<<<<<<< HEAD
                                        <span class="text-muted">From <b>Instructor Instructor1 Course1</b> on 01/06/2012 
=======
                                        <span class="text-muted">To <b>All Students In This Course</b> 
                                            [Fri, 01 Jun 2012, 19:20:00 UTC] 
>>>>>>> 1a950e1a
                                        </span>
                                    </div>
                                    <div style="margin-left: 15px;" id="plainCommentText1">Students in this course can see this comment</div>
                                </li>
                            </ul>
                        </div>
                        
                        
                        <div class="panel panel-info student-record-comments giver_display-to-others">
                            <div class="panel-heading">
                                From <b>Anonymous (comments.idOfTypicalCourse1)</b>
                            </div>
                            <ul class="list-group comments">
                                
                                <li class="list-group-item list-group-item-warning" name="form_commentedit" id="form_commentedit-2">
                                    <div id="commentBar-2">
                                        
<<<<<<< HEAD
                                        <span class="text-muted">From <b>Anonymous</b> on 07/05/2012 
=======
                                        <span class="text-muted">To <b>Team 1.1</b> 
                                            [Mon, 07 May 2012, 08:54:00 UTC] 
>>>>>>> 1a950e1a
                                        </span>
                                    </div>
                                    <div style="margin-left: 15px;" id="plainCommentText2">team can see this comment without giver's name</div>
                                </li>
                            </ul>
                        </div>
                        
                        
                        <div class="panel panel-info student-record-comments giver_display-to-others">
                            <div class="panel-heading">
                                From <b>Instructor Instructor1 Course1 (comments.idOfTypicalCourse1)</b>
                            </div>
                            <ul class="list-group comments">
                                
                                <li class="list-group-item list-group-item-warning" name="form_commentedit" id="form_commentedit-3">
                                    <div id="commentBar-3">
                                        
<<<<<<< HEAD
                                        <span class="text-muted">From <b>Instructor Instructor1 Course1</b> on 05/05/2012 (last edited by Instructor Instructor1 Course1 at 05/05/2012)
=======
                                        <span class="text-muted">To <b>Team 1.1</b> 
                                            [Sat, 05 May 2012, 08:53:00 UTC] (last edited by comments.instructor1@course1.tmt at Sat, 05 May 2012, 08:54:00 UTC)
>>>>>>> 1a950e1a
                                        </span>
                                    </div>
                                    <div style="margin-left: 15px;" id="plainCommentText3">team can see this comment with giver and recipient's name</div>
                                </li>
                            </ul>
                        </div>
                        
                        
                        <div class="panel panel-info student-record-comments giver_display-to-others">
                            <div class="panel-heading">
                                From <b>Anonymous (comments.idOfTypicalCourse1)</b>
                            </div>
                            <ul class="list-group comments">
                                
                                <li class="list-group-item list-group-item-warning" name="form_commentedit" id="form_commentedit-4">
                                    <div id="commentBar-4">
                                        
<<<<<<< HEAD
                                        <span class="text-muted">From <b>Anonymous</b> on 04/05/2012 
=======
                                        <span class="text-muted">To <b>Anonymous</b> 
                                            [Fri, 04 May 2012, 08:52:00 UTC] 
>>>>>>> 1a950e1a
                                        </span>
                                    </div>
                                    <div style="margin-left: 15px;" id="plainCommentText4">teammates can see this comment without giver and recipient's name</div>
                                </li>
                            </ul>
                        </div>
                        
                        
                        <div class="panel panel-info student-record-comments giver_display-to-others">
                            <div class="panel-heading">
                                From <b>Instructor Instructor1 Course1 (comments.idOfTypicalCourse1)</b>
                            </div>
                            <ul class="list-group comments">
                                
                                <li class="list-group-item list-group-item-warning" name="form_commentedit" id="form_commentedit-5">
                                    <div id="commentBar-5">
                                        
<<<<<<< HEAD
                                        <span class="text-muted">From <b>Instructor Instructor1 Course1</b> on 03/05/2012 
=======
                                        <span class="text-muted">To <b>student1 In Course1 (Team 1.1, comments.student1InCourse1@gmail.tmt)</b> 
                                            [Thu, 03 May 2012, 08:51:00 UTC] 
>>>>>>> 1a950e1a
                                        </span>
                                    </div>
                                    <div style="margin-left: 15px;" id="plainCommentText5">teammates can see this comment with giver and recipient's name</div>
                                </li>
                            </ul>
                        </div>
                        
                    </div>
                </div>
                
                
                <br>
                <div class="panel panel-primary">
                    <div class="panel-heading">
                        <strong>Comments in session: comments.First feedback session</strong>
                    </div>
                    <div class="panel-body">
                        
                        <div class="panel panel-info">
                            <div class="panel-heading">
                                <b>Question 2</b>: Rate 1 other student's product
                                
                            </div>
                            <table class="table">
                                <tbody>
                                    
                                    <tr>
                                        <td><b>From:</b> Anonymous student 541628227
                                            <b>To:</b> student2 In Course1 (Team 1.1)
                                        </td>
                                    </tr>
                                    <tr>
                                        <td><strong>Response:
                                        </strong>Response from student 3 "to" student 2.
Multiline test.
                                        </td>
                                    </tr>
                                    <tr class="active">
                                        <td>Comment(s):
                                        </td>
                                    </tr>
                                    <tr>
                                        <td>
                                            
                                            <ul class="list-group comments" id="responseCommentTable-1-1-1" style="">
                                                
                                                <li class="list-group-item list-group-item-warning" id="responseCommentRow-1-1-1-1">
                                                    <div id="commentBar-1-1-1-1">
                                                        <span class="text-muted">From: Anonymous [Tue Feb 02 23:59:00 UTC 2016] 
                                                        </span>
                                                    </div>
                                                    <div style="margin-left: 15px;" id="plainCommentText-1-1-1-1">Anonymous comment to feedback Question 2</div>
                                                </li>
                                                
                                                <li class="list-group-item list-group-item-warning" id="responseCommentRow-1-1-1-2">
                                                    <div id="commentBar-1-1-1-2">
                                                        <span class="text-muted">From: comments.instructor2@course1.tmt [Wed Feb 03 23:59:00 UTC 2016]
                                                        </span>
                                                    </div>
                                                    <div style="margin-left: 15px;" id="plainCommentText-1-1-1-2">Instructor 2 comment to feedback Question 2 (Student 3 see this as anonymous comment)</div>
                                                </li>
                                                
                                            </ul>
                                        </td>
                                    </tr>
                                    
                                </tbody>
                            </table>
                        </div>
                        
                    </div>
                </div>
                
            </div>
            <ul class="pagination">
                <li><a href="javascript:;">«</a></li>
                
                <li class="active">
                    <a href="/page/studentCommentsPage?user=comments.student2InCourse1&amp;courseid=comments.idOfTypicalCourse1">comments.idOfTypicalCourse1</a>
                </li>
                
                <li><a href="javascript:;">»</a></li>
            </ul>
            
    </div><|MERGE_RESOLUTION|>--- conflicted
+++ resolved
@@ -54,12 +54,8 @@
                                 <li class="list-group-item list-group-item-warning" name="form_commentedit" id="form_commentedit-1">
                                     <div id="commentBar-1">
                                         
-<<<<<<< HEAD
-                                        <span class="text-muted">From <b>Instructor Instructor1 Course1</b> on 01/06/2012 
-=======
                                         <span class="text-muted">To <b>All Students In This Course</b> 
                                             [Fri, 01 Jun 2012, 19:20:00 UTC] 
->>>>>>> 1a950e1a
                                         </span>
                                     </div>
                                     <div style="margin-left: 15px;" id="plainCommentText1">Students in this course can see this comment</div>
@@ -77,12 +73,8 @@
                                 <li class="list-group-item list-group-item-warning" name="form_commentedit" id="form_commentedit-2">
                                     <div id="commentBar-2">
                                         
-<<<<<<< HEAD
-                                        <span class="text-muted">From <b>Anonymous</b> on 07/05/2012 
-=======
                                         <span class="text-muted">To <b>Team 1.1</b> 
                                             [Mon, 07 May 2012, 08:54:00 UTC] 
->>>>>>> 1a950e1a
                                         </span>
                                     </div>
                                     <div style="margin-left: 15px;" id="plainCommentText2">team can see this comment without giver's name</div>
@@ -100,12 +92,8 @@
                                 <li class="list-group-item list-group-item-warning" name="form_commentedit" id="form_commentedit-3">
                                     <div id="commentBar-3">
                                         
-<<<<<<< HEAD
-                                        <span class="text-muted">From <b>Instructor Instructor1 Course1</b> on 05/05/2012 (last edited by Instructor Instructor1 Course1 at 05/05/2012)
-=======
                                         <span class="text-muted">To <b>Team 1.1</b> 
                                             [Sat, 05 May 2012, 08:53:00 UTC] (last edited by comments.instructor1@course1.tmt at Sat, 05 May 2012, 08:54:00 UTC)
->>>>>>> 1a950e1a
                                         </span>
                                     </div>
                                     <div style="margin-left: 15px;" id="plainCommentText3">team can see this comment with giver and recipient's name</div>
@@ -123,12 +111,8 @@
                                 <li class="list-group-item list-group-item-warning" name="form_commentedit" id="form_commentedit-4">
                                     <div id="commentBar-4">
                                         
-<<<<<<< HEAD
-                                        <span class="text-muted">From <b>Anonymous</b> on 04/05/2012 
-=======
                                         <span class="text-muted">To <b>Anonymous</b> 
                                             [Fri, 04 May 2012, 08:52:00 UTC] 
->>>>>>> 1a950e1a
                                         </span>
                                     </div>
                                     <div style="margin-left: 15px;" id="plainCommentText4">teammates can see this comment without giver and recipient's name</div>
@@ -146,12 +130,8 @@
                                 <li class="list-group-item list-group-item-warning" name="form_commentedit" id="form_commentedit-5">
                                     <div id="commentBar-5">
                                         
-<<<<<<< HEAD
-                                        <span class="text-muted">From <b>Instructor Instructor1 Course1</b> on 03/05/2012 
-=======
                                         <span class="text-muted">To <b>student1 In Course1 (Team 1.1, comments.student1InCourse1@gmail.tmt)</b> 
                                             [Thu, 03 May 2012, 08:51:00 UTC] 
->>>>>>> 1a950e1a
                                         </span>
                                     </div>
                                     <div style="margin-left: 15px;" id="plainCommentText5">teammates can see this comment with giver and recipient's name</div>
