--- conflicted
+++ resolved
@@ -319,14 +319,6 @@
                                                 <td class="middlealign">Team 3</td>
                                                 <td class="text-preserve-space">3 Response to Emily.</td>
                                                 <td>
-<<<<<<< HEAD
-                                                    <form action="/page/instructorEditStudentFeedbackPage?user=CFResultsUiT.instr" class="inline" method="post" target="_blank">
-                                                        <input class="btn btn-default btn-xs" data-original-title="Edit the responses given by this student" data-toggle="tooltip" title="" type="submit" value="Moderate Response"/>
-                                                        <input name="courseid" type="hidden" value="CFResultsUiT.CS2104"/>
-                                                        <input name="fsname" type="hidden" value="First Session"/>
-                                                        <input name="moderatedquestion" type="hidden" value="{*}"/>
-                                                        <input name="moderatedstudent" type="hidden" value="{*}@gmail.tmt"/>
-=======
                                                     
                                                     <form class="inline" method="post" action="/page/instructorEditStudentFeedbackPage?user=CFResultsUiT.instr" target="_blank"> 
                                                         <input data-original-title="Edit the responses given by this student" class="btn btn-default btn-xs" value="Moderate Response" data-toggle="tooltip" title="" type="submit">
@@ -335,7 +327,6 @@
                                                         
                                                         <input name="moderatedstudent" value="CFResultsUiT.charlie.d@gmail.tmt" type="hidden">
                                                         
->>>>>>> bf1f0185
                                                     </form>
                                                     
                                                 </td>
