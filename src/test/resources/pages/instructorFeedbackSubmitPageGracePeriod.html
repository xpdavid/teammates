--- conflicted
+++ resolved
@@ -18,19 +18,9 @@
     
     <input name="fsname" value="Grace Period Session" type="hidden">
     <input name="courseid" value="IFSubmitUiT.CS2104" type="hidden">
-<<<<<<< HEAD
-    <input name="user" value="IFSubmitUiT.instr" type="hidden">
-    <div class="alert alert-warning" id="statusMessage">
-            You can view the questions and any submitted responses for this feedback session but cannot submit new responses as the session is not currently open for submission.
-         </div>
-         <script type="text&#x2f;javascript">
-            document.getElementById( &#39;statusMessage&#39; ).scrollIntoView();
-         </script>
-=======
     
         <input name="user" value="IFSubmitUiT.instr" type="hidden">
     
->>>>>>> f7c30f00
     <div class="well well-plain" id="course1">
             <div class="panel-body">
                 <div class="form-horizontal">
@@ -74,6 +64,12 @@
 
 
 
+    <div id="statusMessage" class="alert alert-warning">
+        You can view the questions and any submitted responses for this feedback session but cannot submit new responses as the session is not currently open for submission.
+    </div>
+    <script type="text/javascript">
+        document.getElementById( 'statusMessage' ).scrollIntoView();
+    </script>
 
     <br>
     
