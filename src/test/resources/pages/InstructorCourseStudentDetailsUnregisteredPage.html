--- conflicted
+++ resolved
@@ -1,162 +1,141 @@
-<!DOCTYPE html>
-<<<<<<< HEAD
-<html xmlns="http://www.w3.org/1999/xhtml"><head>
-	<link href="/favicon.png" rel="shortcut icon" />
-	<meta content="text/html; charset=UTF-8" http-equiv="Content-Type" />
-	<title>Teammates - Instructor</title>
-	<link rel="stylesheet" href="/stylesheets/common.css" type="text/css" media="screen">
-	<link rel="stylesheet" href="/stylesheets/instructorCourseStudentDetails.css" type="text/css" media="screen">
-	<link rel="stylesheet" href="/stylesheets/common-print.css" type="text/css" media="print">
-    <link rel="stylesheet" href="/stylesheets/instructorCourseStudentDetails-print.css" type="text/css" media="print">
-	
-	<script async=""  type="text/javascript" src="http://www.google-analytics.com/ga.js"></script>
-	<script type="text/javascript" src="/js/googleAnalytics.js"></script>
-	<script src="/js/jquery-minified.js" type="text/javascript"></script>
-	<script src="/js/tooltip.js" type="text/javascript"></script>
-	<script src="/js/date.js" type="text/javascript"></script>
-	<script src="/js/CalendarPopup.js" type="text/javascript"></script>
-	<script src="/js/AnchorPosition.js" type="text/javascript"></script>
-	<script src="/js/common.js" type="text/javascript"></script>
-	
-	<script src="/js/instructor.js" language="JavaScript"></script>
-    <noscript>{*}</noscript>
-=======
-<html xmlns="http://www.w3.org/1999/xhtml">
-<head>
-<link href="/favicon.png" rel="shortcut icon" />
-<meta content="text/html; charset=UTF-8" http-equiv="Content-Type" />
-<title>Teammates - Instructor</title>
-<link type="text/css" href="/stylesheets/common.css" rel="stylesheet" />
-<link type="text/css"
-	href="/stylesheets/instructorCourseStudentDetails.css" rel="stylesheet" />
-<script async="" type="text/javascript"
-	src="http://www.google-analytics.com/ga.js"></script>
-<script type="text/javascript" src="/js/googleAnalytics.js"></script>
-<script src="/js/jquery-minified.js" type="text/javascript"></script>
-<script src="/js/tooltip.js" type="text/javascript"></script>
-<script src="/js/date.js" type="text/javascript"></script>
-<script src="/js/CalendarPopup.js" type="text/javascript"></script>
-<script src="/js/AnchorPosition.js" type="text/javascript"></script>
-<script src="/js/common.js" type="text/javascript"></script>
-<script language="JavaScript" src="/js/instructor.js"></script>
-<noscript>{*}</noscript>
->>>>>>> 3f4401b3
-
-
-</head>
-<body>
-	<div id="dhtmltooltip"></div>
-	<div id="frameTop">
-
-
-
-		<div id="frameTopWrapper">
-			<div id="logo">
-				<a href="/index.html"> <img width="150px" height="47px"
-					src="/images/teammateslogo.jpg" alt="Teammates" />
-				</a>
-			</div>
-			<div id="contentLinks">
-				<ul id="navbar">
-					<li><a href="/page/instructorHome?user=teammates.test"
-						class='nav home' data-link="instructorHome">Home</a></li>
-					<li class="current"><a
-						href="/page/instructorCourse?user=teammates.test"
-						class='nav courses' data-link="instructorCourse">Courses</a></li>
-					<li><a href="/page/instructorEval?user=teammates.test"
-						class='nav evaluations' data-link="instructorEval">Evaluations</a></li>
-					<li><a target="_blank" href="/instructorHelp.html"
-						class='nav help'>Help</a></li>
-					<li><a class='nav logout' href="/logout.jsp">Logout</a>
-					
-					 
-							(teammates.test)
-					</li>
-				</ul>
-			</div>
-			<div style="clear: both;"></div>
-		</div>
-
-		<script type="text/javascript">
-//Get Element By Class Name, in this case nav hyperlinks, it should return an array of items
-var tabs = document.getElementsByClassName('nav');
-//Get the url of the current page
-var url = document.location;
-		
-if (url.href.charAt(url.length-1) == '/') {
-//Get the final URL sub string of the page e.g. InstructorEval, InstructorEvalEdit, etc.
-	url = url.substr(0,url.length - 1); 
-}
-//get the href link and cast it to lower case for string comparison purposes
-var curPage = url.href.split('/').pop().toLowerCase();
-		
-for (i=0; i&lt;tabs.length; i++){
-//Search the so called tabs, using an attribute call data-link as defined in the href link
-//This attribute will tell which section of the page the user is on and cast to lower case
-	var link = String(tabs[i].getAttribute('data-link')).toLowerCase();
-	if (curPage.indexOf(link) != -1){ 
-	//if curPage contains any part of the link as defined by data-link, then its found
-	tabs[i].parentNode.className = "current"; 
-	//so set the parentNode classname which is the &lt;li&gt; in this case to class current
-	//as defined in common.css
-	} 
-}
-</script>
-
-	</div>
-
-	<div id="frameBody">
-		<div id="frameBodyWrapper">
-			<div id="topOfPage"></div>
-			<div id="headerOperation">
-				<h1>Student Details</h1>
-			</div>
-			
-			
-
-
-	<div style="display: none;" id="statusMessage"></div>
-
-			
-			<table id="studentInfomationTable" class="inputTable">
-				<tbody><tr>
-		 			<td width="30%" class="label rightalign bold">Student Name:</td>
-		 			<td id="studentname">Benny Charles</td>
-					</tr>
-			 	<tr>
-					<td width="30%" class="label rightalign bold">Team Name:</td>
-			 		<td id="teamname">Team 1</td>
-			 	</tr>
-			 	<tr>
-			 		<td width="30%" class="label rightalign bold">E-mail Address:</td>
-			 		<td id="studentemail">benny.c.tmms@gmail.com</td>
-			 	</tr>
-			 	<tr>
-					<td width="30%" class="label rightalign bold">Google ID:</td>
-					<td id="user"></td>
-				</tr>
-				<tr>
-					<td width="30%" class="label rightalign bold">Registration Key:</td>
-					<td id="regkey">{*}</td>
-				</tr>
-			 	<tr>
-			 		<td width="30%" class="label rightalign bold">Comments:</td>
-			 		<td id="comments">This student's name is Benny Charles</td>
-			 	</tr>
-			 </tbody></table>
-			 <br />
-			 <br />
-		
-		</div>
-	</div>
-
-	<div id="frameBottom">
-		
-<div id="contentFooter">
-[TEAMMATES Version {version}] Best Viewed In Firefox, Chrome, Safari 4+ and Internet Explorer 9+. For Enquires:
-
-<a target="_blank" href="http://www.comp.nus.edu.sg/%7Eteams/contact.html">Contact Us</a>
-</div>
-	</div>
-
+<!DOCTYPE html>
+<html xmlns="http://www.w3.org/1999/xhtml">
+<head>
+<link href="/favicon.png" rel="shortcut icon" />
+<meta content="text/html; charset=UTF-8" http-equiv="Content-Type" />
+<title>Teammates - Instructor</title>
+<link type="text/css" href="/stylesheets/common.css" rel="stylesheet" />
+<link type="text/css" href="/stylesheets/instructorCourseStudentDetails.css" rel="stylesheet" />
+<link type="text/css" href="/stylesheets/common-print.css" rel="stylesheet" media="print">
+<link type="text/css" href="/stylesheets/instructorCourseStudentDetails-print.css" rel="stylesheet" media="print">
+
+<script async="" type="text/javascript"
+	src="http://www.google-analytics.com/ga.js"></script>
+<script type="text/javascript" src="/js/googleAnalytics.js"></script>
+<script src="/js/jquery-minified.js" type="text/javascript"></script>
+<script src="/js/tooltip.js" type="text/javascript"></script>
+<script src="/js/date.js" type="text/javascript"></script>
+<script src="/js/CalendarPopup.js" type="text/javascript"></script>
+<script src="/js/AnchorPosition.js" type="text/javascript"></script>
+<script src="/js/common.js" type="text/javascript"></script>
+<script language="JavaScript" src="/js/instructor.js"></script>
+<noscript>{*}</noscript>
+
+
+</head>
+<body>
+	<div id="dhtmltooltip"></div>
+	<div id="frameTop">
+
+
+
+		<div id="frameTopWrapper">
+			<div id="logo">
+				<a href="/index.html"> <img width="150px" height="47px"
+					src="/images/teammateslogo.jpg" alt="Teammates" />
+				</a>
+			</div>
+			<div id="contentLinks">
+				<ul id="navbar">
+					<li><a href="/page/instructorHome?user=teammates.test"
+						class='nav home' data-link="instructorHome">Home</a></li>
+					<li class="current"><a
+						href="/page/instructorCourse?user=teammates.test"
+						class='nav courses' data-link="instructorCourse">Courses</a></li>
+					<li><a href="/page/instructorEval?user=teammates.test"
+						class='nav evaluations' data-link="instructorEval">Evaluations</a></li>
+					<li><a target="_blank" href="/instructorHelp.html"
+						class='nav help'>Help</a></li>
+					<li><a class='nav logout' href="/logout.jsp">Logout</a>
+					
+					 
+							(teammates.test)
+					</li>
+				</ul>
+			</div>
+			<div style="clear: both;"></div>
+		</div>
+
+		<script type="text/javascript">
+//Get Element By Class Name, in this case nav hyperlinks, it should return an array of items
+var tabs = document.getElementsByClassName('nav');
+//Get the url of the current page
+var url = document.location;
+		
+if (url.href.charAt(url.length-1) == '/') {
+//Get the final URL sub string of the page e.g. InstructorEval, InstructorEvalEdit, etc.
+	url = url.substr(0,url.length - 1); 
+}
+//get the href link and cast it to lower case for string comparison purposes
+var curPage = url.href.split('/').pop().toLowerCase();
+		
+for (i=0; i&lt;tabs.length; i++){
+//Search the so called tabs, using an attribute call data-link as defined in the href link
+//This attribute will tell which section of the page the user is on and cast to lower case
+	var link = String(tabs[i].getAttribute('data-link')).toLowerCase();
+	if (curPage.indexOf(link) != -1){ 
+	//if curPage contains any part of the link as defined by data-link, then its found
+	tabs[i].parentNode.className = "current"; 
+	//so set the parentNode classname which is the &lt;li&gt; in this case to class current
+	//as defined in common.css
+	} 
+}
+</script>
+
+	</div>
+
+	<div id="frameBody">
+		<div id="frameBodyWrapper">
+			<div id="topOfPage"></div>
+			<div id="headerOperation">
+				<h1>Student Details</h1>
+			</div>
+			
+			
+
+
+	<div style="display: none;" id="statusMessage"></div>
+
+			
+			<table id="studentInfomationTable" class="inputTable">
+				<tbody><tr>
+		 			<td width="30%" class="label rightalign bold">Student Name:</td>
+		 			<td id="studentname">Benny Charles</td>
+					</tr>
+			 	<tr>
+					<td width="30%" class="label rightalign bold">Team Name:</td>
+			 		<td id="teamname">Team 1</td>
+			 	</tr>
+			 	<tr>
+			 		<td width="30%" class="label rightalign bold">E-mail Address:</td>
+			 		<td id="studentemail">benny.c.tmms@gmail.com</td>
+			 	</tr>
+			 	<tr>
+					<td width="30%" class="label rightalign bold">Google ID:</td>
+					<td id="user"></td>
+				</tr>
+				<tr>
+					<td width="30%" class="label rightalign bold">Registration Key:</td>
+					<td id="regkey">{*}</td>
+				</tr>
+			 	<tr>
+			 		<td width="30%" class="label rightalign bold">Comments:</td>
+			 		<td id="comments">This student's name is Benny Charles</td>
+			 	</tr>
+			 </tbody></table>
+			 <br />
+			 <br />
+		
+		</div>
+	</div>
+
+	<div id="frameBottom">
+		
+<div id="contentFooter">
+[TEAMMATES Version {version}] Best Viewed In Firefox, Chrome, Safari 4+ and Internet Explorer 9+. For Enquires:
+
+<a target="_blank" href="http://www.comp.nus.edu.sg/%7Eteams/contact.html">Contact Us</a>
+</div>
+	</div>
+
 </body></html>