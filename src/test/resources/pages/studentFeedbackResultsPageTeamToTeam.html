--- conflicted
+++ resolved
@@ -330,13 +330,8 @@
             
                 <div class="panel panel-default">
                     <div class="panel-heading">
-<<<<<<< HEAD
-                        <h4>Question 1: What is the best selling point of your product?
-                        </h4>
-=======
                         <h4>Question 1: <span class="text-preserve-space">What is the best selling point of your product?
                         </span></h4>
->>>>>>> 7a17ad72
                         
                     
                     <div class="panel panel-primary">
@@ -381,13 +376,8 @@
             
                 <div class="panel panel-default">
                     <div class="panel-heading">
-<<<<<<< HEAD
-                        <h4>Question 2: Rate 3 other students' products
-                        </h4>
-=======
                         <h4>Question 2: <span class="text-preserve-space">Rate 3 other students' products
                         </span></h4>
->>>>>>> 7a17ad72
                         
                     
                     <div class="panel panel-primary">
@@ -432,13 +422,8 @@
             
                 <div class="panel panel-default">
                     <div class="panel-heading">
-<<<<<<< HEAD
-                        <h4>Question 3: Feedback to class
-                        </h4>
-=======
                         <h4>Question 3: <span class="text-preserve-space">Feedback to class
                         </span></h4>
->>>>>>> 7a17ad72
                         
                     
                     <div class="panel panel-primary">
@@ -465,13 +450,8 @@
             
                 <div class="panel panel-default">
                     <div class="panel-heading">
-<<<<<<< HEAD
-                        <h4>Question 4: Give feedback to 3 other teams.
-                        </h4>
-=======
                         <h4>Question 4: <span class="text-preserve-space">Give feedback to 3 other teams.
                         </span></h4>
->>>>>>> 7a17ad72
                         
                     
                     <div class="panel panel-primary">
@@ -535,13 +515,8 @@
             
                 <div class="panel panel-default">
                     <div class="panel-heading">
-<<<<<<< HEAD
-                        <h4>Question 5: Give feedback to your team mates
-                        </h4>
-=======
                         <h4>Question 5: <span class="text-preserve-space">Give feedback to your team mates
                         </span></h4>
->>>>>>> 7a17ad72
                         
                     
                     <div class="panel panel-primary">
