<div class="container" id="mainContent">
  <div id="topOfPage">
  </div>
  <h1>
    Submit Feedback
  </h1>
  <br>
  <div id="student-motd-wrapper">
    <script>
      var motdUrl = window.location.origin + '/${studentmotd.url}';
    </script>
    <script src="/js/studentMotd.js" type="text/javascript">
    </script>
    ${studentmotd.container}
  </div>
  <form action="/page/studentFeedbackSubmissionEditSave" method="post" name="form_submit_response">
    <input name="fsname" type="hidden" value="Student Session">
    <input name="courseid" type="hidden" value="FRankUiT.CS4221">
    <input name="user" type="hidden" value="FRankUiT.alice.tmms">
    <div id="statusMessagesToUser" style="display: none;">
    </div>
    <script src="/js/statusMessage.js" type="text/javascript">
    </script>
    <div class="well well-plain" id="course1">
      <div class="panel-body">
        <div class="form-horizontal">
          <div class="panel-heading">
            <div class="form-group">
              <label class="col-sm-2 control-label">
                Course ID:
              </label>
              <div class="col-sm-10">
                <p class="form-control-static">
                  FRankUiT.CS4221
                </p>
              </div>
            </div>
            <div class="form-group">
              <label class="col-sm-2 control-label">
                Session:
              </label>
              <div class="col-sm-10">
                <p class="form-control-static">
                  Student Session
                </p>
              </div>
            </div>
            <div class="form-group">
              <label class="col-sm-2 control-label">
                Opening time:
              </label>
              <div class="col-sm-10">
                <p class="form-control-static">
                  Sun, 01 Apr 2012, 11:59 PM
                </p>
              </div>
            </div>
            <div class="form-group">
              <label class="col-sm-2 control-label">
                Closing time:
              </label>
              <div class="col-sm-10">
                <p class="form-control-static">
                  Thu, 30 Apr 2026, 11:59 PM
                </p>
              </div>
            </div>
            <div class="form-group">
              <label class="col-sm-2 control-label">
                Instructions:
              </label>
              <div class="col-sm-10">
                <p class="form-control-static text-preserve-space">
                  For students to submit and view results
                </p>
              </div>
            </div>
          </div>
        </div>
      </div>
    </div>
    <br>
    <input name="questiontype-1" type="hidden" value="RANK_OPTIONS">
    <input name="questionid-1" type="hidden" value="${question.id}">
    <input name="questionresponsetotal-1" type="hidden" value="2">
    <div class="form-horizontal">
      <div class="panel panel-primary">
        <div class="panel-heading">
          Question 1:
          <br>
          <span class="text-preserve-space">
            As a student, rank every instructors on their feedback provided. Give the quality that the instructor should improve on most rank 1. You can give the same rank multiple times
          </span>
        </div>
        <div class="panel-body">
          <p class="text-muted">
            Only the following persons can see your responses:
          </p>
          <ul class="text-muted">
            <li class="unordered">
              The receiving instructors can see your response, and your name.
            </li>
            <li class="unordered">
              Instructors in this course can see your response, the name of the recipient, and your name.
            </li>
          </ul>
          <br>
          <div class="form-group margin-0">
            <div class="col-sm-2 form-inline mobile-align-left" style="text-align:right">
              <label for="input">
                To:
              </label>
              <select class="participantSelect middlealign newResponse form-control" name="responserecipient-1-0" style="display:none;max-width:125px">
                <option selected="" value="">
                </option>
<<<<<<< HEAD
                <option selected="" value="tmms.helper1@gmail.tmt">
                  Teammates Helper who can only see section 1&lt;/td&gt;&lt;/div&gt;'"
=======
                <option value="tmms.helper1@gmail.tmt">
                  Teammates Helper who can only see section 1
>>>>>>> 84a2658a
                </option>
                <option style="display: none;" value="tmms.test@gmail.tmt">
                  Teammates Test&lt;/td&gt;&lt;/div&gt;'"
                </option>
              </select>
              <span>
                Teammates Helper who can only see section 1&lt;/td&gt;&lt;/div&gt;'"
              </span>
            </div>
            <div class="col-sm-10">
              <div>
                <div class="form-group">
                  <label class="col-sm-2 control-label">
                    Timeliness
                  </label>
                  <div class="col-sm-3">
                    <select class="form-control" id="responsetext-1-0-0" name="responsetext-1-0" onchange="updateRankMessageQn('1')">
                      <option selected="" value="">
                      </option>
                      <option value="1">
                        1
                      </option>
                      <option value="2">
                        2
                      </option>
                      <option value="3">
                        3
                      </option>
                      <option value="4">
                        4
                      </option>
                    </select>
                  </div>
                </div>
                <div class="form-group">
                  <label class="col-sm-2 control-label">
                    Level of detail
                  </label>
                  <div class="col-sm-3">
                    <select class="form-control" id="responsetext-1-0-1" name="responsetext-1-0" onchange="updateRankMessageQn('1')">
                      <option selected="" value="">
                      </option>
                      <option value="1">
                        1
                      </option>
                      <option value="2">
                        2
                      </option>
                      <option value="3">
                        3
                      </option>
                      <option value="4">
                        4
                      </option>
                    </select>
                  </div>
                </div>
                <div class="form-group">
                  <label class="col-sm-2 control-label">
                    Approachability
                  </label>
                  <div class="col-sm-3">
                    <select class="form-control" id="responsetext-1-0-2" name="responsetext-1-0" onchange="updateRankMessageQn('1')">
                      <option selected="" value="">
                      </option>
                      <option value="1">
                        1
                      </option>
                      <option value="2">
                        2
                      </option>
                      <option value="3">
                        3
                      </option>
                      <option value="4">
                        4
                      </option>
                    </select>
                  </div>
                </div>
                <div class="form-group">
                  <label class="col-sm-2 control-label">
                    Effort
                  </label>
                  <div class="col-sm-3">
                    <select class="form-control" id="responsetext-1-0-3" name="responsetext-1-0" onchange="updateRankMessageQn('1')">
                      <option selected="" value="">
                      </option>
                      <option value="1">
                        1
                      </option>
                      <option value="2">
                        2
                      </option>
                      <option value="3">
                        3
                      </option>
                      <option value="4">
                        4
                      </option>
                    </select>
                  </div>
                </div>
                <div class="form-group" id="rankInfo-1-0">
                  <div class="col-sm-2">
                  </div>
                  <div class="col-sm-3">
                    <hr class="margin-top-0">
                    <p class="text-color-blue" id="rankMessage-1-0">
                      Please rank the above options.
                    </p>
                    <hr>
                  </div>
                </div>
                <input id="rankToRecipients-1" type="hidden" value="false">
                <input id="rankNumOptions-1" type="hidden" value="4">
                <input id="rankAreDuplicatesAllowed-1" type="hidden" value="true">
              </div>
            </div>
          </div>
          <br>
          <div class="form-group margin-0">
            <div class="col-sm-2 form-inline mobile-align-left" style="text-align:right">
              <label for="input">
                To:
              </label>
              <select class="participantSelect middlealign newResponse form-control" name="responserecipient-1-1" style="display:none;max-width:125px">
                <option selected="" value="">
                </option>
                <option style="display: none;" value="tmms.helper1@gmail.tmt">
                  Teammates Helper who can only see section 1&lt;/td&gt;&lt;/div&gt;'"
                </option>
<<<<<<< HEAD
                <option selected="" value="tmms.test@gmail.tmt">
                  Teammates Test&lt;/td&gt;&lt;/div&gt;'"
=======
                <option value="tmms.test@gmail.tmt">
                  Teammates Test
>>>>>>> 84a2658a
                </option>
              </select>
              <span>
                Teammates Test&lt;/td&gt;&lt;/div&gt;'"
              </span>
            </div>
            <div class="col-sm-10">
              <div>
                <div class="form-group">
                  <label class="col-sm-2 control-label">
                    Timeliness
                  </label>
                  <div class="col-sm-3">
                    <select class="form-control" id="responsetext-1-1-0" name="responsetext-1-1" onchange="updateRankMessageQn('1')">
                      <option selected="" value="">
                      </option>
                      <option value="1">
                        1
                      </option>
                      <option value="2">
                        2
                      </option>
                      <option value="3">
                        3
                      </option>
                      <option value="4">
                        4
                      </option>
                    </select>
                  </div>
                </div>
                <div class="form-group">
                  <label class="col-sm-2 control-label">
                    Level of detail
                  </label>
                  <div class="col-sm-3">
                    <select class="form-control" id="responsetext-1-1-1" name="responsetext-1-1" onchange="updateRankMessageQn('1')">
                      <option selected="" value="">
                      </option>
                      <option value="1">
                        1
                      </option>
                      <option value="2">
                        2
                      </option>
                      <option value="3">
                        3
                      </option>
                      <option value="4">
                        4
                      </option>
                    </select>
                  </div>
                </div>
                <div class="form-group">
                  <label class="col-sm-2 control-label">
                    Approachability
                  </label>
                  <div class="col-sm-3">
                    <select class="form-control" id="responsetext-1-1-2" name="responsetext-1-1" onchange="updateRankMessageQn('1')">
                      <option selected="" value="">
                      </option>
                      <option value="1">
                        1
                      </option>
                      <option value="2">
                        2
                      </option>
                      <option value="3">
                        3
                      </option>
                      <option value="4">
                        4
                      </option>
                    </select>
                  </div>
                </div>
                <div class="form-group">
                  <label class="col-sm-2 control-label">
                    Effort
                  </label>
                  <div class="col-sm-3">
                    <select class="form-control" id="responsetext-1-1-3" name="responsetext-1-1" onchange="updateRankMessageQn('1')">
                      <option selected="" value="">
                      </option>
                      <option value="1">
                        1
                      </option>
                      <option value="2">
                        2
                      </option>
                      <option value="3">
                        3
                      </option>
                      <option value="4">
                        4
                      </option>
                    </select>
                  </div>
                </div>
                <div class="form-group" id="rankInfo-1-1">
                  <div class="col-sm-2">
                  </div>
                  <div class="col-sm-3">
                    <hr class="margin-top-0">
                    <p class="text-color-blue" id="rankMessage-1-1">
                      Please rank the above options.
                    </p>
                    <hr>
                  </div>
                </div>
                <input id="rankToRecipients-1" type="hidden" value="false">
                <input id="rankNumOptions-1" type="hidden" value="4">
                <input id="rankAreDuplicatesAllowed-1" type="hidden" value="true">
              </div>
            </div>
          </div>
        </div>
      </div>
    </div>
    <br>
    <br>
    <input name="questiontype-2" type="hidden" value="RANK_RECIPIENTS">
    <input name="questionid-2" type="hidden" value="${question.id}">
    <input name="questionresponsetotal-2" type="hidden" value="2">
    <div class="form-horizontal">
      <div class="panel panel-primary">
        <div class="panel-heading">
          Question 2:
          <br>
          <span class="text-preserve-space">
            As a student, rank the instructors
          </span>
        </div>
        <div class="panel-body">
          <p class="text-muted">
            Only the following persons can see your responses:
          </p>
          <ul class="text-muted">
            <li class="unordered">
              The receiving instructors can see your response, and your name.
            </li>
            <li class="unordered">
              Instructors in this course can see your response, the name of the recipient, and your name.
            </li>
          </ul>
          <br>
          <div class="form-group margin-0">
            <div class="col-sm-2 form-inline mobile-align-left" style="text-align:right">
              <label for="input">
                To:
              </label>
              <select class="participantSelect middlealign newResponse form-control" name="responserecipient-2-0" style="display:none;max-width:125px">
                <option selected="" value="">
                </option>
                <option value="tmms.helper1@gmail.tmt">
                  Teammates Helper who can only see section 1&lt;/td&gt;&lt;/div&gt;'"
                </option>
                <option style="display: none;" value="tmms.test@gmail.tmt">
                  Teammates Test&lt;/td&gt;&lt;/div&gt;'"
                </option>
              </select>
              <span>
                Teammates Helper who can only see section 1&lt;/td&gt;&lt;/div&gt;'"
              </span>
            </div>
            <div class="col-sm-10">
              <div>
                <div class="form-group">
                  <label class="col-sm-2 control-label" style="display:none">
                  </label>
                  <div class="col-sm-3">
                    <select class="form-control" id="responsetext-2-0-0" name="responsetext-2-0" onchange="updateRankMessageQn('2')">
                      <option selected="" value="">
                      </option>
                      <option value="1">
                        1
                      </option>
                      <option value="2">
                        2
                      </option>
                    </select>
                  </div>
                </div>
                <div class="form-group" id="rankInfo-2-0" style="display:none">
                  <div class="col-sm-2" style="display:none">
                  </div>
                  <div class="col-sm-3">
                    <hr class="margin-top-0">
                    <p class="text-color-blue" id="rankMessage-2-0">
                    </p>
                    <hr>
                  </div>
                </div>
                <input id="rankToRecipients-2" type="hidden" value="true">
                <input id="rankNumOptions-2" type="hidden" value="0">
                <input id="rankAreDuplicatesAllowed-2" type="hidden" value="false">
              </div>
            </div>
          </div>
          <br>
          <div class="form-group margin-0">
            <div class="col-sm-2 form-inline mobile-align-left" style="text-align:right">
              <label for="input">
                To:
              </label>
              <select class="participantSelect middlealign newResponse form-control" name="responserecipient-2-1" style="display:none;max-width:125px">
                <option selected="" value="">
                </option>
                <option style="display: none;" value="tmms.helper1@gmail.tmt">
                  Teammates Helper who can only see section 1&lt;/td&gt;&lt;/div&gt;'"
                </option>
                <option value="tmms.test@gmail.tmt">
                  Teammates Test&lt;/td&gt;&lt;/div&gt;'"
                </option>
              </select>
              <span>
                Teammates Test&lt;/td&gt;&lt;/div&gt;'"
              </span>
            </div>
            <div class="col-sm-10">
              <div>
                <div class="form-group">
                  <label class="col-sm-2 control-label" style="display:none">
                  </label>
                  <div class="col-sm-3">
                    <select class="form-control" id="responsetext-2-1-0" name="responsetext-2-1" onchange="updateRankMessageQn('2')">
                      <option selected="" value="">
                      </option>
                      <option value="1">
                        1
                      </option>
                      <option value="2">
                        2
                      </option>
                    </select>
                  </div>
                </div>
                <div class="form-group" id="rankInfo-2-1" style="">
                  <div class="col-sm-2" style="display:none">
                  </div>
                  <div class="col-sm-3">
                    <hr class="margin-top-0">
                    <p class="text-color-blue" id="rankMessage-2-1">
                      Please rank the above recipients.
                    </p>
                    <hr>
                  </div>
                </div>
                <input id="rankToRecipients-2" type="hidden" value="true">
                <input id="rankNumOptions-2" type="hidden" value="0">
                <input id="rankAreDuplicatesAllowed-2" type="hidden" value="false">
              </div>
            </div>
          </div>
        </div>
      </div>
    </div>
    <br>
    <br>
    <input name="questiontype-3" type="hidden" value="RANK_RECIPIENTS">
    <input name="questionid-3" type="hidden" value="${question.id}">
    <input name="questionresponsetotal-3" type="hidden" value="2">
    <div class="form-horizontal">
      <div class="panel panel-primary">
        <div class="panel-heading">
          Question 3:
          <br>
          <span class="text-preserve-space">
            Rank you and your team members, own team members can see the responses but not recipient name
          </span>
        </div>
        <div class="panel-body">
          <p class="text-muted">
            Only the following persons can see your responses:
          </p>
          <ul class="text-muted">
            <li class="unordered">
              The receiving students can see your response, and your name.
            </li>
            <li class="unordered">
              Instructors in this course can see your response, the name of the recipient, and your name.
            </li>
            <li class="unordered">
              Your team members can see your response, and your name, but not the name of the recipient.
            </li>
          </ul>
          <br>
          <div class="form-group margin-0">
            <div class="col-sm-2 form-inline mobile-align-left" style="text-align:right">
              <label for="input">
                To:
              </label>
              <select class="participantSelect middlealign newResponse form-control" name="responserecipient-3-0" style="display:none;max-width:125px">
                <option selected="" value="">
                </option>
                <option value="alice.b.tmms@gmail.tmt">
                  Alice Betsy&lt;/option&gt;&lt;/td&gt;&lt;/div&gt;'"
                </option>
                <option style="display: none;" value="benny.c.tmms@gmail.tmt">
                  Benny Charles
                </option>
              </select>
              <span>
                Alice Betsy&lt;/option&gt;&lt;/td&gt;&lt;/div&gt;'"
              </span>
            </div>
            <div class="col-sm-10">
              <div>
                <div class="form-group">
                  <label class="col-sm-2 control-label" style="display:none">
                  </label>
                  <div class="col-sm-3">
                    <select class="form-control" id="responsetext-3-0-0" name="responsetext-3-0" onchange="updateRankMessageQn('3')">
                      <option selected="" value="">
                      </option>
                      <option value="1">
                        1
                      </option>
                      <option value="2">
                        2
                      </option>
                    </select>
                  </div>
                </div>
                <div class="form-group" id="rankInfo-3-0" style="display:none">
                  <div class="col-sm-2" style="display:none">
                  </div>
                  <div class="col-sm-3">
                    <hr class="margin-top-0">
                    <p class="text-color-blue" id="rankMessage-3-0">
                    </p>
                    <hr>
                  </div>
                </div>
                <input id="rankToRecipients-3" type="hidden" value="true">
                <input id="rankNumOptions-3" type="hidden" value="0">
                <input id="rankAreDuplicatesAllowed-3" type="hidden" value="false">
              </div>
            </div>
          </div>
          <br>
          <div class="form-group margin-0">
            <div class="col-sm-2 form-inline mobile-align-left" style="text-align:right">
              <label for="input">
                To:
              </label>
              <select class="participantSelect middlealign newResponse form-control" name="responserecipient-3-1" style="display:none;max-width:125px">
                <option selected="" value="">
                </option>
                <option style="display: none;" value="alice.b.tmms@gmail.tmt">
                  Alice Betsy&lt;/option&gt;&lt;/td&gt;&lt;/div&gt;'"
                </option>
                <option value="benny.c.tmms@gmail.tmt">
                  Benny Charles
                </option>
              </select>
              <span>
                Benny Charles
              </span>
            </div>
            <div class="col-sm-10">
              <div>
                <div class="form-group">
                  <label class="col-sm-2 control-label" style="display:none">
                  </label>
                  <div class="col-sm-3">
                    <select class="form-control" id="responsetext-3-1-0" name="responsetext-3-1" onchange="updateRankMessageQn('3')">
                      <option selected="" value="">
                      </option>
                      <option value="1">
                        1
                      </option>
                      <option value="2">
                        2
                      </option>
                    </select>
                  </div>
                </div>
                <div class="form-group" id="rankInfo-3-1" style="">
                  <div class="col-sm-2" style="display:none">
                  </div>
                  <div class="col-sm-3">
                    <hr class="margin-top-0">
                    <p class="text-color-blue" id="rankMessage-3-1">
                      Please rank the above recipients.
                    </p>
                    <hr>
                  </div>
                </div>
                <input id="rankToRecipients-3" type="hidden" value="true">
                <input id="rankNumOptions-3" type="hidden" value="0">
                <input id="rankAreDuplicatesAllowed-3" type="hidden" value="false">
              </div>
            </div>
          </div>
        </div>
      </div>
    </div>
    <br>
    <br>
    <input name="questiontype-4" type="hidden" value="RANK_RECIPIENTS">
    <input name="questionid-4" type="hidden" value="${question.id}">
    <input name="questionresponsetotal-4" type="hidden" value="1">
    <div class="form-horizontal">
      <div class="panel panel-primary">
        <div class="panel-heading">
          Question 4:
          <br>
          <span class="text-preserve-space">
            Rank your team members
          </span>
        </div>
        <div class="panel-body">
          <p class="text-muted">
            Only the following persons can see your responses:
          </p>
          <ul class="text-muted">
            <li class="unordered">
              The receiving student can see your response, and your name.
            </li>
            <li class="unordered">
              Instructors in this course can see your response, the name of the recipient, and your name.
            </li>
          </ul>
          <br>
          <div class="form-group margin-0">
            <div class="col-sm-2 form-inline mobile-align-left" style="text-align:right">
              <label for="input">
                To:
              </label>
              <select class="participantSelect middlealign newResponse form-control" name="responserecipient-4-0" style="display:none;max-width:125px">
                <option selected="" value="">
                </option>
                <option value="benny.c.tmms@gmail.tmt">
                  Benny Charles
                </option>
              </select>
              <span>
                Benny Charles
              </span>
            </div>
            <div class="col-sm-10">
              <div>
                <div class="form-group">
                  <label class="col-sm-2 control-label" style="display:none">
                  </label>
                  <div class="col-sm-3">
                    <select class="form-control" id="responsetext-4-0-0" name="responsetext-4-0" onchange="updateRankMessageQn('4')">
                      <option selected="" value="">
                      </option>
                      <option value="1">
                        1
                      </option>
                    </select>
                  </div>
                </div>
                <div class="form-group" id="rankInfo-4-0" style="">
                  <div class="col-sm-2" style="display:none">
                  </div>
                  <div class="col-sm-3">
                    <hr class="margin-top-0">
                    <p class="text-color-blue" id="rankMessage-4-0">
                      Please rank the above recipients.
                    </p>
                    <hr>
                  </div>
                </div>
                <input id="rankToRecipients-4" type="hidden" value="true">
                <input id="rankNumOptions-4" type="hidden" value="0">
                <input id="rankAreDuplicatesAllowed-4" type="hidden" value="false">
              </div>
            </div>
          </div>
        </div>
      </div>
    </div>
    <br>
    <br>
    <input name="questiontype-5" type="hidden" value="RANK_RECIPIENTS">
    <input name="questionid-5" type="hidden" value="${question.id}">
    <input name="questionresponsetotal-5" type="hidden" value="4">
    <div class="form-horizontal">
      <div class="panel panel-primary">
        <div class="panel-heading">
          Question 5:
          <br>
          <span class="text-preserve-space">
            Rank up to 7 students in the course. All students can see the responses, but not the giver's name.
          </span>
        </div>
        <div class="panel-body">
          <p class="text-muted">
            Only the following persons can see your responses:
          </p>
          <ul class="text-muted">
            <li class="unordered">
              The receiving students can see your response, and your name.
            </li>
            <li class="unordered">
              Instructors in this course can see your response, the name of the recipient, and your name.
            </li>
            <li class="unordered">
              Other students in the course can see your response, the name of the recipient, but not your name.
            </li>
          </ul>
          <br>
          <div class="form-group margin-0">
            <div class="col-sm-2 form-inline mobile-align-left" style="text-align:right">
              <label for="input">
                To:
              </label>
              <select class="participantSelect middlealign newResponse form-control" name="responserecipient-5-0" style="display:none;max-width:125px">
                <option selected="" value="">
                </option>
                <option value="benny.c.tmms@gmail.tmt">
                  Benny Charles
                </option>
                <option style="display: none;" value="charlie.d.tmms@gmail.tmt">
                  Charlie Davis
                </option>
                <option style="display: none;" value="danny.e.tmms@gmail.tmt">
                  Danny Engrid
                </option>
                <option style="display: none;" value="emily.f.tmms@gmail.tmt">
                  Emily F.
                </option>
              </select>
              <span>
                Benny Charles
              </span>
            </div>
            <div class="col-sm-10">
              <div>
                <div class="form-group">
                  <label class="col-sm-2 control-label" style="display:none">
                  </label>
                  <div class="col-sm-3">
                    <select class="form-control" id="responsetext-5-0-0" name="responsetext-5-0" onchange="updateRankMessageQn('5')">
                      <option selected="" value="">
                      </option>
                      <option value="1">
                        1
                      </option>
                      <option value="2">
                        2
                      </option>
                      <option value="3">
                        3
                      </option>
                      <option value="4">
                        4
                      </option>
                    </select>
                  </div>
                </div>
                <div class="form-group" id="rankInfo-5-0" style="display:none">
                  <div class="col-sm-2" style="display:none">
                  </div>
                  <div class="col-sm-3">
                    <hr class="margin-top-0">
                    <p class="text-color-blue" id="rankMessage-5-0">
                    </p>
                    <hr>
                  </div>
                </div>
                <input id="rankToRecipients-5" type="hidden" value="true">
                <input id="rankNumOptions-5" type="hidden" value="0">
                <input id="rankAreDuplicatesAllowed-5" type="hidden" value="false">
              </div>
            </div>
          </div>
          <br>
          <div class="form-group margin-0">
            <div class="col-sm-2 form-inline mobile-align-left" style="text-align:right">
              <label for="input">
                To:
              </label>
              <select class="participantSelect middlealign newResponse form-control" name="responserecipient-5-1" style="display:none;max-width:125px">
                <option selected="" value="">
                </option>
                <option style="display: none;" value="benny.c.tmms@gmail.tmt">
                  Benny Charles
                </option>
                <option value="charlie.d.tmms@gmail.tmt">
                  Charlie Davis
                </option>
                <option style="display: none;" value="danny.e.tmms@gmail.tmt">
                  Danny Engrid
                </option>
                <option style="display: none;" value="emily.f.tmms@gmail.tmt">
                  Emily F.
                </option>
              </select>
              <span>
                Charlie Davis
              </span>
            </div>
            <div class="col-sm-10">
              <div>
                <div class="form-group">
                  <label class="col-sm-2 control-label" style="display:none">
                  </label>
                  <div class="col-sm-3">
                    <select class="form-control" id="responsetext-5-1-0" name="responsetext-5-1" onchange="updateRankMessageQn('5')">
                      <option selected="" value="">
                      </option>
                      <option value="1">
                        1
                      </option>
                      <option value="2">
                        2
                      </option>
                      <option value="3">
                        3
                      </option>
                      <option value="4">
                        4
                      </option>
                    </select>
                  </div>
                </div>
                <div class="form-group" id="rankInfo-5-1" style="display:none">
                  <div class="col-sm-2" style="display:none">
                  </div>
                  <div class="col-sm-3">
                    <hr class="margin-top-0">
                    <p class="text-color-blue" id="rankMessage-5-1">
                    </p>
                    <hr>
                  </div>
                </div>
                <input id="rankToRecipients-5" type="hidden" value="true">
                <input id="rankNumOptions-5" type="hidden" value="0">
                <input id="rankAreDuplicatesAllowed-5" type="hidden" value="false">
              </div>
            </div>
          </div>
          <br>
          <div class="form-group margin-0">
            <div class="col-sm-2 form-inline mobile-align-left" style="text-align:right">
              <label for="input">
                To:
              </label>
              <select class="participantSelect middlealign newResponse form-control" name="responserecipient-5-2" style="display:none;max-width:125px">
                <option selected="" value="">
                </option>
                <option style="display: none;" value="benny.c.tmms@gmail.tmt">
                  Benny Charles
                </option>
                <option style="display: none;" value="charlie.d.tmms@gmail.tmt">
                  Charlie Davis
                </option>
                <option value="danny.e.tmms@gmail.tmt">
                  Danny Engrid
                </option>
                <option style="display: none;" value="emily.f.tmms@gmail.tmt">
                  Emily F.
                </option>
              </select>
              <span>
                Danny Engrid
              </span>
            </div>
            <div class="col-sm-10">
              <div>
                <div class="form-group">
                  <label class="col-sm-2 control-label" style="display:none">
                  </label>
                  <div class="col-sm-3">
                    <select class="form-control" id="responsetext-5-2-0" name="responsetext-5-2" onchange="updateRankMessageQn('5')">
                      <option selected="" value="">
                      </option>
                      <option value="1">
                        1
                      </option>
                      <option value="2">
                        2
                      </option>
                      <option value="3">
                        3
                      </option>
                      <option value="4">
                        4
                      </option>
                    </select>
                  </div>
                </div>
                <div class="form-group" id="rankInfo-5-2" style="display:none">
                  <div class="col-sm-2" style="display:none">
                  </div>
                  <div class="col-sm-3">
                    <hr class="margin-top-0">
                    <p class="text-color-blue" id="rankMessage-5-2">
                    </p>
                    <hr>
                  </div>
                </div>
                <input id="rankToRecipients-5" type="hidden" value="true">
                <input id="rankNumOptions-5" type="hidden" value="0">
                <input id="rankAreDuplicatesAllowed-5" type="hidden" value="false">
              </div>
            </div>
          </div>
          <br>
          <div class="form-group margin-0">
            <div class="col-sm-2 form-inline mobile-align-left" style="text-align:right">
              <label for="input">
                To:
              </label>
              <select class="participantSelect middlealign newResponse form-control" name="responserecipient-5-3" style="display:none;max-width:125px">
                <option selected="" value="">
                </option>
                <option style="display: none;" value="benny.c.tmms@gmail.tmt">
                  Benny Charles
                </option>
                <option style="display: none;" value="charlie.d.tmms@gmail.tmt">
                  Charlie Davis
                </option>
                <option style="display: none;" value="danny.e.tmms@gmail.tmt">
                  Danny Engrid
                </option>
                <option value="emily.f.tmms@gmail.tmt">
                  Emily F.
                </option>
              </select>
              <span>
                Emily F.
              </span>
            </div>
            <div class="col-sm-10">
              <div>
                <div class="form-group">
                  <label class="col-sm-2 control-label" style="display:none">
                  </label>
                  <div class="col-sm-3">
                    <select class="form-control" id="responsetext-5-3-0" name="responsetext-5-3" onchange="updateRankMessageQn('5')">
                      <option selected="" value="">
                      </option>
                      <option value="1">
                        1
                      </option>
                      <option value="2">
                        2
                      </option>
                      <option value="3">
                        3
                      </option>
                      <option value="4">
                        4
                      </option>
                    </select>
                  </div>
                </div>
                <div class="form-group" id="rankInfo-5-3" style="">
                  <div class="col-sm-2" style="display:none">
                  </div>
                  <div class="col-sm-3">
                    <hr class="margin-top-0">
                    <p class="text-color-blue" id="rankMessage-5-3">
                      Please rank the above recipients.
                    </p>
                    <hr>
                  </div>
                </div>
                <input id="rankToRecipients-5" type="hidden" value="true">
                <input id="rankNumOptions-5" type="hidden" value="0">
                <input id="rankAreDuplicatesAllowed-5" type="hidden" value="false">
              </div>
            </div>
          </div>
        </div>
      </div>
    </div>
    <br>
    <br>
    <input name="questiontype-6" type="hidden" value="RANK_RECIPIENTS">
    <input name="questionid-6" type="hidden" value="${question.id}">
    <input name="questionresponsetotal-6" type="hidden" value="2">
    <div class="form-horizontal">
      <div class="panel panel-primary">
        <div class="panel-heading">
          Question 6:
          <br>
          <span class="text-preserve-space">
            Rank the other teams, you can give the same rank multiple times.
          </span>
        </div>
        <div class="panel-body">
          <p class="text-muted">
            Only the following persons can see your responses:
          </p>
          <ul class="text-muted">
            <li class="unordered">
              The receiving teams can see your response, and your name.
            </li>
            <li class="unordered">
              Instructors in this course can see your response, the name of the recipient, and your name.
            </li>
          </ul>
          <br>
          <div class="form-group margin-0">
            <div class="col-sm-2 form-inline mobile-align-left" style="text-align:right">
              <label for="input">
                To Team:
              </label>
              <select class="participantSelect middlealign newResponse form-control" name="responserecipient-6-0" style="display:none;max-width:125px">
                <option selected="" value="">
                </option>
                <option value="Team 2">
                  Team 2
                </option>
                <option style="display: none;" value="Team 3">
                  Team 3
                </option>
              </select>
              <span>
                Team 2
              </span>
            </div>
            <div class="col-sm-10">
              <div>
                <div class="form-group">
                  <label class="col-sm-2 control-label" style="display:none">
                  </label>
                  <div class="col-sm-3">
                    <select class="form-control" id="responsetext-6-0-0" name="responsetext-6-0" onchange="updateRankMessageQn('6')">
                      <option selected="" value="">
                      </option>
                      <option value="1">
                        1
                      </option>
                      <option value="2">
                        2
                      </option>
                    </select>
                  </div>
                </div>
                <div class="form-group" id="rankInfo-6-0" style="display:none">
                  <div class="col-sm-2" style="display:none">
                  </div>
                  <div class="col-sm-3">
                    <hr class="margin-top-0">
                    <p class="text-color-blue" id="rankMessage-6-0">
                    </p>
                    <hr>
                  </div>
                </div>
                <input id="rankToRecipients-6" type="hidden" value="true">
                <input id="rankNumOptions-6" type="hidden" value="0">
                <input id="rankAreDuplicatesAllowed-6" type="hidden" value="true">
              </div>
            </div>
          </div>
          <br>
          <div class="form-group margin-0">
            <div class="col-sm-2 form-inline mobile-align-left" style="text-align:right">
              <label for="input">
                To Team:
              </label>
              <select class="participantSelect middlealign newResponse form-control" name="responserecipient-6-1" style="display:none;max-width:125px">
                <option selected="" value="">
                </option>
                <option style="display: none;" value="Team 2">
                  Team 2
                </option>
                <option value="Team 3">
                  Team 3
                </option>
              </select>
              <span>
                Team 3
              </span>
            </div>
            <div class="col-sm-10">
              <div>
                <div class="form-group">
                  <label class="col-sm-2 control-label" style="display:none">
                  </label>
                  <div class="col-sm-3">
                    <select class="form-control" id="responsetext-6-1-0" name="responsetext-6-1" onchange="updateRankMessageQn('6')">
                      <option selected="" value="">
                      </option>
                      <option value="1">
                        1
                      </option>
                      <option value="2">
                        2
                      </option>
                    </select>
                  </div>
                </div>
                <div class="form-group" id="rankInfo-6-1" style="">
                  <div class="col-sm-2" style="display:none">
                  </div>
                  <div class="col-sm-3">
                    <hr class="margin-top-0">
                    <p class="text-color-blue" id="rankMessage-6-1">
                      Please rank the above recipients.
                    </p>
                    <hr>
                  </div>
                </div>
                <input id="rankToRecipients-6" type="hidden" value="true">
                <input id="rankNumOptions-6" type="hidden" value="0">
                <input id="rankAreDuplicatesAllowed-6" type="hidden" value="true">
              </div>
            </div>
          </div>
        </div>
      </div>
    </div>
    <br>
    <br>
    <input name="questiontype-7" type="hidden" value="RANK_OPTIONS">
    <input name="questionid-7" type="hidden" value="${question.id}">
    <input name="questionresponsetotal-7" type="hidden" value="1">
    <div class="form-horizontal">
      <div class="panel panel-primary">
        <div class="panel-heading">
          Question 7:
          <br>
          <span class="text-preserve-space">
            As a student, rank the areas of improvement you think you should make progress on.
          </span>
        </div>
        <div class="panel-body">
          <p class="text-muted">
            Only the following persons can see your responses:
          </p>
          <ul class="text-muted">
            <li class="unordered">
              You can see your own feedback in the results page later on.
            </li>
            <li class="unordered">
              Instructors in this course can see your response, the name of the recipient, and your name.
            </li>
          </ul>
          <br>
          <div class="form-group margin-0">
            <div class="col-sm-2 form-inline mobile-align-left" style="display:none">
              <label for="input">
                To:
              </label>
              <select class="participantSelect middlealign newResponse form-control" name="responserecipient-7-0" style="display:none;max-width:125px">
                <option selected="" value="">
                </option>
                <option value="alice.b.tmms@gmail.tmt">
                  Myself
                </option>
              </select>
              <span>
                Myself
              </span>
            </div>
            <div class="col-sm-12">
              <div>
                <div class="form-group">
                  <label class="col-sm-2 control-label">
                    Quality of work
                  </label>
                  <div class="col-sm-3">
                    <select class="form-control" id="responsetext-7-0-0" name="responsetext-7-0" onchange="updateRankMessageQn('7')">
                      <option selected="" value="">
                      </option>
                      <option value="1">
                        1
                      </option>
                      <option value="2">
                        2
                      </option>
                      <option value="3">
                        3
                      </option>
                      <option value="4">
                        4
                      </option>
                    </select>
                  </div>
                </div>
                <div class="form-group">
                  <label class="col-sm-2 control-label">
                    Style
                  </label>
                  <div class="col-sm-3">
                    <select class="form-control" id="responsetext-7-0-1" name="responsetext-7-0" onchange="updateRankMessageQn('7')">
                      <option selected="" value="">
                      </option>
                      <option value="1">
                        1
                      </option>
                      <option value="2">
                        2
                      </option>
                      <option value="3">
                        3
                      </option>
                      <option value="4">
                        4
                      </option>
                    </select>
                  </div>
                </div>
                <div class="form-group">
                  <label class="col-sm-2 control-label">
                    Sleep
                  </label>
                  <div class="col-sm-3">
                    <select class="form-control" id="responsetext-7-0-2" name="responsetext-7-0" onchange="updateRankMessageQn('7')">
                      <option selected="" value="">
                      </option>
                      <option value="1">
                        1
                      </option>
                      <option value="2">
                        2
                      </option>
                      <option value="3">
                        3
                      </option>
                      <option value="4">
                        4
                      </option>
                    </select>
                  </div>
                </div>
                <div class="form-group">
                  <label class="col-sm-2 control-label">
                    Related work
                  </label>
                  <div class="col-sm-3">
                    <select class="form-control" id="responsetext-7-0-3" name="responsetext-7-0" onchange="updateRankMessageQn('7')">
                      <option selected="" value="">
                      </option>
                      <option value="1">
                        1
                      </option>
                      <option value="2">
                        2
                      </option>
                      <option value="3">
                        3
                      </option>
                      <option value="4">
                        4
                      </option>
                    </select>
                  </div>
                </div>
                <div class="form-group" id="rankInfo-7-0">
                  <div class="col-sm-2">
                  </div>
                  <div class="col-sm-3">
                    <hr class="margin-top-0">
                    <p class="text-color-blue" id="rankMessage-7-0">
                      Please rank the above options.
                    </p>
                    <hr>
                  </div>
                </div>
                <input id="rankToRecipients-7" type="hidden" value="false">
                <input id="rankNumOptions-7" type="hidden" value="4">
                <input id="rankAreDuplicatesAllowed-7" type="hidden" value="false">
              </div>
            </div>
          </div>
        </div>
      </div>
    </div>
    <br>
    <br>
    <div class="bold align-center">
      <input class="btn btn-primary center-block" data-original-title="You can save your responses at any time and come back later to continue." data-placement="top" data-toggle="tooltip" id="response_submit_button" title="" type="submit" value="Submit Feedback">
    </div>
    <br>
    <br>
  </form>
</div><|MERGE_RESOLUTION|>--- conflicted
+++ resolved
@@ -113,13 +113,8 @@
               <select class="participantSelect middlealign newResponse form-control" name="responserecipient-1-0" style="display:none;max-width:125px">
                 <option selected="" value="">
                 </option>
-<<<<<<< HEAD
-                <option selected="" value="tmms.helper1@gmail.tmt">
+                <option value="tmms.helper1@gmail.tmt">
                   Teammates Helper who can only see section 1&lt;/td&gt;&lt;/div&gt;'"
-=======
-                <option value="tmms.helper1@gmail.tmt">
-                  Teammates Helper who can only see section 1
->>>>>>> 84a2658a
                 </option>
                 <option style="display: none;" value="tmms.test@gmail.tmt">
                   Teammates Test&lt;/td&gt;&lt;/div&gt;'"
@@ -252,13 +247,8 @@
                 <option style="display: none;" value="tmms.helper1@gmail.tmt">
                   Teammates Helper who can only see section 1&lt;/td&gt;&lt;/div&gt;'"
                 </option>
-<<<<<<< HEAD
-                <option selected="" value="tmms.test@gmail.tmt">
+                <option value="tmms.test@gmail.tmt">
                   Teammates Test&lt;/td&gt;&lt;/div&gt;'"
-=======
-                <option value="tmms.test@gmail.tmt">
-                  Teammates Test
->>>>>>> 84a2658a
                 </option>
               </select>
               <span>
