<div id="frameBodyWrapper" class="container">
        <div id="topOfPage"></div>
        <h1>Submit Feedback</h1>
        <br>
        
        <form method="post" name="form_student_submit_response" action="/page/studentFeedbackSubmissionEditSave">
            









    
    <input name="fsname" value="Third Session" type="hidden">
    <input name="courseid" value="SFSubmitUiT.CS2104" type="hidden">
<<<<<<< HEAD
    <input name="user" value="SFSubmitUiT.alice.b" type="hidden">
    <div id="statusMessage" style="display: none;">
         </div>
=======
    
        <input name="user" value="SFSubmitUiT.alice.b" type="hidden">
    
>>>>>>> f7c30f00
    <div class="well well-plain" id="course1">
            <div class="panel-body">
                <div class="form-horizontal">
                    <div class="panel-heading">
                        <div class="form-group">
                            <label class="col-sm-2 control-label">Course ID:</label>
                            <div class="col-sm-10">
                                <p class="form-control-static">SFSubmitUiT.CS2104</p>
                            </div>
                        </div> 
                        <div class="form-group">
                            <label class="col-sm-2 control-label">Session:</label>
                            <div class="col-sm-10">
                                <p class="form-control-static">Third Session</p>
                            </div>
                        </div>  
                        <div class="form-group">
                            <label class="col-sm-2 control-label">Opening time:</label>
                            <div class="col-sm-10">
                                <p class="form-control-static">Mon, 02 Apr 2012, 23:59</p>
                            </div>
                        </div>
                        <div class="form-group">
                            <label class="col-sm-2 control-label">Closing time:</label>
                            <div class="col-sm-10">
                                <p class="form-control-static">Sat, 30 Apr 2016, 23:59</p>
                            </div>
                        </div>
                        <div class="form-group">
                            <label class="col-sm-2 control-label">Instructions:</label>
                            <div class="col-sm-10">
                                <p class="form-control-static text-preserve-space">Please please fill in the last feedback session</p>
                            </div>
                        </div> 
                    </div> 
                </div>
            </div>
        </div>
    





    <br>
    

            
            <div class="bold align-center">
            
                    There are no questions for you to answer here!
            
            </div>
            <br><br>
        </form>
    </div><|MERGE_RESOLUTION|>--- conflicted
+++ resolved
@@ -17,15 +17,9 @@
     
     <input name="fsname" value="Third Session" type="hidden">
     <input name="courseid" value="SFSubmitUiT.CS2104" type="hidden">
-<<<<<<< HEAD
-    <input name="user" value="SFSubmitUiT.alice.b" type="hidden">
-    <div id="statusMessage" style="display: none;">
-         </div>
-=======
     
         <input name="user" value="SFSubmitUiT.alice.b" type="hidden">
     
->>>>>>> f7c30f00
     <div class="well well-plain" id="course1">
             <div class="panel-body">
                 <div class="form-horizontal">
@@ -69,6 +63,7 @@
 
 
 
+    <div id="statusMessage" style="display: none;"></div>
 
     <br>
     
