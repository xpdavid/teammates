--- conflicted
+++ resolved
@@ -1948,13 +1948,8 @@
                     <td>
                       <div class="radio">
                         <label class="bold-label">
-<<<<<<< HEAD
-                          <input checked="" name="responsetext-15-0" type="radio" value="Teammates Test2</td></div>'&quot;">
+                          <input checked="" name="responsetext-16-0" type="radio" value="Teammates Test2</td></div>'&quot;">
                           Teammates Test2&lt;/td&gt;&lt;/div&gt;'"
-=======
-                          <input name="responsetext-16-0" type="radio" value="Teammates Test">
-                          Teammates Test
->>>>>>> 84a2658a
                         </label>
                       </div>
                     </td>
@@ -1963,13 +1958,8 @@
                     <td>
                       <div class="radio">
                         <label class="bold-label">
-<<<<<<< HEAD
-                          <input name="responsetext-15-0" type="radio" value="Teammates Test3</td></div>'&quot;">
+                          <input name="responsetext-16-0" type="radio" value="Teammates Test3</td></div>'&quot;">
                           Teammates Test3&lt;/td&gt;&lt;/div&gt;'"
-=======
-                          <input checked="" name="responsetext-16-0" type="radio" value="Teammates Test2">
-                          Teammates Test2
->>>>>>> 84a2658a
                         </label>
                       </div>
                     </td>
@@ -1978,13 +1968,8 @@
                     <td>
                       <div class="radio">
                         <label class="bold-label">
-<<<<<<< HEAD
-                          <input name="responsetext-15-0" type="radio" value="Teammates Test</td></div>'&quot;">
+                          <input name="responsetext-16-0" type="radio" value="Teammates Test</td></div>'&quot;">
                           Teammates Test&lt;/td&gt;&lt;/div&gt;'"
-=======
-                          <input name="responsetext-16-0" type="radio" value="Teammates Test3">
-                          Teammates Test3
->>>>>>> 84a2658a
                         </label>
                       </div>
                     </td>
@@ -2053,43 +2038,28 @@
                     <td>
                       <div class="checkbox">
                         <label class="bold-label">
-<<<<<<< HEAD
-                          <input name="responsetext-16-0" type="checkbox" value="Teammates Test2</td></div>'&quot;">
+                          <input name="responsetext-17-0" type="checkbox" value="Teammates Test2</td></div>'&quot;">
                           Teammates Test2&lt;/td&gt;&lt;/div&gt;'"
-=======
-                          <input checked="" name="responsetext-17-0" type="checkbox" value="Teammates Test">
-                          Teammates Test
->>>>>>> 84a2658a
-                        </label>
-                      </div>
-                    </td>
-                  </tr>
-                  <tr>
-                    <td>
-                      <div class="checkbox">
-                        <label class="bold-label">
-<<<<<<< HEAD
-                          <input checked="" name="responsetext-16-0" type="checkbox" value="Teammates Test3</td></div>'&quot;">
+                        </label>
+                      </div>
+                    </td>
+                  </tr>
+                  <tr>
+                    <td>
+                      <div class="checkbox">
+                        <label class="bold-label">
+                          <input checked="" name="responsetext-17-0" type="checkbox" value="Teammates Test3</td></div>'&quot;">
                           Teammates Test3&lt;/td&gt;&lt;/div&gt;'"
-=======
-                          <input name="responsetext-17-0" type="checkbox" value="Teammates Test2">
-                          Teammates Test2
->>>>>>> 84a2658a
-                        </label>
-                      </div>
-                    </td>
-                  </tr>
-                  <tr>
-                    <td>
-                      <div class="checkbox">
-                        <label class="bold-label">
-<<<<<<< HEAD
-                          <input checked="" name="responsetext-16-0" type="checkbox" value="Teammates Test</td></div>'&quot;">
+                        </label>
+                      </div>
+                    </td>
+                  </tr>
+                  <tr>
+                    <td>
+                      <div class="checkbox">
+                        <label class="bold-label">
+                          <input checked="" name="responsetext-17-0" type="checkbox" value="Teammates Test</td></div>'&quot;">
                           Teammates Test&lt;/td&gt;&lt;/div&gt;'"
-=======
-                          <input checked="" name="responsetext-17-0" type="checkbox" value="Teammates Test3">
-                          Teammates Test3
->>>>>>> 84a2658a
                         </label>
                       </div>
                     </td>
