--- conflicted
+++ resolved
@@ -23,60 +23,7 @@
                </li>
                <li class="list-group-item list-group-item-warning" id="comment_box" style="display:none;">
                   <form action="/page/instructorStudentCommentAdd" class="form_comment" method="post" name="form_commentadd">
-                     <div class="form-group">
-                        <textarea class="form-control" id="commentText" name="commenttext" placeholder="Your comment about this student" rows="3">
-                        </textarea>
-                     </div>
-                     <div class="col-sm-offset-5">
-                        <input class="btn btn-primary" id="button_save_comment" type="submit" value="Add Comment"/>
-                                                <input class="btn btn-default" onclick="hideAddCommentBox();" type="button" value="Cancel"/>
-                                                <input name="courseid" type="hidden" value="FSQTT.idOfTypicalCourse1"/>
-                                                <input name="studentemail" type="hidden" value="student1InCourse1@gmail.com"/>
-                                                <input name="user" type="hidden" value="FSQTT.idOfInstructor1OfCourse1"/>
-                                             </div>
-                  </form>
-               </li>
-            </ul>
-         </div>
-      </div>
-      <br/>
-            <div class="well well-plain student_feedback" id="studentFeedback-0">
-         <div class="text-primary">
-            <h2 id="feedback_name-0">
-               <strong>
-                  Feedback Session Name: CONSTSUM Session
-               </strong>
-            </h2>
-         </div>
-         <br/>
-                  <div class="panel panel-primary">
-            <div class="panel-heading">
-               To:
-               <strong>
-                  student1 In Course1 (Team 1.1)
-               </strong>
-            </div>
-            <div class="panel-body">
-               <div class="row ">
-                  <div class="col-md-2">
-                     <strong>
-                        From: student1 In Course1 (Team 1.1)
-                     </strong>
-                  </div>
-<<<<<<< HEAD
-                  <div class="panel-body" >
-                     Your comments on this student:
-                     <button class="btn btn-default btn-xs icon-button pull-right"  data-original-title="Add comment"  data-placement="top"  data-toggle="tooltip"  id="button_add_comment"  onclick="showAddCommentBox();"  title=""  type="button" >
-                        <span class="glyphicon glyphicon-comment glyphicon-primary" >
-                        </span>
-                     </button>
-                     <ul class="list-group"  style="margin-top:15px;" >
-                        <li class="list-group-item list-group-item-warning" >
-                           You don't have any comments on this student.
-                        </li>
-                        <li class="list-group-item list-group-item-warning"  id="comment_box"  style="display:none;" >
-                           <form action="/page/instructorStudentCommentAdd"  class="form_comment"  method="post"  name="form_commentadd" >
-                              <div class="form-group form-inline">
+                     <div class="form-group form-inline">
                         <div class="form-group text-muted">
                            The default visibility for your comment is private. You may change it using the visibility options.
                         </div>
@@ -193,10 +140,35 @@
                                                 <input name="showrecipientto" type="hidden" value=""/>
                                                 <input name="user" type="hidden" value="FSQTT.idOfInstructor1OfCourse1"/>
                                              </div>
-                           </form>
-                        </li>
-                     </ul>
-=======
+                  </form>
+               </li>
+            </ul>
+         </div>
+      </div>
+      <br/>
+            <div class="well well-plain student_feedback" id="studentFeedback-0">
+         <div class="text-primary">
+            <h2 id="feedback_name-0">
+               <strong>
+                  Feedback Session Name: CONSTSUM Session
+               </strong>
+            </h2>
+         </div>
+         <br/>
+                  <div class="panel panel-primary">
+            <div class="panel-heading">
+               To:
+               <strong>
+                  student1 In Course1 (Team 1.1)
+               </strong>
+            </div>
+            <div class="panel-body">
+               <div class="row ">
+                  <div class="col-md-2">
+                     <strong>
+                        From: student1 In Course1 (Team 1.1)
+                     </strong>
+                  </div>
                   <div class="col-md-10">
                      <div class="panel panel-info">
                         <div class="panel-heading">
@@ -231,7 +203,6 @@
                            </ul>
                         </div>
                      </div>
->>>>>>> 19f25e67
                   </div>
                </div>
                <br/>
