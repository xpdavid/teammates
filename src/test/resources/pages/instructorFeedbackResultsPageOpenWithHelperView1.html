<div id="frameBodyWrapper" class="container">
            <div id="topOfPage"></div>
            <div id="headerOperation">
                <h1>Session Results</h1>
            </div>            
            






<div class="well well-plain padding-0">
    <div class="form-horizontal">
        <div class="panel-heading">
          <div class="row">
          <div class="col-sm-4">
              <div class="form-group">
                <label class="col-sm-2 control-label">Course ID:</label>
                <div class="col-sm-10">
                  <p class="form-control-static">CFResultsUiT.CS2104</p>
                </div>
              </div>
              <div class="form-group">
                <label class="col-sm-2 control-label">Session:</label>
                <div class="col-sm-10">
                  <p class="form-control-static">First Session 
                      
                  </p>
                </div>
              </div>
          </div>
          <div class="col-sm-6">
              <div class="form-group">
                <label class="col-sm-4 control-label">Session duration:</label>
                <div class="col-sm-8">
                  <p class="form-control-static">Sun, 01 Apr 2012, 23:59&nbsp;&nbsp;&nbsp;<b>to</b>&nbsp;&nbsp;&nbsp;Sat, 30 Apr 2016, 23:59</p>
                </div>
              </div>
              <div class="form-group">
                <label class="col-sm-4 control-label">Results visible from:</label>
                <div class="col-sm-8">
                  <p class="form-control-static">
                    Tue, 01 May 2012, 23:59
                    
                    </p>
                </div>
              </div>
          </div>
          <div class="col-sm-2">
              
              <div class="form-group">
                  <div class="col-sm-12">
                    <form method="post" action="/page/instructorFeedbackResultsDownload">
                    <div id="feedbackDataButtons">
                        <input id="button_download" class="btn btn-primary btn-block" name="fruploaddownloadbtn" value="Download results" type="submit">
                    </div>
                    <input name="user" value="CFResultsUiT.helper1" type="hidden">
                    <input name="fsname" value="First Session" type="hidden">
                    <input name="courseid" value="CFResultsUiT.CS2104" type="hidden">
                    <input name="sectionname" value="All" type="hidden">
                    </form><br>
                    
                    <div>
                    <a data-original-title="Make responses no longer visible" class="btn btn-primary btn-block btn-tm-actions session-unpublish-for-test" href="/page/instructorFeedbackUnpublish?courseid=CFResultsUiT.CS2104&amp;fsname=First+Session&amp;next=%2Fpage%2FinstructorFeedbacksPage%3Fuser%3DCFResultsUiT.helper1&amp;user=CFResultsUiT.helper1" title="" data-toggle="tooltip" data-placement="top" onclick="return toggleUnpublishEvaluation('First Session');" disabled="disabled">Unpublish results</a> 
                    </div>
                  </div>
              </div>
              
          </div>
        </div>

            <div class="row">
                <span class="help-block align-center">

                    Non-English characters not displayed properly in the
                    downloaded file?<span class="btn-link" data-toggle="modal" data-target="#fsResultsTableWindow" onclick="submitFormAjax()"> click here </span>
            </span></div>

        </div>
      </div>
    
</div>

<form id="csvToHtmlForm">
<input name="courseid" value="CFResultsUiT.CS2104" type="hidden">
<input name="fsname" value="First Session" type="hidden">
<input name="user" value="CFResultsUiT.helper1" type="hidden">
<input name="frgroupbysection" value="All" type="hidden">
<input name="csvtohtmltable" value="true" type="hidden">
</form>

<div class="modal fade align-center" id="fsResultsTableWindow">
    <div class="modal-dialog modal-lg">
        <div class="modal-content">
            <div class="modal-header">
                 <span class="help-block" style="display:inline;"> Tips: After
                    Selecting the table, <kbd>Ctrl + C</kbd> to COPY and
                    <kbd>Ctrl + V</kbd> to PASTE to your Excel Workbook.
                </span>
                &nbsp;&nbsp;&nbsp;&nbsp;&nbsp;
                <button type="button" class="btn btn-default" data-dismiss="modal">Close</button>
                <button type="button" class="btn btn-primary" onclick="selectElementContents( document.getElementById('fsModalTable') );">
                    Select Table</button>
            </div>
            <div class="modal-body">
            <div class="table-responsive">
            <div id="fsModalTable">
               
            </div>
            <br>
             <div id="ajaxStatus"></div>      
            </div>
            </div>
            <div class="modal-footer">
               
            </div>
        </div>
    </div>
</div>


<br>





        <div id="statusMessage" style="display: none;"></div>

<br>

    <div class="bold color_red align-center">There are no responses for this feedback session yet or you do not have access to the responses collected so far.</div>


            <br>
            
            
            <div class="panel panel-default">
            
                <div style="cursor: pointer;" id="panelHeading-1" data-target="#panelBodyCollapse-1" class="panel-heading">
                    <form style="display:none;" id="seeMore-1" class="seeMoreForm-1" action="/page/instructorFeedbackResultsPage">
                        <input name="courseid" value="CFResultsUiT.CS2104" type="hidden">
                        <input name="fsname" value="First Session" type="hidden">
                        <input name="user" value="CFResultsUiT.helper1" type="hidden">
                        <input name="frgroupbyteam" value="on" type="hidden">
                        <input name="frsorttype" value="question" type="hidden">
                        <input name="frshowstats" value="on" id="showStats-1" type="hidden">
                        <input name="questionnum" value="1" type="hidden">
                    </form>
                    <div class="display-icon pull-right">
                    <span class="glyphicon glyphicon-chevron-up pull-right"></span>
                    </div>
                    <strong>Question 1: </strong>
                    <div class="inline panel-heading-text">
                        <span class="text-preserve-space">Rate 3 other students' products</span>
                    </div>
                </div>
                <div id="panelBodyCollapse-1" class="panel-collapse collapse in">
                <div class="panel-body padding-0" id="questionBody-0">
<<<<<<< HEAD
                    
                        <div class="col-sm-12">
                            <i class="text-muted">There are no responses for this question.</i>
                        </div>
=======
                                    
                    <div class="resultStatistics">
                        
                    </div>
                    <div class="table-responsive">
                        <table class="table table-striped table-bordered dataTable margin-0">
                            <thead class="background-color-medium-gray text-color-gray font-weight-normal">
                                <tr>
                                    <th id="button_sortFromName" class="button-sort-none" onclick="toggleSort(this,1)" style="width: 15%;">
                                        Giver
                                        <span class="icon-sort unsorted"></span>
                                    </th>
                                    <th id="button_sortFromTeam" class="button-sort-none" onclick="toggleSort(this,2)" style="width: 15%;">
                                        Team
                                        <span class="icon-sort unsorted"></span>
                                    </th>
                                    <th id="button_sortToName" class="button-sort-none" onclick="toggleSort(this,3)" style="width: 15%;">
                                        Recipient
                                        <span class="icon-sort unsorted"></span>
                                    </th>
                                    <th id="button_sortToTeam" class="button-sort-ascending" onclick="toggleSort(this,4)" style="width: 15%;">
                                        Team
                                        <span class="icon-sort unsorted"></span>
                                    </th>
                                    <th id="button_sortFeedback" class="button-sort-none" onclick="toggleSort(this,5)">
                                        Feedback
                                        <span class="icon-sort unsorted"></span>
                                    </th>
                                    <th>
                                        Actions
                                    </th>
                                </tr>
                            </thead><thead>
                            </thead><tbody>
                                
                                            
                                
                                            <tr>
                                                <td class="middlealign">
                                                    
                                                    <div title="" data-original-title="" class="profile-pic-icon-hover" data-link="/page/studentProfilePic?studentemail={*}&amp;courseid={*}&amp;user=CFResultsUiT.helper1">
                                                        Alice Betsy
                                                        <img src="" alt="No Image Given" class="hidden profile-pic-icon-hidden">
                                                    </div>             
                                                                                       
                                                </td>
                                                <td class="middlealign">Team 1</td>
                                                <td class="middlealign">
                                                    
                                                    <div title="" data-original-title="" class="profile-pic-icon-hover" data-link="/page/studentProfilePic?studentemail={*}&amp;courseid={*}&amp;user=CFResultsUiT.helper1">
                                                        Benny Charles
                                                        <img src="" alt="No Image Given" class="hidden profile-pic-icon-hidden">
                                                    </div>   
                                                                                                       
                                                </td>
                                                <td class="middlealign">Team 1</td>
                                                <td class="text-preserve-space">2 Response to Benny.</td>
                                                <td>
                                                    
                                                    <form class="inline" method="post" action="/page/instructorEditStudentFeedbackPage?user=CFResultsUiT.helper1" target="_blank"> 
                                                        <input data-original-title="Edit the responses given by this student" class="btn btn-default btn-xs" value="Moderate Response" disabled="disabled" data-toggle="tooltip" title="" type="submit">
                                                        <input name="courseid" value="CFResultsUiT.CS2104" type="hidden">
                                                        <input name="fsname" value="First Session" type="hidden">
                                                        <input name="moderatedquestion" value="1" type="hidden">
                                                        
                                                        <input name="moderatedstudent" value="CFResultsUiT.alice.b@gmail.tmt" type="hidden">
                                                        
                                                    </form>
                                                    
                                                </td>
                                            </tr>        
                                
                                            
                                
                                            <tr>
                                                <td class="middlealign">
                                                    
                                                    <div title="" data-original-title="" class="profile-pic-icon-hover" data-link="/page/studentProfilePic?studentemail={*}&amp;courseid={*}&amp;user=CFResultsUiT.helper1">
                                                        Alice Betsy
                                                        <img src="" alt="No Image Given" class="hidden profile-pic-icon-hidden">
                                                    </div>             
                                                                                       
                                                </td>
                                                <td class="middlealign">Team 1</td>
                                                <td class="middlealign">
                                                    
                                                    <div title="" data-original-title="" class="profile-pic-icon-hover" data-link="/page/studentProfilePic?studentemail={*}&amp;courseid={*}&amp;user=CFResultsUiT.helper1">
                                                        Drop out
                                                        <img src="" alt="No Image Given" class="hidden profile-pic-icon-hidden">
                                                    </div>   
                                                                                                       
                                                </td>
                                                <td class="middlealign">Team 2</td>
                                                <td class="text-preserve-space">Response to Dropout.</td>
                                                <td>
                                                    
                                                    <form class="inline" method="post" action="/page/instructorEditStudentFeedbackPage?user=CFResultsUiT.helper1" target="_blank"> 
                                                        <input data-original-title="Edit the responses given by this student" class="btn btn-default btn-xs" value="Moderate Response" disabled="disabled" data-toggle="tooltip" title="" type="submit">
                                                        <input name="courseid" value="CFResultsUiT.CS2104" type="hidden">
                                                        <input name="fsname" value="First Session" type="hidden">
                                                        <input name="moderatedquestion" value="1" type="hidden">
                                                        
                                                        <input name="moderatedstudent" value="CFResultsUiT.alice.b@gmail.tmt" type="hidden">
                                                        
                                                    </form>
                                                    
                                                </td>
                                            </tr>        
                                
                                            
                                
                                            <tr>
                                                <td class="middlealign">
                                                    
                                                    <div title="" data-original-title="" class="profile-pic-icon-hover" data-link="/page/studentProfilePic?studentemail={*}&amp;courseid={*}&amp;user=CFResultsUiT.helper1">
                                                        Benny Charles
                                                        <img src="" alt="No Image Given" class="hidden profile-pic-icon-hidden">
                                                    </div>             
                                                                                       
                                                </td>
                                                <td class="middlealign">Team 1</td>
                                                <td class="middlealign">
                                                    
                                                    <div title="" data-original-title="" class="profile-pic-icon-hover" data-link="/page/studentProfilePic?studentemail={*}&amp;courseid={*}&amp;user=CFResultsUiT.helper1">
                                                        Charlie Dávis
                                                        <img src="" alt="No Image Given" class="hidden profile-pic-icon-hidden">
                                                    </div>   
                                                                                                       
                                                </td>
                                                <td class="middlealign">Team 2</td>
                                                <td class="text-preserve-space">4 Response to Charlie.</td>
                                                <td>
                                                    
                                                    <form class="inline" method="post" action="/page/instructorEditStudentFeedbackPage?user=CFResultsUiT.helper1" target="_blank"> 
                                                        <input data-original-title="Edit the responses given by this student" class="btn btn-default btn-xs" value="Moderate Response" disabled="disabled" data-toggle="tooltip" title="" type="submit">
                                                        <input name="courseid" value="CFResultsUiT.CS2104" type="hidden">
                                                        <input name="fsname" value="First Session" type="hidden">
                                                        <input name="moderatedquestion" value="1" type="hidden">
                                                        
                                                        <input name="moderatedstudent" value="CFResultsUiT.benny.c@gmail.tmt" type="hidden">
                                                        
                                                    </form>
                                                    
                                                </td>
                                            </tr>        
                                
                                            
                                
                                            <tr>
                                                <td class="middlealign">
                                                    
                                                    <div title="" data-original-title="" class="profile-pic-icon-hover" data-link="/page/studentProfilePic?studentemail={*}&amp;courseid={*}&amp;user=CFResultsUiT.helper1">
                                                        Benny Charles
                                                        <img src="" alt="No Image Given" class="hidden profile-pic-icon-hidden">
                                                    </div>             
                                                                                       
                                                </td>
                                                <td class="middlealign">Team 1</td>
                                                <td class="middlealign">
                                                    
                                                    <div title="" data-original-title="" class="profile-pic-icon-hover" data-link="/page/studentProfilePic?studentemail={*}&amp;courseid={*}&amp;user=CFResultsUiT.helper1">
                                                        Danny Engrid
                                                        <img src="" alt="No Image Given" class="hidden profile-pic-icon-hidden">
                                                    </div>   
                                                                                                       
                                                </td>
                                                <td class="middlealign">Team 2</td>
                                                <td class="text-preserve-space">1 Response to Danny.</td>
                                                <td>
                                                    
                                                    <form class="inline" method="post" action="/page/instructorEditStudentFeedbackPage?user=CFResultsUiT.helper1" target="_blank"> 
                                                        <input data-original-title="Edit the responses given by this student" class="btn btn-default btn-xs" value="Moderate Response" disabled="disabled" data-toggle="tooltip" title="" type="submit">
                                                        <input name="courseid" value="CFResultsUiT.CS2104" type="hidden">
                                                        <input name="fsname" value="First Session" type="hidden">
                                                        <input name="moderatedquestion" value="1" type="hidden">
                                                        
                                                        <input name="moderatedstudent" value="CFResultsUiT.benny.c@gmail.tmt" type="hidden">
                                                        
                                                    </form>
                                                    
                                                </td>
                                            </tr>        
                                
                                            
                                
                                            <tr>
                                                <td class="middlealign">
                                                    
                                                    <div title="" data-original-title="" class="profile-pic-icon-hover" data-link="/page/studentProfilePic?studentemail={*}&amp;courseid={*}&amp;user=CFResultsUiT.helper1">
                                                        Charlie Dávis
                                                        <img src="" alt="No Image Given" class="hidden profile-pic-icon-hidden">
                                                    </div>             
                                                                                       
                                                </td>
                                                <td class="middlealign">Team 2</td>
                                                <td class="middlealign">
                                                    
                                                    <div title="" data-original-title="" class="profile-pic-icon-hover" data-link="/page/studentProfilePic?studentemail={*}&amp;courseid={*}&amp;user=CFResultsUiT.helper1">
                                                        Emily
                                                        <img src="" alt="No Image Given" class="hidden profile-pic-icon-hidden">
                                                    </div>   
                                                                                                       
                                                </td>
                                                <td class="middlealign">Team 3</td>
                                                <td class="text-preserve-space">3 Response to Emily.</td>
                                                <td>
                                                    
                                                    <form class="inline" method="post" action="/page/instructorEditStudentFeedbackPage?user=CFResultsUiT.helper1" target="_blank"> 
                                                        <input data-original-title="Edit the responses given by this student" class="btn btn-default btn-xs" value="Moderate Response" disabled="disabled" data-toggle="tooltip" title="" type="submit">
                                                        <input name="courseid" value="CFResultsUiT.CS2104" type="hidden">
                                                        <input name="fsname" value="First Session" type="hidden">
                                                        <input name="moderatedquestion" value="1" type="hidden">
                                                        
                                                        <input name="moderatedstudent" value="CFResultsUiT.charlie.d@gmail.tmt" type="hidden">
                                                        
                                                    </form>
                                                    
                                                </td>
                                            </tr>        
                                
                                            
                                
                                            <tr>
                                                <td class="middlealign">
                                                    
                                                    <div title="" data-original-title="" class="profile-pic-icon-hover" data-link="/page/studentProfilePic?studentemail={*}&amp;courseid={*}&amp;user=CFResultsUiT.helper1">
                                                        Drop out
                                                        <img src="" alt="No Image Given" class="hidden profile-pic-icon-hidden">
                                                    </div>             
                                                                                       
                                                </td>
                                                <td class="middlealign">Team 2</td>
                                                <td class="middlealign">
                                                    
                                                    <div title="" data-original-title="" class="profile-pic-icon-hover" data-link="/page/studentProfilePic?studentemail={*}&amp;courseid={*}&amp;user=CFResultsUiT.helper1">
                                                        Alice Betsy
                                                        <img src="" alt="No Image Given" class="hidden profile-pic-icon-hidden">
                                                    </div>   
                                                                                                       
                                                </td>
                                                <td class="middlealign">Team 1</td>
                                                <td class="text-preserve-space">Response to Alice from Dropout.</td>
                                                <td>
                                                    
                                                    <form class="inline" method="post" action="/page/instructorEditStudentFeedbackPage?user=CFResultsUiT.helper1" target="_blank"> 
                                                        <input data-original-title="Edit the responses given by this student" class="btn btn-default btn-xs" value="Moderate Response" disabled="disabled" data-toggle="tooltip" title="" type="submit">
                                                        <input name="courseid" value="CFResultsUiT.CS2104" type="hidden">
                                                        <input name="fsname" value="First Session" type="hidden">
                                                        <input name="moderatedquestion" value="1" type="hidden">
                                                        
                                                        <input name="moderatedstudent" value="drop.out@gmail.tmt" type="hidden">
                                                        
                                                    </form>
                                                    
                                                </td>
                                            </tr>        
                                
                                            
                                
                                            <tr>
                                                <td class="middlealign">
                                                    
                                                    <div title="" data-original-title="" class="profile-pic-icon-hover" data-link="/page/studentProfilePic?studentemail={*}&amp;courseid={*}&amp;user=CFResultsUiT.helper1">
                                                        Drop out
                                                        <img src="" alt="No Image Given" class="hidden profile-pic-icon-hidden">
                                                    </div>             
                                                                                       
                                                </td>
                                                <td class="middlealign">Team 2</td>
                                                <td class="middlealign">
                                                    
                                                    <div title="" data-original-title="" class="profile-pic-icon-hover" data-link="/page/studentProfilePic?studentemail={*}&amp;courseid={*}&amp;user=CFResultsUiT.helper1">
                                                        Benny Charles
                                                        <img src="" alt="No Image Given" class="hidden profile-pic-icon-hidden">
                                                    </div>   
                                                                                                       
                                                </td>
                                                <td class="middlealign">Team 1</td>
                                                <td class="text-preserve-space">Response to Benny from Dropout.</td>
                                                <td>
                                                    
                                                    <form class="inline" method="post" action="/page/instructorEditStudentFeedbackPage?user=CFResultsUiT.helper1" target="_blank"> 
                                                        <input data-original-title="Edit the responses given by this student" class="btn btn-default btn-xs" value="Moderate Response" disabled="disabled" data-toggle="tooltip" title="" type="submit">
                                                        <input name="courseid" value="CFResultsUiT.CS2104" type="hidden">
                                                        <input name="fsname" value="First Session" type="hidden">
                                                        <input name="moderatedquestion" value="1" type="hidden">
                                                        
                                                        <input name="moderatedstudent" value="drop.out@gmail.tmt" type="hidden">
                                                        
                                                    </form>
                                                    
                                                </td>
                                            </tr>        
                                
                                            
                                
                                            <tr>
                                                <td class="middlealign">
                                                    
                                                    <div title="" data-original-title="" class="profile-pic-icon-hover" data-link="/page/studentProfilePic?studentemail={*}&amp;courseid={*}&amp;user=CFResultsUiT.helper1">
                                                        Drop out
                                                        <img src="" alt="No Image Given" class="hidden profile-pic-icon-hidden">
                                                    </div>             
                                                                                       
                                                </td>
                                                <td class="middlealign">Team 2</td>
                                                <td class="middlealign">
                                                    
                                                    <div title="" data-original-title="" class="profile-pic-icon-hover" data-link="/page/studentProfilePic?studentemail={*}&amp;courseid={*}&amp;user=CFResultsUiT.helper1">
                                                        Danny Engrid
                                                        <img src="" alt="No Image Given" class="hidden profile-pic-icon-hidden">
                                                    </div>   
                                                                                                       
                                                </td>
                                                <td class="middlealign">Team 2</td>
                                                <td class="text-preserve-space">Response to Danny from Dropout.</td>
                                                <td>
                                                    
                                                    <form class="inline" method="post" action="/page/instructorEditStudentFeedbackPage?user=CFResultsUiT.helper1" target="_blank"> 
                                                        <input data-original-title="Edit the responses given by this student" class="btn btn-default btn-xs" value="Moderate Response" disabled="disabled" data-toggle="tooltip" title="" type="submit">
                                                        <input name="courseid" value="CFResultsUiT.CS2104" type="hidden">
                                                        <input name="fsname" value="First Session" type="hidden">
                                                        <input name="moderatedquestion" value="1" type="hidden">
                                                        
                                                        <input name="moderatedstudent" value="drop.out@gmail.tmt" type="hidden">
                                                        
                                                    </form>
                                                    
                                                </td>
                                            </tr>        
                                
                            </tbody>
                        </table>
                    </div>
>>>>>>> 4600ad33
                    
                </div>
                </div>
            </div>
            
            
            <div class="panel panel-default">
            
                <div style="cursor: pointer;" id="panelHeading-2" data-target="#panelBodyCollapse-2" class="panel-heading">
                    <form style="display:none;" id="seeMore-2" class="seeMoreForm-2" action="/page/instructorFeedbackResultsPage">
                        <input name="courseid" value="CFResultsUiT.CS2104" type="hidden">
                        <input name="fsname" value="First Session" type="hidden">
                        <input name="user" value="CFResultsUiT.helper1" type="hidden">
                        <input name="frgroupbyteam" value="on" type="hidden">
                        <input name="frsorttype" value="question" type="hidden">
                        <input name="frshowstats" value="on" id="showStats-2" type="hidden">
                        <input name="questionnum" value="2" type="hidden">
                    </form>
                    <div class="display-icon pull-right">
                    <span class="glyphicon glyphicon-chevron-up pull-right"></span>
                    </div>
                    <strong>Question 2: </strong>
                    <div class="inline panel-heading-text">
                        <span class="text-preserve-space">What is the best selling point of your product?</span>
                    </div>
                </div>
                <div id="panelBodyCollapse-2" class="panel-collapse collapse in">
                <div class="panel-body padding-0" id="questionBody-1">
                    
                        <div class="col-sm-12">
                            <i class="text-muted">There are no responses for this question.</i>
                        </div>
                    
                </div>
                </div>
            </div>
            
            
            <div class="panel panel-default">
            
                <div style="cursor: pointer;" id="panelHeading-3" data-target="#panelBodyCollapse-3" class="panel-heading">
                    <form style="display:none;" id="seeMore-3" class="seeMoreForm-3" action="/page/instructorFeedbackResultsPage">
                        <input name="courseid" value="CFResultsUiT.CS2104" type="hidden">
                        <input name="fsname" value="First Session" type="hidden">
                        <input name="user" value="CFResultsUiT.helper1" type="hidden">
                        <input name="frgroupbyteam" value="on" type="hidden">
                        <input name="frsorttype" value="question" type="hidden">
                        <input name="frshowstats" value="on" id="showStats-3" type="hidden">
                        <input name="questionnum" value="3" type="hidden">
                    </form>
                    <div class="display-icon pull-right">
                    <span class="glyphicon glyphicon-chevron-up pull-right"></span>
                    </div>
                    <strong>Question 3: </strong>
                    <div class="inline panel-heading-text">
                        <span class="text-preserve-space">My comments on the class</span>
                    </div>
                </div>
                <div id="panelBodyCollapse-3" class="panel-collapse collapse in">
                <div class="panel-body padding-0" id="questionBody-2">
                    
                        <div class="col-sm-12">
                            <i class="text-muted">There are no responses for this question.</i>
                        </div>
                    
                </div>
                </div>
            </div>
            
            
            <div class="panel panel-default">
            
                <div style="cursor: pointer;" id="panelHeading-4" data-target="#panelBodyCollapse-4" class="panel-heading">
                    <form style="display:none;" id="seeMore-4" class="seeMoreForm-4" action="/page/instructorFeedbackResultsPage">
                        <input name="courseid" value="CFResultsUiT.CS2104" type="hidden">
                        <input name="fsname" value="First Session" type="hidden">
                        <input name="user" value="CFResultsUiT.helper1" type="hidden">
                        <input name="frgroupbyteam" value="on" type="hidden">
                        <input name="frsorttype" value="question" type="hidden">
                        <input name="frshowstats" value="on" id="showStats-4" type="hidden">
                        <input name="questionnum" value="4" type="hidden">
                    </form>
                    <div class="display-icon pull-right">
                    <span class="glyphicon glyphicon-chevron-up pull-right"></span>
                    </div>
                    <strong>Question 4: </strong>
                    <div class="inline panel-heading-text">
                        <span class="text-preserve-space">Give feedback to 3 other teams.</span>
                    </div>
                </div>
                <div id="panelBodyCollapse-4" class="panel-collapse collapse in">
                <div class="panel-body padding-0" id="questionBody-3">
                    
                        <div class="col-sm-12">
                            <i class="text-muted">There are no responses for this question.</i>
                        </div>
                    
                </div>
                </div>
            </div>
            
            
            <div class="panel panel-default">
            
                <div style="cursor: pointer;" id="panelHeading-5" data-target="#panelBodyCollapse-5" class="panel-heading">
                    <form style="display:none;" id="seeMore-5" class="seeMoreForm-5" action="/page/instructorFeedbackResultsPage">
                        <input name="courseid" value="CFResultsUiT.CS2104" type="hidden">
                        <input name="fsname" value="First Session" type="hidden">
                        <input name="user" value="CFResultsUiT.helper1" type="hidden">
                        <input name="frgroupbyteam" value="on" type="hidden">
                        <input name="frsorttype" value="question" type="hidden">
                        <input name="frshowstats" value="on" id="showStats-5" type="hidden">
                        <input name="questionnum" value="5" type="hidden">
                    </form>
                    <div class="display-icon pull-right">
                    <span class="glyphicon glyphicon-chevron-up pull-right"></span>
                    </div>
                    <strong>Question 5: </strong>
                    <div class="inline panel-heading-text">
                        <span class="text-preserve-space">Give feedback to your team mates</span>
                    </div>
                </div>
                <div id="panelBodyCollapse-5" class="panel-collapse collapse in">
                <div class="panel-body padding-0" id="questionBody-4">
                    
                        <div class="col-sm-12">
                            <i class="text-muted">There are no responses for this question.</i>
                        </div>
                    
                </div>
                </div>
            </div>
            
            
            <div class="panel panel-default">
            
                <div style="cursor: pointer;" id="panelHeading-6" data-target="#panelBodyCollapse-6" class="panel-heading">
                    <form style="display:none;" id="seeMore-6" class="seeMoreForm-6" action="/page/instructorFeedbackResultsPage">
                        <input name="courseid" value="CFResultsUiT.CS2104" type="hidden">
                        <input name="fsname" value="First Session" type="hidden">
                        <input name="user" value="CFResultsUiT.helper1" type="hidden">
                        <input name="frgroupbyteam" value="on" type="hidden">
                        <input name="frsorttype" value="question" type="hidden">
                        <input name="frshowstats" value="on" id="showStats-6" type="hidden">
                        <input name="questionnum" value="6" type="hidden">
                    </form>
                    <div class="display-icon pull-right">
                    <span class="glyphicon glyphicon-chevron-up pull-right"></span>
                    </div>
                    <strong>Question 6: </strong>
                    <div class="inline panel-heading-text">
                        <span class="text-preserve-space">This question should be hidden.</span>
                    </div>
                </div>
                <div id="panelBodyCollapse-6" class="panel-collapse collapse in">
                <div class="panel-body padding-0" id="questionBody-5">
                    
                        <div class="col-sm-12">
                            <i class="text-muted">There are no responses for this question.</i>
                        </div>
                    
                </div>
                </div>
            </div>
            
            
            <div class="panel panel-default">
            
                <div style="cursor: pointer;" id="panelHeading-7" data-target="#panelBodyCollapse-7" class="panel-heading">
                    <form style="display:none;" id="seeMore-7" class="seeMoreForm-7" action="/page/instructorFeedbackResultsPage">
                        <input name="courseid" value="CFResultsUiT.CS2104" type="hidden">
                        <input name="fsname" value="First Session" type="hidden">
                        <input name="user" value="CFResultsUiT.helper1" type="hidden">
                        <input name="frgroupbyteam" value="on" type="hidden">
                        <input name="frsorttype" value="question" type="hidden">
                        <input name="frshowstats" value="on" id="showStats-7" type="hidden">
                        <input name="questionnum" value="7" type="hidden">
                    </form>
                    <div class="display-icon pull-right">
                    <span class="glyphicon glyphicon-chevron-up pull-right"></span>
                    </div>
                    <strong>Question 7: </strong>
                    <div class="inline panel-heading-text">
                        <span class="text-preserve-space">What is your extra feature?&nbsp;<span style=" white-space: normal;">
    <a href="javascript:;" id="questionAdditionalInfoButton-7-" class="color_gray" onclick="toggleAdditionalQuestionInfo('7-')" data-more="[more]" data-less="[less]">[more]</a>
    <br>
    <span id="questionAdditionalInfo-7-" style="display:none;">Multiple-choice (single answer) question options:
<ul style="list-style-type: disc;margin-left: 20px;"><li>FlexiCommand</li><li>PowerSearch</li><li>GoodUI</li><li>Google Integration</li></ul></span>
</span></span>
                    </div>
                </div>
                <div id="panelBodyCollapse-7" class="panel-collapse collapse in">
                <div class="panel-body padding-0" id="questionBody-6">
                    
                        <div class="col-sm-12">
                            <i class="text-muted">There are no responses for this question.</i>
                        </div>
                    
                </div>
                </div>
            </div>
            
            
            <div class="panel panel-default">
            
                <div style="cursor: pointer;" id="panelHeading-8" data-target="#panelBodyCollapse-8" class="panel-heading">
                    <form style="display:none;" id="seeMore-8" class="seeMoreForm-8" action="/page/instructorFeedbackResultsPage">
                        <input name="courseid" value="CFResultsUiT.CS2104" type="hidden">
                        <input name="fsname" value="First Session" type="hidden">
                        <input name="user" value="CFResultsUiT.helper1" type="hidden">
                        <input name="frgroupbyteam" value="on" type="hidden">
                        <input name="frsorttype" value="question" type="hidden">
                        <input name="frshowstats" value="on" id="showStats-8" type="hidden">
                        <input name="questionnum" value="8" type="hidden">
                    </form>
                    <div class="display-icon pull-right">
                    <span class="glyphicon glyphicon-chevron-up pull-right"></span>
                    </div>
                    <strong>Question 8: </strong>
                    <div class="inline panel-heading-text">
                        <span class="text-preserve-space">What is your extra feature?&nbsp;<span style=" white-space: normal;">
    <a href="javascript:;" id="questionAdditionalInfoButton-8-" class="color_gray" onclick="toggleAdditionalQuestionInfo('8-')" data-more="[more]" data-less="[less]">[more]</a>
    <br>
    <span id="questionAdditionalInfo-8-" style="display:none;">Multiple-choice (multiple answers) question options:
<ul style="list-style-type: disc;margin-left: 20px;"><li>FlexiCommand</li><li>PowerSearch</li><li>GoodUI</li><li>Google Integration</li></ul></span>
</span></span>
                    </div>
                </div>
                <div id="panelBodyCollapse-8" class="panel-collapse collapse in">
                <div class="panel-body padding-0" id="questionBody-7">
                    
                        <div class="col-sm-12">
                            <i class="text-muted">There are no responses for this question.</i>
                        </div>
                    
                </div>
                </div>
            </div>
            
            
            <div class="panel panel-default">
            
                <div style="cursor: pointer;" id="panelHeading-9" data-target="#panelBodyCollapse-9" class="panel-heading">
                    <form style="display:none;" id="seeMore-9" class="seeMoreForm-9" action="/page/instructorFeedbackResultsPage">
                        <input name="courseid" value="CFResultsUiT.CS2104" type="hidden">
                        <input name="fsname" value="First Session" type="hidden">
                        <input name="user" value="CFResultsUiT.helper1" type="hidden">
                        <input name="frgroupbyteam" value="on" type="hidden">
                        <input name="frsorttype" value="question" type="hidden">
                        <input name="frshowstats" value="on" id="showStats-9" type="hidden">
                        <input name="questionnum" value="9" type="hidden">
                    </form>
                    <div class="display-icon pull-right">
                    <span class="glyphicon glyphicon-chevron-up pull-right"></span>
                    </div>
                    <strong>Question 9: </strong>
                    <div class="inline panel-heading-text">
                        <span class="text-preserve-space">Who do you think is the most hardworking student?&nbsp;<span style=" white-space: normal;">
    <a href="javascript:;" id="questionAdditionalInfoButton-9-" class="color_gray" onclick="toggleAdditionalQuestionInfo('9-')" data-more="[more]" data-less="[less]">[more]</a>
    <br>
    <span id="questionAdditionalInfo-9-" style="display:none;">Multiple-choice (single answer) question options:
<br>The options for this question is automatically generated from the list of all students in this course.</span>
</span></span>
                    </div>
                </div>
                <div id="panelBodyCollapse-9" class="panel-collapse collapse in">
                <div class="panel-body padding-0" id="questionBody-8">
                    
                        <div class="col-sm-12">
                            <i class="text-muted">There are no responses for this question.</i>
                        </div>
                    
                </div>
                </div>
            </div>
            
            
            <div class="panel panel-default">
            
                <div style="cursor: pointer;" id="panelHeading-10" data-target="#panelBodyCollapse-10" class="panel-heading">
                    <form style="display:none;" id="seeMore-10" class="seeMoreForm-10" action="/page/instructorFeedbackResultsPage">
                        <input name="courseid" value="CFResultsUiT.CS2104" type="hidden">
                        <input name="fsname" value="First Session" type="hidden">
                        <input name="user" value="CFResultsUiT.helper1" type="hidden">
                        <input name="frgroupbyteam" value="on" type="hidden">
                        <input name="frsorttype" value="question" type="hidden">
                        <input name="frshowstats" value="on" id="showStats-10" type="hidden">
                        <input name="questionnum" value="10" type="hidden">
                    </form>
                    <div class="display-icon pull-right">
                    <span class="glyphicon glyphicon-chevron-up pull-right"></span>
                    </div>
                    <strong>Question 10: </strong>
                    <div class="inline panel-heading-text">
                        <span class="text-preserve-space">Which team do you think has the best feature?&nbsp;<span style=" white-space: normal;">
    <a href="javascript:;" id="questionAdditionalInfoButton-10-" class="color_gray" onclick="toggleAdditionalQuestionInfo('10-')" data-more="[more]" data-less="[less]">[more]</a>
    <br>
    <span id="questionAdditionalInfo-10-" style="display:none;">Multiple-choice (single answer) question options:
<br>The options for this question is automatically generated from the list of all teams in this course.</span>
</span></span>
                    </div>
                </div>
                <div id="panelBodyCollapse-10" class="panel-collapse collapse in">
                <div class="panel-body padding-0" id="questionBody-9">
                    
                        <div class="col-sm-12">
                            <i class="text-muted">There are no responses for this question.</i>
                        </div>
                    
                </div>
                </div>
            </div>
            
            
            <div class="panel panel-default">
            
                <div style="cursor: pointer;" id="panelHeading-11" data-target="#panelBodyCollapse-11" class="panel-heading">
                    <form style="display:none;" id="seeMore-11" class="seeMoreForm-11" action="/page/instructorFeedbackResultsPage">
                        <input name="courseid" value="CFResultsUiT.CS2104" type="hidden">
                        <input name="fsname" value="First Session" type="hidden">
                        <input name="user" value="CFResultsUiT.helper1" type="hidden">
                        <input name="frgroupbyteam" value="on" type="hidden">
                        <input name="frsorttype" value="question" type="hidden">
                        <input name="frshowstats" value="on" id="showStats-11" type="hidden">
                        <input name="questionnum" value="11" type="hidden">
                    </form>
                    <div class="display-icon pull-right">
                    <span class="glyphicon glyphicon-chevron-up pull-right"></span>
                    </div>
                    <strong>Question 11: </strong>
                    <div class="inline panel-heading-text">
                        <span class="text-preserve-space">Who are your teammates?&nbsp;<span style=" white-space: normal;">
    <a href="javascript:;" id="questionAdditionalInfoButton-11-" class="color_gray" onclick="toggleAdditionalQuestionInfo('11-')" data-more="[more]" data-less="[less]">[more]</a>
    <br>
    <span id="questionAdditionalInfo-11-" style="display:none;">Multiple-choice (multiple answers) question options:
<br>The options for this question is automatically generated from the list of all students in this course.</span>
</span></span>
                    </div>
                </div>
                <div id="panelBodyCollapse-11" class="panel-collapse collapse in">
                <div class="panel-body padding-0" id="questionBody-10">
                    
                        <div class="col-sm-12">
                            <i class="text-muted">There are no responses for this question.</i>
                        </div>
                    
                </div>
                </div>
            </div>
            
            
            <div class="panel panel-default">
            
                <div style="cursor: pointer;" id="panelHeading-12" data-target="#panelBodyCollapse-12" class="panel-heading">
                    <form style="display:none;" id="seeMore-12" class="seeMoreForm-12" action="/page/instructorFeedbackResultsPage">
                        <input name="courseid" value="CFResultsUiT.CS2104" type="hidden">
                        <input name="fsname" value="First Session" type="hidden">
                        <input name="user" value="CFResultsUiT.helper1" type="hidden">
                        <input name="frgroupbyteam" value="on" type="hidden">
                        <input name="frsorttype" value="question" type="hidden">
                        <input name="frshowstats" value="on" id="showStats-12" type="hidden">
                        <input name="questionnum" value="12" type="hidden">
                    </form>
                    <div class="display-icon pull-right">
                    <span class="glyphicon glyphicon-chevron-up pull-right"></span>
                    </div>
                    <strong>Question 12: </strong>
                    <div class="inline panel-heading-text">
                        <span class="text-preserve-space">Which teams do you like?&nbsp;<span style=" white-space: normal;">
    <a href="javascript:;" id="questionAdditionalInfoButton-12-" class="color_gray" onclick="toggleAdditionalQuestionInfo('12-')" data-more="[more]" data-less="[less]">[more]</a>
    <br>
    <span id="questionAdditionalInfo-12-" style="display:none;">Multiple-choice (multiple answers) question options:
<br>The options for this question is automatically generated from the list of all teams in this course.</span>
</span></span>
                    </div>
                </div>
                <div id="panelBodyCollapse-12" class="panel-collapse collapse in">
                <div class="panel-body padding-0" id="questionBody-11">
                    
                        <div class="col-sm-12">
                            <i class="text-muted">There are no responses for this question.</i>
                        </div>
                    
                </div>
                </div>
            </div>
            
            
            <div class="panel panel-default">
            
                <div style="cursor: pointer;" id="panelHeading-13" data-target="#panelBodyCollapse-13" class="panel-heading">
                    <form style="display:none;" id="seeMore-13" class="seeMoreForm-13" action="/page/instructorFeedbackResultsPage">
                        <input name="courseid" value="CFResultsUiT.CS2104" type="hidden">
                        <input name="fsname" value="First Session" type="hidden">
                        <input name="user" value="CFResultsUiT.helper1" type="hidden">
                        <input name="frgroupbyteam" value="on" type="hidden">
                        <input name="frsorttype" value="question" type="hidden">
                        <input name="frshowstats" value="on" id="showStats-13" type="hidden">
                        <input name="questionnum" value="13" type="hidden">
                    </form>
                    <div class="display-icon pull-right">
                    <span class="glyphicon glyphicon-chevron-up pull-right"></span>
                    </div>
                    <strong>Question 13: </strong>
                    <div class="inline panel-heading-text">
                        <span class="text-preserve-space">Rate our product.&nbsp;<span style=" white-space: normal;">
    <a href="javascript:;" id="questionAdditionalInfoButton-13-" class="color_gray" onclick="toggleAdditionalQuestionInfo('13-')" data-more="[more]" data-less="[less]">[more]</a>
    <br>
    <span id="questionAdditionalInfo-13-" style="display:none;">Numerical-scale question:<br>Minimum value: 1. Increment: 0.5. Maximum value: 5.</span>
</span></span>
                    </div>
                </div>
                <div id="panelBodyCollapse-13" class="panel-collapse collapse in">
                <div class="panel-body padding-0" id="questionBody-12">
                    
                        <div class="col-sm-12">
                            <i class="text-muted">There are no responses for this question.</i>
                        </div>
                    
                </div>
                </div>
            </div>
            
            
            <div class="panel panel-default">
            
                <div style="cursor: pointer;" id="panelHeading-14" data-target="#panelBodyCollapse-14" class="panel-heading">
                    <form style="display:none;" id="seeMore-14" class="seeMoreForm-14" action="/page/instructorFeedbackResultsPage">
                        <input name="courseid" value="CFResultsUiT.CS2104" type="hidden">
                        <input name="fsname" value="First Session" type="hidden">
                        <input name="user" value="CFResultsUiT.helper1" type="hidden">
                        <input name="frgroupbyteam" value="on" type="hidden">
                        <input name="frsorttype" value="question" type="hidden">
                        <input name="frshowstats" value="on" id="showStats-14" type="hidden">
                        <input name="questionnum" value="14" type="hidden">
                    </form>
                    <div class="display-icon pull-right">
                    <span class="glyphicon glyphicon-chevron-up pull-right"></span>
                    </div>
                    <strong>Question 14: </strong>
                    <div class="inline panel-heading-text">
                        <span class="text-preserve-space">How important are the following factors to you? Give points accordingly.&nbsp;<span style=" white-space: normal;">
    <a href="javascript:;" id="questionAdditionalInfoButton-14-" class="color_gray" onclick="toggleAdditionalQuestionInfo('14-')" data-more="[more]" data-less="[less]">[more]</a>
    <br>
    <span id="questionAdditionalInfo-14-" style="display:none;">Distribute points (among options) question options:
<ul style="list-style-type: disc;margin-left: 20px;"><li>Grades</li><li>Fun</li></ul>Total points: 100</span>
</span></span>
                    </div>
                </div>
                <div id="panelBodyCollapse-14" class="panel-collapse collapse in">
                <div class="panel-body padding-0" id="questionBody-13">
                    
                        <div class="col-sm-12">
                            <i class="text-muted">There are no responses for this question.</i>
                        </div>
                    
                </div>
                </div>
            </div>
            
            
            <div class="panel panel-default">
            
                <div style="cursor: pointer;" id="panelHeading-15" data-target="#panelBodyCollapse-15" class="panel-heading">
                    <form style="display:none;" id="seeMore-15" class="seeMoreForm-15" action="/page/instructorFeedbackResultsPage">
                        <input name="courseid" value="CFResultsUiT.CS2104" type="hidden">
                        <input name="fsname" value="First Session" type="hidden">
                        <input name="user" value="CFResultsUiT.helper1" type="hidden">
                        <input name="frgroupbyteam" value="on" type="hidden">
                        <input name="frsorttype" value="question" type="hidden">
                        <input name="frshowstats" value="on" id="showStats-15" type="hidden">
                        <input name="questionnum" value="15" type="hidden">
                    </form>
                    <div class="display-icon pull-right">
                    <span class="glyphicon glyphicon-chevron-up pull-right"></span>
                    </div>
                    <strong>Question 15: </strong>
                    <div class="inline panel-heading-text">
                        <span class="text-preserve-space">Split points among the your team members and yourself, according to how much you think each member has contributed.&nbsp;<span style=" white-space: normal;">
    <a href="javascript:;" id="questionAdditionalInfoButton-15-" class="color_gray" onclick="toggleAdditionalQuestionInfo('15-')" data-more="[more]" data-less="[less]">[more]</a>
    <br>
    <span id="questionAdditionalInfo-15-" style="display:none;">Distribute points (among recipients) question<br>Points per recipient: 100</span>
</span></span>
                    </div>
                </div>
                <div id="panelBodyCollapse-15" class="panel-collapse collapse in">
                <div class="panel-body padding-0" id="questionBody-14">
                    
                        <div class="col-sm-12">
                            <i class="text-muted">There are no responses for this question.</i>
                        </div>
                    
                </div>
                </div>
            </div>
            
            
            <div class="panel panel-default">
            
                <div style="cursor: pointer;" id="panelHeading-16" data-target="#panelBodyCollapse-16" class="panel-heading">
                    <form style="display:none;" id="seeMore-16" class="seeMoreForm-16" action="/page/instructorFeedbackResultsPage">
                        <input name="courseid" value="CFResultsUiT.CS2104" type="hidden">
                        <input name="fsname" value="First Session" type="hidden">
                        <input name="user" value="CFResultsUiT.helper1" type="hidden">
                        <input name="frgroupbyteam" value="on" type="hidden">
                        <input name="frsorttype" value="question" type="hidden">
                        <input name="frshowstats" value="on" id="showStats-16" type="hidden">
                        <input name="questionnum" value="16" type="hidden">
                    </form>
                    <div class="display-icon pull-right">
                    <span class="glyphicon glyphicon-chevron-up pull-right"></span>
                    </div>
                    <strong>Question 16: </strong>
                    <div class="inline panel-heading-text">
                        <span class="text-preserve-space">Rate the contribution of yourself and your team members towards the latest project.&nbsp;<span style=" white-space: normal;">
    <a href="javascript:;" id="questionAdditionalInfoButton-16-" class="color_gray" onclick="toggleAdditionalQuestionInfo('16-')" data-more="[more]" data-less="[less]">[more]</a>
    <br>
    <span id="questionAdditionalInfo-16-" style="display:none;">Team contribution question</span>
</span></span>
                    </div>
                </div>
                <div id="panelBodyCollapse-16" class="panel-collapse collapse in">
                <div class="panel-body padding-0" id="questionBody-15">
                    
                        <div class="col-sm-12">
                            <i class="text-muted">There are no responses for this question.</i>
                        </div>
                    
                </div>
                </div>
            </div>
            
            
            <div class="panel panel-default">
            
                <div style="cursor: pointer;" id="panelHeading-17" data-target="#panelBodyCollapse-17" class="panel-heading">
                    <form style="display:none;" id="seeMore-17" class="seeMoreForm-17" action="/page/instructorFeedbackResultsPage">
                        <input name="courseid" value="CFResultsUiT.CS2104" type="hidden">
                        <input name="fsname" value="First Session" type="hidden">
                        <input name="user" value="CFResultsUiT.helper1" type="hidden">
                        <input name="frgroupbyteam" value="on" type="hidden">
                        <input name="frsorttype" value="question" type="hidden">
                        <input name="frshowstats" value="on" id="showStats-17" type="hidden">
                        <input name="questionnum" value="17" type="hidden">
                    </form>
                    <div class="display-icon pull-right">
                    <span class="glyphicon glyphicon-chevron-up pull-right"></span>
                    </div>
                    <strong>Question 17: </strong>
                    <div class="inline panel-heading-text">
                        <span class="text-preserve-space">Rate you and your team members work.&nbsp;<span style=" white-space: normal;">
    <a href="javascript:;" id="questionAdditionalInfoButton-17-" class="color_gray" onclick="toggleAdditionalQuestionInfo('17-')" data-more="[more]" data-less="[less]">[more]</a>
    <br>
    <span id="questionAdditionalInfo-17-" style="display:none;">Numerical-scale question:<br>Minimum value: 1. Increment: 0.5. Maximum value: 5.</span>
</span></span>
                    </div>
                </div>
                <div id="panelBodyCollapse-17" class="panel-collapse collapse in">
                <div class="panel-body padding-0" id="questionBody-16">
                    
                        <div class="col-sm-12">
                            <i class="text-muted">There are no responses for this question.</i>
                        </div>
                    
                </div>
                </div>
            </div>
            
            
            <div class="panel panel-default">
            
                <div style="cursor: pointer;" id="panelHeading-18" data-target="#panelBodyCollapse-18" class="panel-heading">
                    <form style="display:none;" id="seeMore-18" class="seeMoreForm-18" action="/page/instructorFeedbackResultsPage">
                        <input name="courseid" value="CFResultsUiT.CS2104" type="hidden">
                        <input name="fsname" value="First Session" type="hidden">
                        <input name="user" value="CFResultsUiT.helper1" type="hidden">
                        <input name="frgroupbyteam" value="on" type="hidden">
                        <input name="frsorttype" value="question" type="hidden">
                        <input name="frshowstats" value="on" id="showStats-18" type="hidden">
                        <input name="questionnum" value="18" type="hidden">
                    </form>
                    <div class="display-icon pull-right">
                    <span class="glyphicon glyphicon-chevron-up pull-right"></span>
                    </div>
                    <strong>Question 18: </strong>
                    <div class="inline panel-heading-text">
                        <span class="text-preserve-space">Rate the class&nbsp;<span style=" white-space: normal;">
    <a href="javascript:;" id="questionAdditionalInfoButton-18-" class="color_gray" onclick="toggleAdditionalQuestionInfo('18-')" data-more="[more]" data-less="[less]">[more]</a>
    <br>
    <span id="questionAdditionalInfo-18-" style="display:none;">Numerical-scale question:<br>Minimum value: -5. Increment: 0.25. Maximum value: 5.</span>
</span></span>
                    </div>
                </div>
                <div id="panelBodyCollapse-18" class="panel-collapse collapse in">
                <div class="panel-body padding-0" id="questionBody-17">
<<<<<<< HEAD
                    
                        <div class="col-sm-12">
                            <i class="text-muted">There are no responses for this question.</i>
                        </div>
=======
                                    
                    <div class="resultStatistics">
                        <div class="panel-body">
    <div class="row">
        <div class="col-sm-4 text-color-gray">
            <strong>
                Response Summary
            </strong>
        </div>
    </div>
    <div class="row">
        <div class="col-sm-12">
            <table class="table table-bordered table-responsive margin-0">
                <thead>
                <tr>
                    <td class="button-sort-ascending" id="button_sortreceiverteam" onclick="toggleSort(this,1);">Team 
                        <span class="icon-sort unsorted"></span></td>
                    <td class="button-sort-ascending" id="button_sortreceivername" onclick="toggleSort(this,2);">Recipient 
                        <span class="icon-sort unsorted"></span></td>
                    <td data-original-title="Average of the visible responses" class="button-sort-none" id="button_sortavg" onclick="toggleSort(this,3,sortByPoint)" data-toggle="tooltip" data-placement="top" data-container="body" title="">
                        <abbr title="Average of the visible responses">Average</abbr>
                        <span class="icon-sort unsorted"></span></td>
                    <td data-original-title="Maximum of the visible responses" class="button-sort-none" id="button_sortmax" onclick="toggleSort(this,4,sortByPoint)" data-toggle="tooltip" data-placement="top" data-container="body" title="">
                        <abbr title="Maximum of the visible responses">Max</abbr>
                        <span class="icon-sort unsorted"></span></td>
                    <td data-original-title="Minimum of the visible responses" class="button-sort-none" id="button_sortmin" onclick="toggleSort(this,5,sortByPoint)" data-toggle="tooltip" data-placement="top" data-container="body" title="">
                        <abbr title="Minimum of the visible responses">Min</abbr>
                        <span class="icon-sort unsorted"></span></td>
                </tr>
                </thead>
                <tbody><tr>
    <td>-</td>
    <td>General</td>
    <td>-0.5</td>
    <td>-0.5</td>
    <td>-0.5</td>
</tr>
            </tbody></table>
        </div>
    </div>
</div>
                    </div>
                    <div class="table-responsive">
                        <table class="table table-striped table-bordered dataTable margin-0">
                            <thead class="background-color-medium-gray text-color-gray font-weight-normal">
                                <tr>
                                    <th id="button_sortFromName" class="button-sort-none" onclick="toggleSort(this,1)" style="width: 15%;">
                                        Giver
                                        <span class="icon-sort unsorted"></span>
                                    </th>
                                    <th id="button_sortFromTeam" class="button-sort-none" onclick="toggleSort(this,2)" style="width: 15%;">
                                        Team
                                        <span class="icon-sort unsorted"></span>
                                    </th>
                                    <th id="button_sortToName" class="button-sort-none" onclick="toggleSort(this,3)" style="width: 15%;">
                                        Recipient
                                        <span class="icon-sort unsorted"></span>
                                    </th>
                                    <th id="button_sortToTeam" class="button-sort-ascending" onclick="toggleSort(this,4)" style="width: 15%;">
                                        Team
                                        <span class="icon-sort unsorted"></span>
                                    </th>
                                    <th id="button_sortFeedback" class="button-sort-none" onclick="toggleSort(this,5)">
                                        Feedback
                                        <span class="icon-sort unsorted"></span>
                                    </th>
                                    <th>
                                        Actions
                                    </th>
                                </tr>
                            </thead><thead>
                            </thead><tbody>
                                
                                            
                                
                                            <tr>
                                                <td class="middlealign">
                                                    
                                                    <div title="" data-original-title="" class="profile-pic-icon-hover" data-link="/page/studentProfilePic?studentemail={*}&amp;courseid={*}&amp;user=CFResultsUiT.helper1">
                                                        Benny Charles
                                                        <img src="" alt="No Image Given" class="hidden profile-pic-icon-hidden">
                                                    </div>             
                                                                                       
                                                </td>
                                                <td class="middlealign">Team 1</td>
                                                <td class="middlealign">
                                                     
                                                    - 
                                                                                                       
                                                </td>
                                                <td class="middlealign">-</td>
                                                <td class="text-preserve-space">-0.5</td>
                                                <td>
                                                    
                                                    <form class="inline" method="post" action="/page/instructorEditStudentFeedbackPage?user=CFResultsUiT.helper1" target="_blank"> 
                                                        <input data-original-title="Edit the responses given by this student" class="btn btn-default btn-xs" value="Moderate Response" disabled="disabled" data-toggle="tooltip" title="" type="submit">
                                                        <input name="courseid" value="CFResultsUiT.CS2104" type="hidden">
                                                        <input name="fsname" value="First Session" type="hidden">
                                                        <input name="moderatedquestion" value="18" type="hidden">
                                                        
                                                        <input name="moderatedstudent" value="CFResultsUiT.benny.c@gmail.tmt" type="hidden">
                                                        
                                                    </form>
                                                    
                                                </td>
                                            </tr>        
                                
                                                          <tr class="pending_response_row">
                                                              <td class="middlealign color_neutral">
                                                                  
                                                                  <div title="" data-original-title="" class="profile-pic-icon-hover" data-link="/page/studentProfilePic?studentemail={*}&amp;courseid={*}&amp;user=CFResultsUiT.helper1">
                                                                      Alice Betsy
                                                                      <img src="" alt="No Image Given" class="hidden profile-pic-icon-hidden">
                                                                  </div>
                                                                                                                                     
                                                              </td>
                                                              <td class="middlealign color_neutral">Team 1</td>
                                                              <td class="middlealign color_neutral">
                                                                  
                                                                  -
                                                                                                                                     
                                                              </td>
                                                              <td class="middlealign color_neutral">-</td>
                                                              <td class="text-preserve-space color_neutral"><i>No Response</i></td>
                                                              <td>
                                                                
                                                                <form class="inline" method="post" action="/page/instructorEditStudentFeedbackPage?user=CFResultsUiT.helper1" target="_blank"> 
                                                                    <input data-original-title="Edit the responses given by this student" class="btn btn-default btn-xs" value="Moderate Response" disabled="disabled" data-toggle="tooltip" title="" type="submit">
                                                                    <input name="courseid" value="CFResultsUiT.CS2104" type="hidden">
                                                                    <input name="fsname" value="First Session" type="hidden">
                                                                    <input name="moderatedquestion" value="18" type="hidden">
                                                                    
                                                                    <input name="moderatedstudent" value="CFResultsUiT.alice.b@gmail.tmt" type="hidden">
                                                                    
                                                                </form>
                                                              </td>
                                                          </tr>
                                
                                                          <tr class="pending_response_row">
                                                              <td class="middlealign color_neutral">
                                                                  
                                                                  <div title="" data-original-title="" class="profile-pic-icon-hover" data-link="/page/studentProfilePic?studentemail={*}&amp;courseid={*}&amp;user=CFResultsUiT.helper1">
                                                                      Charlie Dávis
                                                                      <img src="" alt="No Image Given" class="hidden profile-pic-icon-hidden">
                                                                  </div>
                                                                                                                                     
                                                              </td>
                                                              <td class="middlealign color_neutral">Team 2</td>
                                                              <td class="middlealign color_neutral">
                                                                  
                                                                  -
                                                                                                                                     
                                                              </td>
                                                              <td class="middlealign color_neutral">-</td>
                                                              <td class="text-preserve-space color_neutral"><i>No Response</i></td>
                                                              <td>
                                                                
                                                                <form class="inline" method="post" action="/page/instructorEditStudentFeedbackPage?user=CFResultsUiT.helper1" target="_blank"> 
                                                                    <input data-original-title="Edit the responses given by this student" class="btn btn-default btn-xs" value="Moderate Response" disabled="disabled" data-toggle="tooltip" title="" type="submit">
                                                                    <input name="courseid" value="CFResultsUiT.CS2104" type="hidden">
                                                                    <input name="fsname" value="First Session" type="hidden">
                                                                    <input name="moderatedquestion" value="18" type="hidden">
                                                                    
                                                                    <input name="moderatedstudent" value="CFResultsUiT.charlie.d@gmail.tmt" type="hidden">
                                                                    
                                                                </form>
                                                              </td>
                                                          </tr>
                                
                                                          <tr class="pending_response_row">
                                                              <td class="middlealign color_neutral">
                                                                  
                                                                  <div title="" data-original-title="" class="profile-pic-icon-hover" data-link="/page/studentProfilePic?studentemail={*}&amp;courseid={*}&amp;user=CFResultsUiT.helper1">
                                                                      Danny Engrid
                                                                      <img src="" alt="No Image Given" class="hidden profile-pic-icon-hidden">
                                                                  </div>
                                                                                                                                     
                                                              </td>
                                                              <td class="middlealign color_neutral">Team 2</td>
                                                              <td class="middlealign color_neutral">
                                                                  
                                                                  -
                                                                                                                                     
                                                              </td>
                                                              <td class="middlealign color_neutral">-</td>
                                                              <td class="text-preserve-space color_neutral"><i>No Response</i></td>
                                                              <td>
                                                                
                                                                <form class="inline" method="post" action="/page/instructorEditStudentFeedbackPage?user=CFResultsUiT.helper1" target="_blank"> 
                                                                    <input data-original-title="Edit the responses given by this student" class="btn btn-default btn-xs" value="Moderate Response" disabled="disabled" data-toggle="tooltip" title="" type="submit">
                                                                    <input name="courseid" value="CFResultsUiT.CS2104" type="hidden">
                                                                    <input name="fsname" value="First Session" type="hidden">
                                                                    <input name="moderatedquestion" value="18" type="hidden">
                                                                    
                                                                    <input name="moderatedstudent" value="CFResultsUiT.danny.e@gmail.tmt" type="hidden">
                                                                    
                                                                </form>
                                                              </td>
                                                          </tr>
                                
                                                          <tr class="pending_response_row">
                                                              <td class="middlealign color_neutral">
                                                                  
                                                                  <div title="" data-original-title="" class="profile-pic-icon-hover" data-link="/page/studentProfilePic?studentemail={*}&amp;courseid={*}&amp;user=CFResultsUiT.helper1">
                                                                      Drop out
                                                                      <img src="" alt="No Image Given" class="hidden profile-pic-icon-hidden">
                                                                  </div>
                                                                                                                                     
                                                              </td>
                                                              <td class="middlealign color_neutral">Team 2</td>
                                                              <td class="middlealign color_neutral">
                                                                  
                                                                  -
                                                                                                                                     
                                                              </td>
                                                              <td class="middlealign color_neutral">-</td>
                                                              <td class="text-preserve-space color_neutral"><i>No Response</i></td>
                                                              <td>
                                                                
                                                                <form class="inline" method="post" action="/page/instructorEditStudentFeedbackPage?user=CFResultsUiT.helper1" target="_blank"> 
                                                                    <input data-original-title="Edit the responses given by this student" class="btn btn-default btn-xs" value="Moderate Response" disabled="disabled" data-toggle="tooltip" title="" type="submit">
                                                                    <input name="courseid" value="CFResultsUiT.CS2104" type="hidden">
                                                                    <input name="fsname" value="First Session" type="hidden">
                                                                    <input name="moderatedquestion" value="18" type="hidden">
                                                                    
                                                                    <input name="moderatedstudent" value="drop.out@gmail.tmt" type="hidden">
                                                                    
                                                                </form>
                                                              </td>
                                                          </tr>
                                
                                                          <tr class="pending_response_row">
                                                              <td class="middlealign color_neutral">
                                                                  
                                                                  <div title="" data-original-title="" class="profile-pic-icon-hover" data-link="/page/studentProfilePic?studentemail={*}&amp;courseid={*}&amp;user=CFResultsUiT.helper1">
                                                                      Extra guy
                                                                      <img src="" alt="No Image Given" class="hidden profile-pic-icon-hidden">
                                                                  </div>
                                                                                                                                     
                                                              </td>
                                                              <td class="middlealign color_neutral">Team 2</td>
                                                              <td class="middlealign color_neutral">
                                                                  
                                                                  -
                                                                                                                                     
                                                              </td>
                                                              <td class="middlealign color_neutral">-</td>
                                                              <td class="text-preserve-space color_neutral"><i>No Response</i></td>
                                                              <td>
                                                                
                                                                <form class="inline" method="post" action="/page/instructorEditStudentFeedbackPage?user=CFResultsUiT.helper1" target="_blank"> 
                                                                    <input data-original-title="Edit the responses given by this student" class="btn btn-default btn-xs" value="Moderate Response" disabled="disabled" data-toggle="tooltip" title="" type="submit">
                                                                    <input name="courseid" value="CFResultsUiT.CS2104" type="hidden">
                                                                    <input name="fsname" value="First Session" type="hidden">
                                                                    <input name="moderatedquestion" value="18" type="hidden">
                                                                    
                                                                    <input name="moderatedstudent" value="extra.guy@gmail.tmt" type="hidden">
                                                                    
                                                                </form>
                                                              </td>
                                                          </tr>
                                
                                                          <tr class="pending_response_row">
                                                              <td class="middlealign color_neutral">
                                                                  
                                                                  <div title="" data-original-title="" class="profile-pic-icon-hover" data-link="/page/studentProfilePic?studentemail={*}&amp;courseid={*}&amp;user=CFResultsUiT.helper1">
                                                                      Emily
                                                                      <img src="" alt="No Image Given" class="hidden profile-pic-icon-hidden">
                                                                  </div>
                                                                                                                                     
                                                              </td>
                                                              <td class="middlealign color_neutral">Team 3</td>
                                                              <td class="middlealign color_neutral">
                                                                  
                                                                  -
                                                                                                                                     
                                                              </td>
                                                              <td class="middlealign color_neutral">-</td>
                                                              <td class="text-preserve-space color_neutral"><i>No Response</i></td>
                                                              <td>
                                                                
                                                                <form class="inline" method="post" action="/page/instructorEditStudentFeedbackPage?user=CFResultsUiT.helper1" target="_blank"> 
                                                                    <input data-original-title="Edit the responses given by this student" class="btn btn-default btn-xs" value="Moderate Response" data-toggle="tooltip" title="" type="submit">
                                                                    <input name="courseid" value="CFResultsUiT.CS2104" type="hidden">
                                                                    <input name="fsname" value="First Session" type="hidden">
                                                                    <input name="moderatedquestion" value="18" type="hidden">
                                                                    
                                                                    <input name="moderatedstudent" value="CFResultsUiT.emily.f@gmail.tmt" type="hidden">
                                                                    
                                                                </form>
                                                              </td>
                                                          </tr>
                                
                            </tbody>
                        </table>
                    </div>
>>>>>>> 4600ad33
                    
                </div>
                </div>
            </div>
            
            









  <div class="panel panel-warning">
      <div style="cursor: pointer;" id="panelHeading-19" data-target="#panelBodyCollapse-19" class="panel-heading">
          <form style="display:none;" id="responseRate" class="responseRateForm" action="/page/instructorFeedbackResultsPage">
              <input name="courseid" value="CFResultsUiT.CS2104" type="hidden">
              <input name="fsname" value="First Session" type="hidden">
              <input name="user" value="CFResultsUiT.helper1" type="hidden">
              <input name="questionnum" value="-1" type="hidden">
          </form>
          <div class="display-icon pull-right">
          <span class="glyphicon glyphicon-chevron-up pull-right"></span>
          </div>
          Participants who have not responded to any question</div>
      <div class="panel-collapse collapse in" id="panelBodyCollapse-19">
            
          <div class="panel-body padding-0">
              <table class="table table-striped table-bordered margin-0">
                  <thead class="background-color-medium-gray text-color-gray font-weight-normal">
                      <tr>
                      <th id="button_sortFromTeam" class="button-sort-ascending" onclick="toggleSort(this,1)" style="width: 15%;">Team<span class="icon-sort unsorted"></span>
                      </th>
                      <th id="button_sortTo" class="button-sort-none" onclick="toggleSort(this,2)" style="width: 15%;">Name<span class="icon-sort unsorted"></span>
                      </th>                            
                      </tr>
                  </thead>
                  <tbody>
                  
                      <tr>
                          <td>
                          
                              <i>Instructors </i>
                          
                          </td>
                          <td>Teammates Helper1</td>                              
                      </tr>
                  
                      <tr>
                          <td>
                          
                              <i>Instructors </i>
                          
                          </td>
                          <td>Teammates Helper2</td>                              
                      </tr>
                  
                      <tr>
                          <td>
                          
                              Team 2
                          
                          </td>
                          <td>Danny Engrid</td>                              
                      </tr>
                  
                      <tr>
                          <td>
                          
                              Team 2
                          
                          </td>
                          <td>Extra guy</td>                              
                      </tr>
                  
                      <tr>
                          <td>
                          
                              Team 3
                          
                          </td>
                          <td>Emily</td>                              
                      </tr>
                  
                  </tbody>
              </table>
          </div>
  
      </div>
      </div>
  
            </div><|MERGE_RESOLUTION|>--- conflicted
+++ resolved
@@ -158,347 +158,10 @@
                 </div>
                 <div id="panelBodyCollapse-1" class="panel-collapse collapse in">
                 <div class="panel-body padding-0" id="questionBody-0">
-<<<<<<< HEAD
-                    
-                        <div class="col-sm-12">
-                            <i class="text-muted">There are no responses for this question.</i>
-                        </div>
-=======
-                                    
-                    <div class="resultStatistics">
-                        
-                    </div>
-                    <div class="table-responsive">
-                        <table class="table table-striped table-bordered dataTable margin-0">
-                            <thead class="background-color-medium-gray text-color-gray font-weight-normal">
-                                <tr>
-                                    <th id="button_sortFromName" class="button-sort-none" onclick="toggleSort(this,1)" style="width: 15%;">
-                                        Giver
-                                        <span class="icon-sort unsorted"></span>
-                                    </th>
-                                    <th id="button_sortFromTeam" class="button-sort-none" onclick="toggleSort(this,2)" style="width: 15%;">
-                                        Team
-                                        <span class="icon-sort unsorted"></span>
-                                    </th>
-                                    <th id="button_sortToName" class="button-sort-none" onclick="toggleSort(this,3)" style="width: 15%;">
-                                        Recipient
-                                        <span class="icon-sort unsorted"></span>
-                                    </th>
-                                    <th id="button_sortToTeam" class="button-sort-ascending" onclick="toggleSort(this,4)" style="width: 15%;">
-                                        Team
-                                        <span class="icon-sort unsorted"></span>
-                                    </th>
-                                    <th id="button_sortFeedback" class="button-sort-none" onclick="toggleSort(this,5)">
-                                        Feedback
-                                        <span class="icon-sort unsorted"></span>
-                                    </th>
-                                    <th>
-                                        Actions
-                                    </th>
-                                </tr>
-                            </thead><thead>
-                            </thead><tbody>
-                                
-                                            
-                                
-                                            <tr>
-                                                <td class="middlealign">
-                                                    
-                                                    <div title="" data-original-title="" class="profile-pic-icon-hover" data-link="/page/studentProfilePic?studentemail={*}&amp;courseid={*}&amp;user=CFResultsUiT.helper1">
-                                                        Alice Betsy
-                                                        <img src="" alt="No Image Given" class="hidden profile-pic-icon-hidden">
-                                                    </div>             
-                                                                                       
-                                                </td>
-                                                <td class="middlealign">Team 1</td>
-                                                <td class="middlealign">
-                                                    
-                                                    <div title="" data-original-title="" class="profile-pic-icon-hover" data-link="/page/studentProfilePic?studentemail={*}&amp;courseid={*}&amp;user=CFResultsUiT.helper1">
-                                                        Benny Charles
-                                                        <img src="" alt="No Image Given" class="hidden profile-pic-icon-hidden">
-                                                    </div>   
-                                                                                                       
-                                                </td>
-                                                <td class="middlealign">Team 1</td>
-                                                <td class="text-preserve-space">2 Response to Benny.</td>
-                                                <td>
-                                                    
-                                                    <form class="inline" method="post" action="/page/instructorEditStudentFeedbackPage?user=CFResultsUiT.helper1" target="_blank"> 
-                                                        <input data-original-title="Edit the responses given by this student" class="btn btn-default btn-xs" value="Moderate Response" disabled="disabled" data-toggle="tooltip" title="" type="submit">
-                                                        <input name="courseid" value="CFResultsUiT.CS2104" type="hidden">
-                                                        <input name="fsname" value="First Session" type="hidden">
-                                                        <input name="moderatedquestion" value="1" type="hidden">
-                                                        
-                                                        <input name="moderatedstudent" value="CFResultsUiT.alice.b@gmail.tmt" type="hidden">
-                                                        
-                                                    </form>
-                                                    
-                                                </td>
-                                            </tr>        
-                                
-                                            
-                                
-                                            <tr>
-                                                <td class="middlealign">
-                                                    
-                                                    <div title="" data-original-title="" class="profile-pic-icon-hover" data-link="/page/studentProfilePic?studentemail={*}&amp;courseid={*}&amp;user=CFResultsUiT.helper1">
-                                                        Alice Betsy
-                                                        <img src="" alt="No Image Given" class="hidden profile-pic-icon-hidden">
-                                                    </div>             
-                                                                                       
-                                                </td>
-                                                <td class="middlealign">Team 1</td>
-                                                <td class="middlealign">
-                                                    
-                                                    <div title="" data-original-title="" class="profile-pic-icon-hover" data-link="/page/studentProfilePic?studentemail={*}&amp;courseid={*}&amp;user=CFResultsUiT.helper1">
-                                                        Drop out
-                                                        <img src="" alt="No Image Given" class="hidden profile-pic-icon-hidden">
-                                                    </div>   
-                                                                                                       
-                                                </td>
-                                                <td class="middlealign">Team 2</td>
-                                                <td class="text-preserve-space">Response to Dropout.</td>
-                                                <td>
-                                                    
-                                                    <form class="inline" method="post" action="/page/instructorEditStudentFeedbackPage?user=CFResultsUiT.helper1" target="_blank"> 
-                                                        <input data-original-title="Edit the responses given by this student" class="btn btn-default btn-xs" value="Moderate Response" disabled="disabled" data-toggle="tooltip" title="" type="submit">
-                                                        <input name="courseid" value="CFResultsUiT.CS2104" type="hidden">
-                                                        <input name="fsname" value="First Session" type="hidden">
-                                                        <input name="moderatedquestion" value="1" type="hidden">
-                                                        
-                                                        <input name="moderatedstudent" value="CFResultsUiT.alice.b@gmail.tmt" type="hidden">
-                                                        
-                                                    </form>
-                                                    
-                                                </td>
-                                            </tr>        
-                                
-                                            
-                                
-                                            <tr>
-                                                <td class="middlealign">
-                                                    
-                                                    <div title="" data-original-title="" class="profile-pic-icon-hover" data-link="/page/studentProfilePic?studentemail={*}&amp;courseid={*}&amp;user=CFResultsUiT.helper1">
-                                                        Benny Charles
-                                                        <img src="" alt="No Image Given" class="hidden profile-pic-icon-hidden">
-                                                    </div>             
-                                                                                       
-                                                </td>
-                                                <td class="middlealign">Team 1</td>
-                                                <td class="middlealign">
-                                                    
-                                                    <div title="" data-original-title="" class="profile-pic-icon-hover" data-link="/page/studentProfilePic?studentemail={*}&amp;courseid={*}&amp;user=CFResultsUiT.helper1">
-                                                        Charlie Dávis
-                                                        <img src="" alt="No Image Given" class="hidden profile-pic-icon-hidden">
-                                                    </div>   
-                                                                                                       
-                                                </td>
-                                                <td class="middlealign">Team 2</td>
-                                                <td class="text-preserve-space">4 Response to Charlie.</td>
-                                                <td>
-                                                    
-                                                    <form class="inline" method="post" action="/page/instructorEditStudentFeedbackPage?user=CFResultsUiT.helper1" target="_blank"> 
-                                                        <input data-original-title="Edit the responses given by this student" class="btn btn-default btn-xs" value="Moderate Response" disabled="disabled" data-toggle="tooltip" title="" type="submit">
-                                                        <input name="courseid" value="CFResultsUiT.CS2104" type="hidden">
-                                                        <input name="fsname" value="First Session" type="hidden">
-                                                        <input name="moderatedquestion" value="1" type="hidden">
-                                                        
-                                                        <input name="moderatedstudent" value="CFResultsUiT.benny.c@gmail.tmt" type="hidden">
-                                                        
-                                                    </form>
-                                                    
-                                                </td>
-                                            </tr>        
-                                
-                                            
-                                
-                                            <tr>
-                                                <td class="middlealign">
-                                                    
-                                                    <div title="" data-original-title="" class="profile-pic-icon-hover" data-link="/page/studentProfilePic?studentemail={*}&amp;courseid={*}&amp;user=CFResultsUiT.helper1">
-                                                        Benny Charles
-                                                        <img src="" alt="No Image Given" class="hidden profile-pic-icon-hidden">
-                                                    </div>             
-                                                                                       
-                                                </td>
-                                                <td class="middlealign">Team 1</td>
-                                                <td class="middlealign">
-                                                    
-                                                    <div title="" data-original-title="" class="profile-pic-icon-hover" data-link="/page/studentProfilePic?studentemail={*}&amp;courseid={*}&amp;user=CFResultsUiT.helper1">
-                                                        Danny Engrid
-                                                        <img src="" alt="No Image Given" class="hidden profile-pic-icon-hidden">
-                                                    </div>   
-                                                                                                       
-                                                </td>
-                                                <td class="middlealign">Team 2</td>
-                                                <td class="text-preserve-space">1 Response to Danny.</td>
-                                                <td>
-                                                    
-                                                    <form class="inline" method="post" action="/page/instructorEditStudentFeedbackPage?user=CFResultsUiT.helper1" target="_blank"> 
-                                                        <input data-original-title="Edit the responses given by this student" class="btn btn-default btn-xs" value="Moderate Response" disabled="disabled" data-toggle="tooltip" title="" type="submit">
-                                                        <input name="courseid" value="CFResultsUiT.CS2104" type="hidden">
-                                                        <input name="fsname" value="First Session" type="hidden">
-                                                        <input name="moderatedquestion" value="1" type="hidden">
-                                                        
-                                                        <input name="moderatedstudent" value="CFResultsUiT.benny.c@gmail.tmt" type="hidden">
-                                                        
-                                                    </form>
-                                                    
-                                                </td>
-                                            </tr>        
-                                
-                                            
-                                
-                                            <tr>
-                                                <td class="middlealign">
-                                                    
-                                                    <div title="" data-original-title="" class="profile-pic-icon-hover" data-link="/page/studentProfilePic?studentemail={*}&amp;courseid={*}&amp;user=CFResultsUiT.helper1">
-                                                        Charlie Dávis
-                                                        <img src="" alt="No Image Given" class="hidden profile-pic-icon-hidden">
-                                                    </div>             
-                                                                                       
-                                                </td>
-                                                <td class="middlealign">Team 2</td>
-                                                <td class="middlealign">
-                                                    
-                                                    <div title="" data-original-title="" class="profile-pic-icon-hover" data-link="/page/studentProfilePic?studentemail={*}&amp;courseid={*}&amp;user=CFResultsUiT.helper1">
-                                                        Emily
-                                                        <img src="" alt="No Image Given" class="hidden profile-pic-icon-hidden">
-                                                    </div>   
-                                                                                                       
-                                                </td>
-                                                <td class="middlealign">Team 3</td>
-                                                <td class="text-preserve-space">3 Response to Emily.</td>
-                                                <td>
-                                                    
-                                                    <form class="inline" method="post" action="/page/instructorEditStudentFeedbackPage?user=CFResultsUiT.helper1" target="_blank"> 
-                                                        <input data-original-title="Edit the responses given by this student" class="btn btn-default btn-xs" value="Moderate Response" disabled="disabled" data-toggle="tooltip" title="" type="submit">
-                                                        <input name="courseid" value="CFResultsUiT.CS2104" type="hidden">
-                                                        <input name="fsname" value="First Session" type="hidden">
-                                                        <input name="moderatedquestion" value="1" type="hidden">
-                                                        
-                                                        <input name="moderatedstudent" value="CFResultsUiT.charlie.d@gmail.tmt" type="hidden">
-                                                        
-                                                    </form>
-                                                    
-                                                </td>
-                                            </tr>        
-                                
-                                            
-                                
-                                            <tr>
-                                                <td class="middlealign">
-                                                    
-                                                    <div title="" data-original-title="" class="profile-pic-icon-hover" data-link="/page/studentProfilePic?studentemail={*}&amp;courseid={*}&amp;user=CFResultsUiT.helper1">
-                                                        Drop out
-                                                        <img src="" alt="No Image Given" class="hidden profile-pic-icon-hidden">
-                                                    </div>             
-                                                                                       
-                                                </td>
-                                                <td class="middlealign">Team 2</td>
-                                                <td class="middlealign">
-                                                    
-                                                    <div title="" data-original-title="" class="profile-pic-icon-hover" data-link="/page/studentProfilePic?studentemail={*}&amp;courseid={*}&amp;user=CFResultsUiT.helper1">
-                                                        Alice Betsy
-                                                        <img src="" alt="No Image Given" class="hidden profile-pic-icon-hidden">
-                                                    </div>   
-                                                                                                       
-                                                </td>
-                                                <td class="middlealign">Team 1</td>
-                                                <td class="text-preserve-space">Response to Alice from Dropout.</td>
-                                                <td>
-                                                    
-                                                    <form class="inline" method="post" action="/page/instructorEditStudentFeedbackPage?user=CFResultsUiT.helper1" target="_blank"> 
-                                                        <input data-original-title="Edit the responses given by this student" class="btn btn-default btn-xs" value="Moderate Response" disabled="disabled" data-toggle="tooltip" title="" type="submit">
-                                                        <input name="courseid" value="CFResultsUiT.CS2104" type="hidden">
-                                                        <input name="fsname" value="First Session" type="hidden">
-                                                        <input name="moderatedquestion" value="1" type="hidden">
-                                                        
-                                                        <input name="moderatedstudent" value="drop.out@gmail.tmt" type="hidden">
-                                                        
-                                                    </form>
-                                                    
-                                                </td>
-                                            </tr>        
-                                
-                                            
-                                
-                                            <tr>
-                                                <td class="middlealign">
-                                                    
-                                                    <div title="" data-original-title="" class="profile-pic-icon-hover" data-link="/page/studentProfilePic?studentemail={*}&amp;courseid={*}&amp;user=CFResultsUiT.helper1">
-                                                        Drop out
-                                                        <img src="" alt="No Image Given" class="hidden profile-pic-icon-hidden">
-                                                    </div>             
-                                                                                       
-                                                </td>
-                                                <td class="middlealign">Team 2</td>
-                                                <td class="middlealign">
-                                                    
-                                                    <div title="" data-original-title="" class="profile-pic-icon-hover" data-link="/page/studentProfilePic?studentemail={*}&amp;courseid={*}&amp;user=CFResultsUiT.helper1">
-                                                        Benny Charles
-                                                        <img src="" alt="No Image Given" class="hidden profile-pic-icon-hidden">
-                                                    </div>   
-                                                                                                       
-                                                </td>
-                                                <td class="middlealign">Team 1</td>
-                                                <td class="text-preserve-space">Response to Benny from Dropout.</td>
-                                                <td>
-                                                    
-                                                    <form class="inline" method="post" action="/page/instructorEditStudentFeedbackPage?user=CFResultsUiT.helper1" target="_blank"> 
-                                                        <input data-original-title="Edit the responses given by this student" class="btn btn-default btn-xs" value="Moderate Response" disabled="disabled" data-toggle="tooltip" title="" type="submit">
-                                                        <input name="courseid" value="CFResultsUiT.CS2104" type="hidden">
-                                                        <input name="fsname" value="First Session" type="hidden">
-                                                        <input name="moderatedquestion" value="1" type="hidden">
-                                                        
-                                                        <input name="moderatedstudent" value="drop.out@gmail.tmt" type="hidden">
-                                                        
-                                                    </form>
-                                                    
-                                                </td>
-                                            </tr>        
-                                
-                                            
-                                
-                                            <tr>
-                                                <td class="middlealign">
-                                                    
-                                                    <div title="" data-original-title="" class="profile-pic-icon-hover" data-link="/page/studentProfilePic?studentemail={*}&amp;courseid={*}&amp;user=CFResultsUiT.helper1">
-                                                        Drop out
-                                                        <img src="" alt="No Image Given" class="hidden profile-pic-icon-hidden">
-                                                    </div>             
-                                                                                       
-                                                </td>
-                                                <td class="middlealign">Team 2</td>
-                                                <td class="middlealign">
-                                                    
-                                                    <div title="" data-original-title="" class="profile-pic-icon-hover" data-link="/page/studentProfilePic?studentemail={*}&amp;courseid={*}&amp;user=CFResultsUiT.helper1">
-                                                        Danny Engrid
-                                                        <img src="" alt="No Image Given" class="hidden profile-pic-icon-hidden">
-                                                    </div>   
-                                                                                                       
-                                                </td>
-                                                <td class="middlealign">Team 2</td>
-                                                <td class="text-preserve-space">Response to Danny from Dropout.</td>
-                                                <td>
-                                                    
-                                                    <form class="inline" method="post" action="/page/instructorEditStudentFeedbackPage?user=CFResultsUiT.helper1" target="_blank"> 
-                                                        <input data-original-title="Edit the responses given by this student" class="btn btn-default btn-xs" value="Moderate Response" disabled="disabled" data-toggle="tooltip" title="" type="submit">
-                                                        <input name="courseid" value="CFResultsUiT.CS2104" type="hidden">
-                                                        <input name="fsname" value="First Session" type="hidden">
-                                                        <input name="moderatedquestion" value="1" type="hidden">
-                                                        
-                                                        <input name="moderatedstudent" value="drop.out@gmail.tmt" type="hidden">
-                                                        
-                                                    </form>
-                                                    
-                                                </td>
-                                            </tr>        
-                                
-                            </tbody>
-                        </table>
-                    </div>
->>>>>>> 4600ad33
+                    
+                        <div class="col-sm-12">
+                            <i class="text-muted">There are no responses for this question.</i>
+                        </div>
                     
                 </div>
                 </div>
@@ -1093,310 +756,10 @@
                     </div>
                 </div>
                 <div id="panelBodyCollapse-18" class="panel-collapse collapse in">
-                <div class="panel-body padding-0" id="questionBody-17">
-<<<<<<< HEAD
-                    
-                        <div class="col-sm-12">
-                            <i class="text-muted">There are no responses for this question.</i>
-                        </div>
-=======
-                                    
-                    <div class="resultStatistics">
-                        <div class="panel-body">
-    <div class="row">
-        <div class="col-sm-4 text-color-gray">
-            <strong>
-                Response Summary
-            </strong>
-        </div>
-    </div>
-    <div class="row">
-        <div class="col-sm-12">
-            <table class="table table-bordered table-responsive margin-0">
-                <thead>
-                <tr>
-                    <td class="button-sort-ascending" id="button_sortreceiverteam" onclick="toggleSort(this,1);">Team 
-                        <span class="icon-sort unsorted"></span></td>
-                    <td class="button-sort-ascending" id="button_sortreceivername" onclick="toggleSort(this,2);">Recipient 
-                        <span class="icon-sort unsorted"></span></td>
-                    <td data-original-title="Average of the visible responses" class="button-sort-none" id="button_sortavg" onclick="toggleSort(this,3,sortByPoint)" data-toggle="tooltip" data-placement="top" data-container="body" title="">
-                        <abbr title="Average of the visible responses">Average</abbr>
-                        <span class="icon-sort unsorted"></span></td>
-                    <td data-original-title="Maximum of the visible responses" class="button-sort-none" id="button_sortmax" onclick="toggleSort(this,4,sortByPoint)" data-toggle="tooltip" data-placement="top" data-container="body" title="">
-                        <abbr title="Maximum of the visible responses">Max</abbr>
-                        <span class="icon-sort unsorted"></span></td>
-                    <td data-original-title="Minimum of the visible responses" class="button-sort-none" id="button_sortmin" onclick="toggleSort(this,5,sortByPoint)" data-toggle="tooltip" data-placement="top" data-container="body" title="">
-                        <abbr title="Minimum of the visible responses">Min</abbr>
-                        <span class="icon-sort unsorted"></span></td>
-                </tr>
-                </thead>
-                <tbody><tr>
-    <td>-</td>
-    <td>General</td>
-    <td>-0.5</td>
-    <td>-0.5</td>
-    <td>-0.5</td>
-</tr>
-            </tbody></table>
-        </div>
-    </div>
-</div>
-                    </div>
-                    <div class="table-responsive">
-                        <table class="table table-striped table-bordered dataTable margin-0">
-                            <thead class="background-color-medium-gray text-color-gray font-weight-normal">
-                                <tr>
-                                    <th id="button_sortFromName" class="button-sort-none" onclick="toggleSort(this,1)" style="width: 15%;">
-                                        Giver
-                                        <span class="icon-sort unsorted"></span>
-                                    </th>
-                                    <th id="button_sortFromTeam" class="button-sort-none" onclick="toggleSort(this,2)" style="width: 15%;">
-                                        Team
-                                        <span class="icon-sort unsorted"></span>
-                                    </th>
-                                    <th id="button_sortToName" class="button-sort-none" onclick="toggleSort(this,3)" style="width: 15%;">
-                                        Recipient
-                                        <span class="icon-sort unsorted"></span>
-                                    </th>
-                                    <th id="button_sortToTeam" class="button-sort-ascending" onclick="toggleSort(this,4)" style="width: 15%;">
-                                        Team
-                                        <span class="icon-sort unsorted"></span>
-                                    </th>
-                                    <th id="button_sortFeedback" class="button-sort-none" onclick="toggleSort(this,5)">
-                                        Feedback
-                                        <span class="icon-sort unsorted"></span>
-                                    </th>
-                                    <th>
-                                        Actions
-                                    </th>
-                                </tr>
-                            </thead><thead>
-                            </thead><tbody>
-                                
-                                            
-                                
-                                            <tr>
-                                                <td class="middlealign">
-                                                    
-                                                    <div title="" data-original-title="" class="profile-pic-icon-hover" data-link="/page/studentProfilePic?studentemail={*}&amp;courseid={*}&amp;user=CFResultsUiT.helper1">
-                                                        Benny Charles
-                                                        <img src="" alt="No Image Given" class="hidden profile-pic-icon-hidden">
-                                                    </div>             
-                                                                                       
-                                                </td>
-                                                <td class="middlealign">Team 1</td>
-                                                <td class="middlealign">
-                                                     
-                                                    - 
-                                                                                                       
-                                                </td>
-                                                <td class="middlealign">-</td>
-                                                <td class="text-preserve-space">-0.5</td>
-                                                <td>
-                                                    
-                                                    <form class="inline" method="post" action="/page/instructorEditStudentFeedbackPage?user=CFResultsUiT.helper1" target="_blank"> 
-                                                        <input data-original-title="Edit the responses given by this student" class="btn btn-default btn-xs" value="Moderate Response" disabled="disabled" data-toggle="tooltip" title="" type="submit">
-                                                        <input name="courseid" value="CFResultsUiT.CS2104" type="hidden">
-                                                        <input name="fsname" value="First Session" type="hidden">
-                                                        <input name="moderatedquestion" value="18" type="hidden">
-                                                        
-                                                        <input name="moderatedstudent" value="CFResultsUiT.benny.c@gmail.tmt" type="hidden">
-                                                        
-                                                    </form>
-                                                    
-                                                </td>
-                                            </tr>        
-                                
-                                                          <tr class="pending_response_row">
-                                                              <td class="middlealign color_neutral">
-                                                                  
-                                                                  <div title="" data-original-title="" class="profile-pic-icon-hover" data-link="/page/studentProfilePic?studentemail={*}&amp;courseid={*}&amp;user=CFResultsUiT.helper1">
-                                                                      Alice Betsy
-                                                                      <img src="" alt="No Image Given" class="hidden profile-pic-icon-hidden">
-                                                                  </div>
-                                                                                                                                     
-                                                              </td>
-                                                              <td class="middlealign color_neutral">Team 1</td>
-                                                              <td class="middlealign color_neutral">
-                                                                  
-                                                                  -
-                                                                                                                                     
-                                                              </td>
-                                                              <td class="middlealign color_neutral">-</td>
-                                                              <td class="text-preserve-space color_neutral"><i>No Response</i></td>
-                                                              <td>
-                                                                
-                                                                <form class="inline" method="post" action="/page/instructorEditStudentFeedbackPage?user=CFResultsUiT.helper1" target="_blank"> 
-                                                                    <input data-original-title="Edit the responses given by this student" class="btn btn-default btn-xs" value="Moderate Response" disabled="disabled" data-toggle="tooltip" title="" type="submit">
-                                                                    <input name="courseid" value="CFResultsUiT.CS2104" type="hidden">
-                                                                    <input name="fsname" value="First Session" type="hidden">
-                                                                    <input name="moderatedquestion" value="18" type="hidden">
-                                                                    
-                                                                    <input name="moderatedstudent" value="CFResultsUiT.alice.b@gmail.tmt" type="hidden">
-                                                                    
-                                                                </form>
-                                                              </td>
-                                                          </tr>
-                                
-                                                          <tr class="pending_response_row">
-                                                              <td class="middlealign color_neutral">
-                                                                  
-                                                                  <div title="" data-original-title="" class="profile-pic-icon-hover" data-link="/page/studentProfilePic?studentemail={*}&amp;courseid={*}&amp;user=CFResultsUiT.helper1">
-                                                                      Charlie Dávis
-                                                                      <img src="" alt="No Image Given" class="hidden profile-pic-icon-hidden">
-                                                                  </div>
-                                                                                                                                     
-                                                              </td>
-                                                              <td class="middlealign color_neutral">Team 2</td>
-                                                              <td class="middlealign color_neutral">
-                                                                  
-                                                                  -
-                                                                                                                                     
-                                                              </td>
-                                                              <td class="middlealign color_neutral">-</td>
-                                                              <td class="text-preserve-space color_neutral"><i>No Response</i></td>
-                                                              <td>
-                                                                
-                                                                <form class="inline" method="post" action="/page/instructorEditStudentFeedbackPage?user=CFResultsUiT.helper1" target="_blank"> 
-                                                                    <input data-original-title="Edit the responses given by this student" class="btn btn-default btn-xs" value="Moderate Response" disabled="disabled" data-toggle="tooltip" title="" type="submit">
-                                                                    <input name="courseid" value="CFResultsUiT.CS2104" type="hidden">
-                                                                    <input name="fsname" value="First Session" type="hidden">
-                                                                    <input name="moderatedquestion" value="18" type="hidden">
-                                                                    
-                                                                    <input name="moderatedstudent" value="CFResultsUiT.charlie.d@gmail.tmt" type="hidden">
-                                                                    
-                                                                </form>
-                                                              </td>
-                                                          </tr>
-                                
-                                                          <tr class="pending_response_row">
-                                                              <td class="middlealign color_neutral">
-                                                                  
-                                                                  <div title="" data-original-title="" class="profile-pic-icon-hover" data-link="/page/studentProfilePic?studentemail={*}&amp;courseid={*}&amp;user=CFResultsUiT.helper1">
-                                                                      Danny Engrid
-                                                                      <img src="" alt="No Image Given" class="hidden profile-pic-icon-hidden">
-                                                                  </div>
-                                                                                                                                     
-                                                              </td>
-                                                              <td class="middlealign color_neutral">Team 2</td>
-                                                              <td class="middlealign color_neutral">
-                                                                  
-                                                                  -
-                                                                                                                                     
-                                                              </td>
-                                                              <td class="middlealign color_neutral">-</td>
-                                                              <td class="text-preserve-space color_neutral"><i>No Response</i></td>
-                                                              <td>
-                                                                
-                                                                <form class="inline" method="post" action="/page/instructorEditStudentFeedbackPage?user=CFResultsUiT.helper1" target="_blank"> 
-                                                                    <input data-original-title="Edit the responses given by this student" class="btn btn-default btn-xs" value="Moderate Response" disabled="disabled" data-toggle="tooltip" title="" type="submit">
-                                                                    <input name="courseid" value="CFResultsUiT.CS2104" type="hidden">
-                                                                    <input name="fsname" value="First Session" type="hidden">
-                                                                    <input name="moderatedquestion" value="18" type="hidden">
-                                                                    
-                                                                    <input name="moderatedstudent" value="CFResultsUiT.danny.e@gmail.tmt" type="hidden">
-                                                                    
-                                                                </form>
-                                                              </td>
-                                                          </tr>
-                                
-                                                          <tr class="pending_response_row">
-                                                              <td class="middlealign color_neutral">
-                                                                  
-                                                                  <div title="" data-original-title="" class="profile-pic-icon-hover" data-link="/page/studentProfilePic?studentemail={*}&amp;courseid={*}&amp;user=CFResultsUiT.helper1">
-                                                                      Drop out
-                                                                      <img src="" alt="No Image Given" class="hidden profile-pic-icon-hidden">
-                                                                  </div>
-                                                                                                                                     
-                                                              </td>
-                                                              <td class="middlealign color_neutral">Team 2</td>
-                                                              <td class="middlealign color_neutral">
-                                                                  
-                                                                  -
-                                                                                                                                     
-                                                              </td>
-                                                              <td class="middlealign color_neutral">-</td>
-                                                              <td class="text-preserve-space color_neutral"><i>No Response</i></td>
-                                                              <td>
-                                                                
-                                                                <form class="inline" method="post" action="/page/instructorEditStudentFeedbackPage?user=CFResultsUiT.helper1" target="_blank"> 
-                                                                    <input data-original-title="Edit the responses given by this student" class="btn btn-default btn-xs" value="Moderate Response" disabled="disabled" data-toggle="tooltip" title="" type="submit">
-                                                                    <input name="courseid" value="CFResultsUiT.CS2104" type="hidden">
-                                                                    <input name="fsname" value="First Session" type="hidden">
-                                                                    <input name="moderatedquestion" value="18" type="hidden">
-                                                                    
-                                                                    <input name="moderatedstudent" value="drop.out@gmail.tmt" type="hidden">
-                                                                    
-                                                                </form>
-                                                              </td>
-                                                          </tr>
-                                
-                                                          <tr class="pending_response_row">
-                                                              <td class="middlealign color_neutral">
-                                                                  
-                                                                  <div title="" data-original-title="" class="profile-pic-icon-hover" data-link="/page/studentProfilePic?studentemail={*}&amp;courseid={*}&amp;user=CFResultsUiT.helper1">
-                                                                      Extra guy
-                                                                      <img src="" alt="No Image Given" class="hidden profile-pic-icon-hidden">
-                                                                  </div>
-                                                                                                                                     
-                                                              </td>
-                                                              <td class="middlealign color_neutral">Team 2</td>
-                                                              <td class="middlealign color_neutral">
-                                                                  
-                                                                  -
-                                                                                                                                     
-                                                              </td>
-                                                              <td class="middlealign color_neutral">-</td>
-                                                              <td class="text-preserve-space color_neutral"><i>No Response</i></td>
-                                                              <td>
-                                                                
-                                                                <form class="inline" method="post" action="/page/instructorEditStudentFeedbackPage?user=CFResultsUiT.helper1" target="_blank"> 
-                                                                    <input data-original-title="Edit the responses given by this student" class="btn btn-default btn-xs" value="Moderate Response" disabled="disabled" data-toggle="tooltip" title="" type="submit">
-                                                                    <input name="courseid" value="CFResultsUiT.CS2104" type="hidden">
-                                                                    <input name="fsname" value="First Session" type="hidden">
-                                                                    <input name="moderatedquestion" value="18" type="hidden">
-                                                                    
-                                                                    <input name="moderatedstudent" value="extra.guy@gmail.tmt" type="hidden">
-                                                                    
-                                                                </form>
-                                                              </td>
-                                                          </tr>
-                                
-                                                          <tr class="pending_response_row">
-                                                              <td class="middlealign color_neutral">
-                                                                  
-                                                                  <div title="" data-original-title="" class="profile-pic-icon-hover" data-link="/page/studentProfilePic?studentemail={*}&amp;courseid={*}&amp;user=CFResultsUiT.helper1">
-                                                                      Emily
-                                                                      <img src="" alt="No Image Given" class="hidden profile-pic-icon-hidden">
-                                                                  </div>
-                                                                                                                                     
-                                                              </td>
-                                                              <td class="middlealign color_neutral">Team 3</td>
-                                                              <td class="middlealign color_neutral">
-                                                                  
-                                                                  -
-                                                                                                                                     
-                                                              </td>
-                                                              <td class="middlealign color_neutral">-</td>
-                                                              <td class="text-preserve-space color_neutral"><i>No Response</i></td>
-                                                              <td>
-                                                                
-                                                                <form class="inline" method="post" action="/page/instructorEditStudentFeedbackPage?user=CFResultsUiT.helper1" target="_blank"> 
-                                                                    <input data-original-title="Edit the responses given by this student" class="btn btn-default btn-xs" value="Moderate Response" data-toggle="tooltip" title="" type="submit">
-                                                                    <input name="courseid" value="CFResultsUiT.CS2104" type="hidden">
-                                                                    <input name="fsname" value="First Session" type="hidden">
-                                                                    <input name="moderatedquestion" value="18" type="hidden">
-                                                                    
-                                                                    <input name="moderatedstudent" value="CFResultsUiT.emily.f@gmail.tmt" type="hidden">
-                                                                    
-                                                                </form>
-                                                              </td>
-                                                          </tr>
-                                
-                            </tbody>
-                        </table>
-                    </div>
->>>>>>> 4600ad33
+                <div class="panel-body padding-0" id="questionBody-17">   
+                        <div class="col-sm-12">
+                            <i class="text-muted">There are no responses for this question.</i>
+                        </div>
                     
                 </div>
                 </div>
