--- conflicted
+++ resolved
@@ -162,17 +162,12 @@
                             </div>
                             <ul class="list-group comments">
                                 
-                                <li id="{*}" class="list-group-item list-group-item-warning status_display-public">
+                                <li id="{*}" class="list-group-item list-group-item-warning status_display-private">
                                     <form method="post" action="/page/instructorStudentCommentEdit" name="form_commentedit" class="form_comment" id="form_commentedit-1">
                                         <div id="commentBar-1">
                                             
-<<<<<<< HEAD
-                                            <span class="text-muted">To <b>Benny Charles</b> (Team 1, <a href="mailto:benny.c.tmms@gmail.com">benny.c.tmms@gmail.com</a>) on
-                                                02 Apr 2016, 23:59</span>
-=======
                                             <span class="text-muted">To <b>Alice Betsy</b> (Team 1, <a href="mailto:alice.b.tmms@gmail.com">alice.b.tmms@gmail.com</a>) on
                                                 01 Apr 2016, 23:59</span>
->>>>>>> bd8855bb
                                             
                                             <a type="button" id="commentdelete-1" class="btn btn-default btn-xs icon-button pull-right" onclick="return deleteComment('1');" data-toggle="tooltip" data-placement="top" title="" data-original-title="Delete this comment" style="display: none;">
                                                 <span class="glyphicon glyphicon-trash glyphicon-primary"></span>
@@ -181,11 +176,9 @@
                                             </a>
                                             
                                             
-                                            <span data-original-title="This comment is visible to recipient's team" class="glyphicon glyphicon-eye-open" data-toggle="tooltip" style="margin-left: 5px;" data-placement="top" title=""></span>
-                                            
                                             
                                         </div>
-                                        <div style="margin-left: 15px;" id="plainCommentText1">Benny, Thanks for helping Alice in her project work. Keep up the good work!</div>
+                                        <div style="margin-left: 15px;" id="plainCommentText1">Alice wanted me to help her catch up with project work</div>
                                         
                                         <div id="commentTextEdit1" style="display: none;">
                                            <div class="form-group form-inline">
@@ -216,7 +209,7 @@
                                                                 <div data-toggle="tooltip" data-placement="top" title="" data-original-title="Control what comment recipient(s) can view">
                                                                     Recipient(s)</div>
                                                             </td>
-                                                            <td><input class="visibilityCheckbox answerCheckbox" value="PERSON" type="checkbox">
+                                                            <td><input class="visibilityCheckbox answerCheckbox centered" name="receiverLeaderCheckbox" value="PERSON" type="checkbox">
                                                             </td>
                                                             <td><input class="visibilityCheckbox giverCheckbox" value="PERSON" type="checkbox">
                                                             </td>
@@ -229,11 +222,11 @@
                                                                 <div data-toggle="tooltip" data-placement="top" title="" data-original-title="Control what team members of comment recipients can view">
                                                                     Recipient's Team</div>
                                                             </td>
-                                                            <td><input class="visibilityCheckbox answerCheckbox" value="TEAM" checked="checked" type="checkbox">
-                                                            </td>
-                                                            <td><input class="visibilityCheckbox giverCheckbox" value="TEAM" checked="checked" type="checkbox">
-                                                            </td>
-                                                            <td><input class="visibilityCheckbox recipientCheckbox" value="TEAM" checked="checked" type="checkbox">
+                                                            <td><input class="visibilityCheckbox answerCheckbox" value="TEAM" type="checkbox">
+                                                            </td>
+                                                            <td><input class="visibilityCheckbox giverCheckbox" value="TEAM" type="checkbox">
+                                                            </td>
+                                                            <td><input class="visibilityCheckbox recipientCheckbox" value="TEAM" type="checkbox">
                                                             </td>
                                                         </tr>
                                                         
@@ -279,7 +272,7 @@
                                                 </table>
                                             </div>
                                             <div class="form-group">
-                                                <textarea class="form-control" rows="3" placeholder="Your comment about this student" name="commenttext" id="commentText1">Benny, Thanks for helping Alice in her project work. Keep up the good work!</textarea>
+                                                <textarea class="form-control" rows="3" placeholder="Your comment about this student" name="commenttext" id="commentText1">Alice wanted me to help her catch up with project work</textarea>
                                             </div>
                                             <div class="col-sm-offset-5">
                                                 <input id="commentsave-1" title="Save comment" onclick="return submitCommentForm('1');" class="btn btn-primary" value="Save" type="submit">
@@ -287,6 +280,137 @@
                                             </div>
                                         </div>
                                         <input name="commentedittype" id="commentedittype-1" value="edit" type="hidden">
+                                        <input name="commentid" value="{*}" type="hidden">
+                                        <input name="courseid" value="AHPUiT.instr1.gma-demo" type="hidden">
+                                        <input name="commentpage" value="true" type="hidden"> 
+                                        <input name="showcommentsto" value="" type="hidden">
+                                        <input name="showgiverto" value="" type="hidden">
+                                        <input name="showrecipientto" value="" type="hidden">
+                                        <input name="user" value="{$test.instructor}" type="hidden">
+                                        
+                                    </form>
+                                </li>
+                                
+                                <li id="{*}" class="list-group-item list-group-item-warning status_display-public">
+                                    <form method="post" action="/page/instructorStudentCommentEdit" name="form_commentedit" class="form_comment" id="form_commentedit-2">
+                                        <div id="commentBar-2">
+                                            
+                                            <span class="text-muted">To <b>Benny Charles</b> (Team 1, <a href="mailto:benny.c.tmms@gmail.com">benny.c.tmms@gmail.com</a>) on
+                                                01 Apr 2016, 23:59</span>
+                                            
+                                            <a type="button" id="commentdelete-2" class="btn btn-default btn-xs icon-button pull-right" onclick="return deleteComment('2');" data-toggle="tooltip" data-placement="top" title="" data-original-title="Delete this comment" style="display: none;">
+                                                <span class="glyphicon glyphicon-trash glyphicon-primary"></span>
+                                            </a> <a type="button" id="commentedit-2" class="btn btn-default btn-xs icon-button pull-right" onclick="return enableEdit('2');" data-toggle="tooltip" data-placement="top" title="" data-original-title="Edit this comment" style="display: none;">
+                                                <span class="glyphicon glyphicon-pencil glyphicon-primary"></span>
+                                            </a>
+                                            
+                                            
+                                            <span data-original-title="This comment is visible to recipient's team" class="glyphicon glyphicon-eye-open" data-toggle="tooltip" style="margin-left: 5px;" data-placement="top" title=""></span>
+                                            
+                                            
+                                        </div>
+                                        <div style="margin-left: 15px;" id="plainCommentText2">Benny, Thanks for helping Alice in her project work. Keep up the good work!</div>
+                                        
+                                        <div id="commentTextEdit2" style="display: none;">
+                                           <div class="form-group form-inline">
+                                                <div class="form-group text-muted">
+                                                    You may change comment's visibility using the visibility options on the right hand side.
+                                                </div>
+                                                <a id="visibility-options-trigger2" class="btn btn-sm btn-info pull-right">
+                                                    <span class="glyphicon glyphicon-eye-close"></span>
+                                                    Show Visibility Options
+                                                </a>
+                                            </div>
+                                            <div id="visibility-options2" class="panel panel-default" style="display: none;">
+                                                <div class="panel-heading">Visibility Options</div>
+                                                <table class="table text-center text-color-black">
+                                                    <tbody>
+                                                        <tr>
+                                                            <th class="text-center">User/Group</th>
+                                                            <th class="text-center">Can see
+                                                                your comment</th>
+                                                            <th class="text-center">Can see
+                                                                giver's name</th>
+                                                            <th class="text-center">Can see
+                                                                recipient's name</th>
+                                                        </tr>
+                                                        
+                                                        <tr id="recipient-person2">
+                                                            <td class="text-left">
+                                                                <div data-toggle="tooltip" data-placement="top" title="" data-original-title="Control what comment recipient(s) can view">
+                                                                    Recipient(s)</div>
+                                                            </td>
+                                                            <td><input class="visibilityCheckbox answerCheckbox centered" name="receiverLeaderCheckbox" value="PERSON" type="checkbox">
+                                                            </td>
+                                                            <td><input class="visibilityCheckbox giverCheckbox" value="PERSON" type="checkbox">
+                                                            </td>
+                                                            <td><input class="visibilityCheckbox recipientCheckbox" name="receiverFollowerCheckbox" value="PERSON" disabled="disabled" type="checkbox"></td>
+                                                        </tr>
+                                                        
+                                                        
+                                                        <tr id="recipient-team2">
+                                                            <td class="text-left">
+                                                                <div data-toggle="tooltip" data-placement="top" title="" data-original-title="Control what team members of comment recipients can view">
+                                                                    Recipient's Team</div>
+                                                            </td>
+                                                            <td><input class="visibilityCheckbox answerCheckbox" value="TEAM" checked="checked" type="checkbox">
+                                                            </td>
+                                                            <td><input class="visibilityCheckbox giverCheckbox" value="TEAM" checked="checked" type="checkbox">
+                                                            </td>
+                                                            <td><input class="visibilityCheckbox recipientCheckbox" value="TEAM" checked="checked" type="checkbox">
+                                                            </td>
+                                                        </tr>
+                                                        
+                                                        
+                                                        <tr id="recipient-section2">
+                                                            <td class="text-left">
+                                                                <div data-toggle="tooltip" data-placement="top" title="" data-original-title="Control what students in the same section can view">
+                                                                    Recipient's Section</div>
+                                                            </td>
+                                                            <td><input class="visibilityCheckbox answerCheckbox" value="SECTION" type="checkbox">
+                                                            </td>
+                                                            <td><input class="visibilityCheckbox giverCheckbox" value="SECTION" type="checkbox">
+                                                            </td>
+                                                            <td><input class="visibilityCheckbox recipientCheckbox" value="SECTION" type="checkbox">
+                                                            </td>
+                                                        </tr>
+                                                        
+                                                        <tr id="recipient-course2">
+                                                            <td class="text-left">
+                                                                <div data-toggle="tooltip" data-placement="top" title="" data-original-title="Control what other students in this course can view">
+                                                                    Other students in this course</div>
+                                                            </td>
+                                                            <td><input class="visibilityCheckbox answerCheckbox" value="COURSE" type="checkbox">
+                                                            </td>
+                                                            <td><input class="visibilityCheckbox giverCheckbox" value="COURSE" type="checkbox">
+                                                            </td>
+                                                            <td><input class="visibilityCheckbox recipientCheckbox" value="COURSE" type="checkbox">
+                                                            </td>
+                                                        </tr>
+                                                        <tr>
+                                                            <td class="text-left">
+                                                                <div data-toggle="tooltip" data-placement="top" title="" data-original-title="Control what instructors can view">
+                                                                    Instructors</div>
+                                                        </td>
+                                                        <td><input class="visibilityCheckbox answerCheckbox" value="INSTRUCTOR" type="checkbox">
+                                                        </td>
+                                                        <td><input class="visibilityCheckbox giverCheckbox" value="INSTRUCTOR" type="checkbox">
+                                                        </td>
+                                                            <td><input class="visibilityCheckbox recipientCheckbox" value="INSTRUCTOR" type="checkbox">
+                                                            </td>
+                                                        </tr>
+                                                    </tbody>
+                                                </table>
+                                            </div>
+                                            <div class="form-group">
+                                                <textarea class="form-control" rows="3" placeholder="Your comment about this student" name="commenttext" id="commentText2">Benny, Thanks for helping Alice in her project work. Keep up the good work!</textarea>
+                                            </div>
+                                            <div class="col-sm-offset-5">
+                                                <input id="commentsave-2" title="Save comment" onclick="return submitCommentForm('2');" class="btn btn-primary" value="Save" type="submit">
+                                                <input class="btn btn-default" value="Cancel" onclick="return disableComment('2');" type="button">
+                                            </div>
+                                        </div>
+                                        <input name="commentedittype" id="commentedittype-2" value="edit" type="hidden">
                                         <input name="commentid" value="{*}" type="hidden">
                                         <input name="courseid" value="AHPUiT.instr1.gma-demo" type="hidden">
                                         <input name="commentpage" value="true" type="hidden"> 
@@ -298,135 +422,6 @@
                                     </form>
                                 </li>
                                 
-                                <li id="{*}" class="list-group-item list-group-item-warning status_display-private">
-                                    <form method="post" action="/page/instructorStudentCommentEdit" name="form_commentedit" class="form_comment" id="form_commentedit-2">
-                                        <div id="commentBar-2">
-                                            
-                                            <span class="text-muted">To <b>Alice Betsy</b> (Team 1, <a href="mailto:alice.b.tmms@gmail.com">alice.b.tmms@gmail.com</a>) on
-                                                01 Apr 2016, 23:59</span>
-                                            
-                                            <a type="button" id="commentdelete-2" class="btn btn-default btn-xs icon-button pull-right" onclick="return deleteComment('2');" data-toggle="tooltip" data-placement="top" title="" data-original-title="Delete this comment" style="display: none;">
-                                                <span class="glyphicon glyphicon-trash glyphicon-primary"></span>
-                                            </a> <a type="button" id="commentedit-2" class="btn btn-default btn-xs icon-button pull-right" onclick="return enableEdit('2');" data-toggle="tooltip" data-placement="top" title="" data-original-title="Edit this comment" style="display: none;">
-                                                <span class="glyphicon glyphicon-pencil glyphicon-primary"></span>
-                                            </a>
-                                            
-                                            
-                                            
-                                        </div>
-                                        <div style="margin-left: 15px;" id="plainCommentText2">Alice wanted me to help her catch up with project work</div>
-                                        
-                                        <div id="commentTextEdit2" style="display: none;">
-                                           <div class="form-group form-inline">
-                                                <div class="form-group text-muted">
-                                                    You may change comment's visibility using the visibility options on the right hand side.
-                                                </div>
-                                                <a id="visibility-options-trigger2" class="btn btn-sm btn-info pull-right">
-                                                    <span class="glyphicon glyphicon-eye-close"></span>
-                                                    Show Visibility Options
-                                                </a>
-                                            </div>
-                                            <div id="visibility-options2" class="panel panel-default" style="display: none;">
-                                                <div class="panel-heading">Visibility Options</div>
-                                                <table class="table text-center text-color-black">
-                                                    <tbody>
-                                                        <tr>
-                                                            <th class="text-center">User/Group</th>
-                                                            <th class="text-center">Can see
-                                                                your comment</th>
-                                                            <th class="text-center">Can see
-                                                                giver's name</th>
-                                                            <th class="text-center">Can see
-                                                                recipient's name</th>
-                                                        </tr>
-                                                        
-                                                        <tr id="recipient-person2">
-                                                            <td class="text-left">
-                                                                <div data-toggle="tooltip" data-placement="top" title="" data-original-title="Control what comment recipient(s) can view">
-                                                                    Recipient(s)</div>
-                                                            </td>
-                                                            <td><input class="visibilityCheckbox answerCheckbox" value="PERSON" type="checkbox">
-                                                            </td>
-                                                            <td><input class="visibilityCheckbox giverCheckbox" value="PERSON" type="checkbox">
-                                                            </td>
-                                                            <td><input class="visibilityCheckbox recipientCheckbox" name="receiverFollowerCheckbox" value="PERSON" disabled="disabled" type="checkbox"></td>
-                                                        </tr>
-                                                        
-                                                        
-                                                        <tr id="recipient-team2">
-                                                            <td class="text-left">
-                                                                <div data-toggle="tooltip" data-placement="top" title="" data-original-title="Control what team members of comment recipients can view">
-                                                                    Recipient's Team</div>
-                                                            </td>
-                                                            <td><input class="visibilityCheckbox answerCheckbox" value="TEAM" type="checkbox">
-                                                            </td>
-                                                            <td><input class="visibilityCheckbox giverCheckbox" value="TEAM" type="checkbox">
-                                                            </td>
-                                                            <td><input class="visibilityCheckbox recipientCheckbox" value="TEAM" type="checkbox">
-                                                            </td>
-                                                        </tr>
-                                                        
-                                                        
-                                                        <tr id="recipient-section2">
-                                                            <td class="text-left">
-                                                                <div data-toggle="tooltip" data-placement="top" title="" data-original-title="Control what students in the same section can view">
-                                                                    Recipient's Section</div>
-                                                            </td>
-                                                            <td><input class="visibilityCheckbox answerCheckbox" value="SECTION" type="checkbox">
-                                                            </td>
-                                                            <td><input class="visibilityCheckbox giverCheckbox" value="SECTION" type="checkbox">
-                                                            </td>
-                                                            <td><input class="visibilityCheckbox recipientCheckbox" value="SECTION" type="checkbox">
-                                                            </td>
-                                                        </tr>
-                                                        
-                                                        <tr id="recipient-course2">
-                                                            <td class="text-left">
-                                                                <div data-toggle="tooltip" data-placement="top" title="" data-original-title="Control what other students in this course can view">
-                                                                    Other students in this course</div>
-                                                            </td>
-                                                            <td><input class="visibilityCheckbox answerCheckbox" value="COURSE" type="checkbox">
-                                                            </td>
-                                                            <td><input class="visibilityCheckbox giverCheckbox" value="COURSE" type="checkbox">
-                                                            </td>
-                                                            <td><input class="visibilityCheckbox recipientCheckbox" value="COURSE" type="checkbox">
-                                                            </td>
-                                                        </tr>
-                                                        <tr>
-                                                            <td class="text-left">
-                                                                <div data-toggle="tooltip" data-placement="top" title="" data-original-title="Control what instructors can view">
-                                                                    Instructors</div>
-                                                        </td>
-                                                        <td><input class="visibilityCheckbox answerCheckbox" value="INSTRUCTOR" type="checkbox">
-                                                        </td>
-                                                        <td><input class="visibilityCheckbox giverCheckbox" value="INSTRUCTOR" type="checkbox">
-                                                        </td>
-                                                            <td><input class="visibilityCheckbox recipientCheckbox" value="INSTRUCTOR" type="checkbox">
-                                                            </td>
-                                                        </tr>
-                                                    </tbody>
-                                                </table>
-                                            </div>
-                                            <div class="form-group">
-                                                <textarea class="form-control" rows="3" placeholder="Your comment about this student" name="commenttext" id="commentText2">Alice wanted me to help her catch up with project work</textarea>
-                                            </div>
-                                            <div class="col-sm-offset-5">
-                                                <input id="commentsave-2" title="Save comment" onclick="return submitCommentForm('2');" class="btn btn-primary" value="Save" type="submit">
-                                                <input class="btn btn-default" value="Cancel" onclick="return disableComment('2');" type="button">
-                                            </div>
-                                        </div>
-                                        <input name="commentedittype" id="commentedittype-2" value="edit" type="hidden">
-                                        <input name="commentid" value="{*}" type="hidden">
-                                        <input name="courseid" value="AHPUiT.instr1.gma-demo" type="hidden">
-                                        <input name="commentpage" value="true" type="hidden"> 
-                                        <input name="showcommentsto" value="" type="hidden">
-                                        <input name="showgiverto" value="" type="hidden">
-                                        <input name="showrecipientto" value="" type="hidden">
-                                        <input name="user" value="{$test.instructor}" type="hidden">
-                                        
-                                    </form>
-                                </li>
-                                
                             </ul>
                         </div>
                         
