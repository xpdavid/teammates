<div class="container" id="mainContent">
  <div id="topOfPage">
  </div>
  <h1>
    Benny Charlés's Records
    <small class="muted">
      - ISR.CS2104
    </small>
  </h1>
  <br>
  <div id="statusMessagesToUser">
    <div class="overflow-auto alert alert-warning statusMessage">
      Normally, we would show the student’s profile here. However, you do not have access to view this student's profile
    </div>
  </div>
  <script src="/js/statusMessage.js" type="text/javascript">
  </script>
  <div class="container-fluid">
    <div class="row">
      <div class="col-md-12">
        <div class="panel panel-primary">
          <div class="panel-heading cursor-pointer" data-target="#panelBodyCollapse" data-toggle="collapse" id="panelHeading" onclick="toggleChevron(this)">
            <div class="display-icon pull-right">
              <span class="glyphicon glyphicon-chevron-up pull-right">
              </span>
            </div>
            <strong>
              Comments for Benny Charlés
            </strong>
          </div>
<<<<<<< HEAD
          <div class="panel-collapse collapse in" id="panelBodyCollapse">
            <div class="panel-body">
              <div class="panel panel-info student-record-comments">
                <div class="panel-heading">
                  From
                  <b>
                    You (ISR.CS2104)
                  </b>
                  <button class="btn btn-default btn-xs icon-button pull-right" data-original-title="Add comment" data-placement="top" data-toggle="tooltip" disabled="" id="button_add_comment" onclick="showAddCommentBox();" title="" type="button">
                    <span class="glyphicon glyphicon-comment glyphicon-primary">
=======
          <div class="panel-body">
            <div class="panel panel-info student-record-comments">
              <div class="panel-heading">
                From
                <b>
                  You (ISR.CS2104)
                </b>
                <button class="btn btn-default btn-xs icon-button pull-right" data-original-title="Add comment" data-placement="top" data-toggle="tooltip" disabled="" id="button_add_comment" onclick="showAddCommentBox();" title="" type="button">
                  <span class="glyphicon glyphicon-comment glyphicon-primary">
                  </span>
                </button>
              </div>
              <ul class="list-group comments">
                <li class="list-group-item list-group-item-warning">
                  <div id="commentBar-1">
                    <span class="text-muted">
                      To
                      <b>
                        Benny Charlés (Team 1&lt;/td&gt;&lt;/div&gt;'", benny.c.tmms@gmail.tmt)
                      </b>
                      [Tue, 01 May 2012, 08:51 AM UTC]
>>>>>>> 5d6cebb6
                    </span>
                  </button>
                </div>
                <ul class="list-group comments">
                  <li class="list-group-item list-group-item-warning">
                    <div id="commentBar-1">
                      <span class="text-muted">
                        To
                        <b>
                          Benny Charlés (Team 1, benny.c.tmms@gmail.tmt)
                        </b>
                        [Tue, 01 May 2012, 08:51 AM UTC]
                      </span>
                      <a class="btn btn-default btn-xs icon-button pull-right" data-original-title="Delete this comment" data-placement="top" data-toggle="tooltip" id="commentdelete-1" onclick="return deleteComment('1');" title="" type="button">
                        <span class="glyphicon glyphicon-trash glyphicon-primary">
                        </span>
                      </a>
                      <a class="btn btn-default btn-xs icon-button pull-right" data-original-title="Edit this comment" data-placement="top" data-toggle="tooltip" id="commentedit-1" onclick="return enableEdit('1', '1');" title="" type="button">
                        <span class="glyphicon glyphicon-pencil glyphicon-primary">
                        </span>
                      </a>
                    </div>
                    <div id="plainCommentText1" style="margin-left: 15px;">
                      Comment 1 from ISR.CS2104 teammates.test Instructor to Benny
                    </div>
                    <form action="/page/instructorStudentCommentEdit" class="form_comment" id="form_commentedit-1" method="post" name="form_commentedit">
                      <div id="commentTextEdit1" style="display: none;">
                        <div class="form-group form-inline">
                          <div class="form-group text-muted">
                            <p>
                              Comment about Benny Charlés (Team 1, benny.c.tmms@gmail.tmt):
                            </p>
                            You may change comment's visibility using the visibility options on the right hand side.
                          </div>
                          <a class="btn btn-sm btn-info pull-right" id="visibility-options-trigger1">
                            <span class="glyphicon glyphicon-eye-close">
                            </span>
                            Show Visibility Options
                          </a>
                        </div>
                        <div class="panel panel-default" id="visibility-options1" style="display: none;">
                          <div class="panel-heading">
                            Visibility Options
                          </div>
                          <table class="table text-center" style="color: #000;">
                            <tbody>
                              <tr>
                                <th class="text-center">
                                  User/Group
                                </th>
                                <th class="text-center">
                                  Can see your comment
                                </th>
                                <th class="text-center">
                                  Can see giver's name
                                </th>
                                <th class="text-center">
                                  Can see recipient's name
                                </th>
                              </tr>
                              <tr id="recipient-person1">
                                <td class="text-left">
                                  <div data-original-title="Control what comment recipient(s) can view" data-placement="top" data-toggle="tooltip" title="">
                                    Recipient(s)
                                  </div>
                                </td>
                                <td>
                                  <input class="visibilityCheckbox answerCheckbox centered" name="receiverLeaderCheckbox" type="checkbox" value="PERSON">
                                </td>
                                <td>
                                  <input class="visibilityCheckbox giverCheckbox" type="checkbox" value="PERSON">
                                </td>
                                <td>
                                  <input class="visibilityCheckbox recipientCheckbox" disabled="" name="receiverFollowerCheckbox" type="checkbox" value="PERSON">
                                </td>
                              </tr>
                              <tr id="recipient-team1">
                                <td class="text-left">
                                  <div data-original-title="Control what team members of comment recipients can view" data-placement="top" data-toggle="tooltip" title="">
                                    Recipient's Team
                                  </div>
                                </td>
                                <td>
                                  <input class="visibilityCheckbox answerCheckbox" type="checkbox" value="TEAM">
                                </td>
                                <td>
                                  <input class="visibilityCheckbox giverCheckbox" type="checkbox" value="TEAM">
                                </td>
                                <td>
                                  <input class="visibilityCheckbox recipientCheckbox" type="checkbox" value="TEAM">
                                </td>
                              </tr>
                              <tr id="recipient-section1">
                                <td class="text-left">
                                  <div data-original-title="Control what other students in the same section can view" data-placement="top" data-toggle="tooltip" title="">
                                    Recipient's Section
                                  </div>
                                </td>
                                <td>
                                  <input class="visibilityCheckbox answerCheckbox" type="checkbox" value="SECTION">
                                </td>
                                <td>
                                  <input class="visibilityCheckbox giverCheckbox" type="checkbox" value="SECTION">
                                </td>
                                <td>
                                  <input class="visibilityCheckbox recipientCheckbox" type="checkbox" value="SECTION">
                                </td>
                              </tr>
                              <tr id="recipient-course1">
                                <td class="text-left">
                                  <div data-original-title="Control what other students in this course can view" data-placement="top" data-toggle="tooltip" title="">
                                    Other students in this course
                                  </div>
                                </td>
                                <td>
                                  <input class="visibilityCheckbox answerCheckbox" type="checkbox" value="COURSE">
                                </td>
                                <td>
                                  <input class="visibilityCheckbox giverCheckbox" type="checkbox" value="COURSE">
                                </td>
                                <td>
                                  <input class="visibilityCheckbox recipientCheckbox" type="checkbox" value="COURSE">
                                </td>
                              </tr>
                              <tr>
                                <td class="text-left">
                                  <div data-original-title="Control what instructors can view" data-placement="top" data-toggle="tooltip" title="">
                                    Instructors
                                  </div>
                                </td>
                                <td>
                                  <input class="visibilityCheckbox answerCheckbox" type="checkbox" value="INSTRUCTOR">
                                </td>
                                <td>
                                  <input class="visibilityCheckbox giverCheckbox" type="checkbox" value="INSTRUCTOR">
                                </td>
                                <td>
                                  <input class="visibilityCheckbox recipientCheckbox" type="checkbox" value="INSTRUCTOR">
                                </td>
                              </tr>
                            </tbody>
                          </table>
                        </div>
                        <div class="form-group">
                          <textarea class="form-control" id="commentText1" name="commenttext" placeholder="Your comment about this student" rows="3">
                            Comment 1 from ISR.CS2104 teammates.test Instructor to Benny
                          </textarea>
                        </div>
                        <div class="col-sm-offset-5">
                          <input class="btn btn-primary" id="commentsave-1" onclick="return submitCommentForm('1');" title="Save comment" type="submit" value="Save">
                          <input class="btn btn-default" onclick="return disableComment('1');" type="button" value="Cancel">
                        </div>
                      </div>
                      <input id="commentedittype-1" name="commentedittype" type="hidden" value="edit">
                      <input name="commentid" type="hidden" value="${comment.id}">
                      <input name="courseid" type="hidden" value="ISR.CS2104">
                      <input name="commentpage" type="hidden" value="false">
                      <input name="studentemail" type="hidden" value="benny.c.tmms@gmail.tmt">
                      <input name="recipienttype" type="hidden" value="PERSON">
                      <input name="recipients" type="hidden" value="benny.c.tmms@gmail.tmt">
                      <input name="showcommentsto" type="hidden" value="">
                      <input name="showgiverto" type="hidden" value="">
                      <input name="showrecipientto" type="hidden" value="">
                      <input name="user" type="hidden" value="ISR.teammates.test.Helper">
                    </form>
                  </li>
                  <li class="list-group-item list-group-item-warning" id="comment_box" style="display: none;">
                    <form action="/page/instructorStudentCommentAdd" class="form_comment" method="post" name="form_commentadd">
                      <div class="form-group form-inline">
                        <div class="form-group text-muted">
                          <p>
<<<<<<< HEAD
                            Comment about Benny Charlés:
=======
                            Comment about Benny Charlés (Team 1&lt;/td&gt;&lt;/div&gt;'", benny.c.tmms@gmail.tmt):
>>>>>>> 5d6cebb6
                          </p>
                          The default visibility for your comment is private. You may change it using the visibility options.
                        </div>
                        <a class="btn btn-sm btn-info pull-right" id="visibility-options-trigger1">
                          <span class="glyphicon glyphicon-eye-close">
                          </span>
                          Show Visibility Options
                        </a>
                      </div>
                      <div class="panel panel-default" id="visibility-options1" style="display: none;">
                        <div class="panel-heading">
                          Visibility Options
                        </div>
                        <table class="table text-center" style="color: #000;">
                          <tbody>
                            <tr>
                              <th class="text-center">
                                User/Group
                              </th>
                              <th class="text-center">
                                Can see your comment
                              </th>
                              <th class="text-center">
                                Can see giver's name
                              </th>
                              <th class="text-center">
                                Can see recipient's name
                              </th>
                            </tr>
                            <tr id="recipient-person1">
                              <td class="text-left">
                                <div data-original-title="Control what comment recipient(s) can view" data-placement="top" data-toggle="tooltip" title="">
                                  Recipient(s)
                                </div>
                              </td>
                              <td>
                                <input class="visibilityCheckbox answerCheckbox centered" name="receiverLeaderCheckbox" type="checkbox" value="PERSON">
                              </td>
                              <td>
                                <input class="visibilityCheckbox giverCheckbox" type="checkbox" value="PERSON">
                              </td>
                              <td>
                                <input class="visibilityCheckbox recipientCheckbox" disabled="" name="receiverFollowerCheckbox" type="checkbox" value="PERSON">
                              </td>
                            </tr>
                            <tr id="recipient-team1">
                              <td class="text-left">
                                <div data-original-title="Control what team members of comment recipients can view" data-placement="top" data-toggle="tooltip" title="">
                                  Recipient's Team
                                </div>
                              </td>
                              <td>
                                <input class="visibilityCheckbox answerCheckbox" type="checkbox" value="TEAM">
                              </td>
                              <td>
                                <input class="visibilityCheckbox giverCheckbox" type="checkbox" value="TEAM">
                              </td>
                              <td>
                                <input class="visibilityCheckbox recipientCheckbox" type="checkbox" value="TEAM">
                              </td>
                            </tr>
                            <tr id="recipient-section1">
                              <td class="text-left">
                                <div data-original-title="Control what other students in the same section can view" data-placement="top" data-toggle="tooltip" title="">
                                  Recipient's Section
                                </div>
                              </td>
                              <td>
                                <input class="visibilityCheckbox answerCheckbox" type="checkbox" value="SECTION">
                              </td>
                              <td>
                                <input class="visibilityCheckbox giverCheckbox" type="checkbox" value="SECTION">
                              </td>
                              <td>
                                <input class="visibilityCheckbox recipientCheckbox" type="checkbox" value="SECTION">
                              </td>
                            </tr>
                            <tr id="recipient-course1">
                              <td class="text-left">
                                <div data-original-title="Control what other students in this course can view" data-placement="top" data-toggle="tooltip" title="">
                                  Other students in this course
                                </div>
                              </td>
                              <td>
                                <input class="visibilityCheckbox answerCheckbox" type="checkbox" value="COURSE">
                              </td>
                              <td>
                                <input class="visibilityCheckbox giverCheckbox" type="checkbox" value="COURSE">
                              </td>
                              <td>
                                <input class="visibilityCheckbox recipientCheckbox" type="checkbox" value="COURSE">
                              </td>
                            </tr>
                            <tr>
                              <td class="text-left">
                                <div data-original-title="Control what instructors can view" data-placement="top" data-toggle="tooltip" title="">
                                  Instructors
                                </div>
                              </td>
                              <td>
                                <input class="visibilityCheckbox answerCheckbox" type="checkbox" value="INSTRUCTOR">
                              </td>
                              <td>
                                <input class="visibilityCheckbox giverCheckbox" type="checkbox" value="INSTRUCTOR">
                              </td>
                              <td>
                                <input class="visibilityCheckbox recipientCheckbox" type="checkbox" value="INSTRUCTOR">
                              </td>
                            </tr>
                          </tbody>
                        </table>
                      </div>
                      <div class="form-group">
                        <textarea class="form-control" id="commentText" name="commenttext" placeholder="Your comment about this student" rows="3">
                        </textarea>
                      </div>
                      <div class="col-sm-offset-5">
                        <input class="btn btn-primary" id="button_save_comment" type="submit" value="Save">
                        <input class="btn btn-default" onclick="hideAddCommentBox();" type="button" value="Cancel">
                        <input name="courseid" type="hidden" value="ISR.CS2104">
                        <input name="studentemail" type="hidden" value="benny.c.tmms@gmail.tmt">
                        <input name="recipienttype" type="hidden" value="PERSON">
                        <input name="recipients" type="hidden" value="benny.c.tmms@gmail.tmt">
                        <input name="showcommentsto" type="hidden" value="">
                        <input name="showgiverto" type="hidden" value="">
                        <input name="showrecipientto" type="hidden" value="">
                        <input name="user" type="hidden" value="ISR.teammates.test.Helper">
                      </div>
                    </form>
                  </li>
                </ul>
              </div>
            </div>
          </div>
        </div>
        <br>
      </div>
    </div>
  </div>
</div><|MERGE_RESOLUTION|>--- conflicted
+++ resolved
@@ -19,27 +19,11 @@
     <div class="row">
       <div class="col-md-12">
         <div class="panel panel-primary">
-          <div class="panel-heading cursor-pointer" data-target="#panelBodyCollapse" data-toggle="collapse" id="panelHeading" onclick="toggleChevron(this)">
-            <div class="display-icon pull-right">
-              <span class="glyphicon glyphicon-chevron-up pull-right">
-              </span>
-            </div>
+          <div class="panel-heading">
             <strong>
               Comments for Benny Charlés
             </strong>
           </div>
-<<<<<<< HEAD
-          <div class="panel-collapse collapse in" id="panelBodyCollapse">
-            <div class="panel-body">
-              <div class="panel panel-info student-record-comments">
-                <div class="panel-heading">
-                  From
-                  <b>
-                    You (ISR.CS2104)
-                  </b>
-                  <button class="btn btn-default btn-xs icon-button pull-right" data-original-title="Add comment" data-placement="top" data-toggle="tooltip" disabled="" id="button_add_comment" onclick="showAddCommentBox();" title="" type="button">
-                    <span class="glyphicon glyphicon-comment glyphicon-primary">
-=======
           <div class="panel-body">
             <div class="panel panel-info student-record-comments">
               <div class="panel-heading">
@@ -61,185 +45,27 @@
                         Benny Charlés (Team 1&lt;/td&gt;&lt;/div&gt;'", benny.c.tmms@gmail.tmt)
                       </b>
                       [Tue, 01 May 2012, 08:51 AM UTC]
->>>>>>> 5d6cebb6
                     </span>
-                  </button>
-                </div>
-                <ul class="list-group comments">
-                  <li class="list-group-item list-group-item-warning">
-                    <div id="commentBar-1">
-                      <span class="text-muted">
-                        To
-                        <b>
-                          Benny Charlés (Team 1, benny.c.tmms@gmail.tmt)
-                        </b>
-                        [Tue, 01 May 2012, 08:51 AM UTC]
+                    <a class="btn btn-default btn-xs icon-button pull-right" data-original-title="Delete this comment" data-placement="top" data-toggle="tooltip" id="commentdelete-1" onclick="return deleteComment('1');" title="" type="button">
+                      <span class="glyphicon glyphicon-trash glyphicon-primary">
                       </span>
-                      <a class="btn btn-default btn-xs icon-button pull-right" data-original-title="Delete this comment" data-placement="top" data-toggle="tooltip" id="commentdelete-1" onclick="return deleteComment('1');" title="" type="button">
-                        <span class="glyphicon glyphicon-trash glyphicon-primary">
-                        </span>
-                      </a>
-                      <a class="btn btn-default btn-xs icon-button pull-right" data-original-title="Edit this comment" data-placement="top" data-toggle="tooltip" id="commentedit-1" onclick="return enableEdit('1', '1');" title="" type="button">
-                        <span class="glyphicon glyphicon-pencil glyphicon-primary">
-                        </span>
-                      </a>
-                    </div>
-                    <div id="plainCommentText1" style="margin-left: 15px;">
-                      Comment 1 from ISR.CS2104 teammates.test Instructor to Benny
-                    </div>
-                    <form action="/page/instructorStudentCommentEdit" class="form_comment" id="form_commentedit-1" method="post" name="form_commentedit">
-                      <div id="commentTextEdit1" style="display: none;">
-                        <div class="form-group form-inline">
-                          <div class="form-group text-muted">
-                            <p>
-                              Comment about Benny Charlés (Team 1, benny.c.tmms@gmail.tmt):
-                            </p>
-                            You may change comment's visibility using the visibility options on the right hand side.
-                          </div>
-                          <a class="btn btn-sm btn-info pull-right" id="visibility-options-trigger1">
-                            <span class="glyphicon glyphicon-eye-close">
-                            </span>
-                            Show Visibility Options
-                          </a>
-                        </div>
-                        <div class="panel panel-default" id="visibility-options1" style="display: none;">
-                          <div class="panel-heading">
-                            Visibility Options
-                          </div>
-                          <table class="table text-center" style="color: #000;">
-                            <tbody>
-                              <tr>
-                                <th class="text-center">
-                                  User/Group
-                                </th>
-                                <th class="text-center">
-                                  Can see your comment
-                                </th>
-                                <th class="text-center">
-                                  Can see giver's name
-                                </th>
-                                <th class="text-center">
-                                  Can see recipient's name
-                                </th>
-                              </tr>
-                              <tr id="recipient-person1">
-                                <td class="text-left">
-                                  <div data-original-title="Control what comment recipient(s) can view" data-placement="top" data-toggle="tooltip" title="">
-                                    Recipient(s)
-                                  </div>
-                                </td>
-                                <td>
-                                  <input class="visibilityCheckbox answerCheckbox centered" name="receiverLeaderCheckbox" type="checkbox" value="PERSON">
-                                </td>
-                                <td>
-                                  <input class="visibilityCheckbox giverCheckbox" type="checkbox" value="PERSON">
-                                </td>
-                                <td>
-                                  <input class="visibilityCheckbox recipientCheckbox" disabled="" name="receiverFollowerCheckbox" type="checkbox" value="PERSON">
-                                </td>
-                              </tr>
-                              <tr id="recipient-team1">
-                                <td class="text-left">
-                                  <div data-original-title="Control what team members of comment recipients can view" data-placement="top" data-toggle="tooltip" title="">
-                                    Recipient's Team
-                                  </div>
-                                </td>
-                                <td>
-                                  <input class="visibilityCheckbox answerCheckbox" type="checkbox" value="TEAM">
-                                </td>
-                                <td>
-                                  <input class="visibilityCheckbox giverCheckbox" type="checkbox" value="TEAM">
-                                </td>
-                                <td>
-                                  <input class="visibilityCheckbox recipientCheckbox" type="checkbox" value="TEAM">
-                                </td>
-                              </tr>
-                              <tr id="recipient-section1">
-                                <td class="text-left">
-                                  <div data-original-title="Control what other students in the same section can view" data-placement="top" data-toggle="tooltip" title="">
-                                    Recipient's Section
-                                  </div>
-                                </td>
-                                <td>
-                                  <input class="visibilityCheckbox answerCheckbox" type="checkbox" value="SECTION">
-                                </td>
-                                <td>
-                                  <input class="visibilityCheckbox giverCheckbox" type="checkbox" value="SECTION">
-                                </td>
-                                <td>
-                                  <input class="visibilityCheckbox recipientCheckbox" type="checkbox" value="SECTION">
-                                </td>
-                              </tr>
-                              <tr id="recipient-course1">
-                                <td class="text-left">
-                                  <div data-original-title="Control what other students in this course can view" data-placement="top" data-toggle="tooltip" title="">
-                                    Other students in this course
-                                  </div>
-                                </td>
-                                <td>
-                                  <input class="visibilityCheckbox answerCheckbox" type="checkbox" value="COURSE">
-                                </td>
-                                <td>
-                                  <input class="visibilityCheckbox giverCheckbox" type="checkbox" value="COURSE">
-                                </td>
-                                <td>
-                                  <input class="visibilityCheckbox recipientCheckbox" type="checkbox" value="COURSE">
-                                </td>
-                              </tr>
-                              <tr>
-                                <td class="text-left">
-                                  <div data-original-title="Control what instructors can view" data-placement="top" data-toggle="tooltip" title="">
-                                    Instructors
-                                  </div>
-                                </td>
-                                <td>
-                                  <input class="visibilityCheckbox answerCheckbox" type="checkbox" value="INSTRUCTOR">
-                                </td>
-                                <td>
-                                  <input class="visibilityCheckbox giverCheckbox" type="checkbox" value="INSTRUCTOR">
-                                </td>
-                                <td>
-                                  <input class="visibilityCheckbox recipientCheckbox" type="checkbox" value="INSTRUCTOR">
-                                </td>
-                              </tr>
-                            </tbody>
-                          </table>
-                        </div>
-                        <div class="form-group">
-                          <textarea class="form-control" id="commentText1" name="commenttext" placeholder="Your comment about this student" rows="3">
-                            Comment 1 from ISR.CS2104 teammates.test Instructor to Benny
-                          </textarea>
-                        </div>
-                        <div class="col-sm-offset-5">
-                          <input class="btn btn-primary" id="commentsave-1" onclick="return submitCommentForm('1');" title="Save comment" type="submit" value="Save">
-                          <input class="btn btn-default" onclick="return disableComment('1');" type="button" value="Cancel">
-                        </div>
-                      </div>
-                      <input id="commentedittype-1" name="commentedittype" type="hidden" value="edit">
-                      <input name="commentid" type="hidden" value="${comment.id}">
-                      <input name="courseid" type="hidden" value="ISR.CS2104">
-                      <input name="commentpage" type="hidden" value="false">
-                      <input name="studentemail" type="hidden" value="benny.c.tmms@gmail.tmt">
-                      <input name="recipienttype" type="hidden" value="PERSON">
-                      <input name="recipients" type="hidden" value="benny.c.tmms@gmail.tmt">
-                      <input name="showcommentsto" type="hidden" value="">
-                      <input name="showgiverto" type="hidden" value="">
-                      <input name="showrecipientto" type="hidden" value="">
-                      <input name="user" type="hidden" value="ISR.teammates.test.Helper">
-                    </form>
-                  </li>
-                  <li class="list-group-item list-group-item-warning" id="comment_box" style="display: none;">
-                    <form action="/page/instructorStudentCommentAdd" class="form_comment" method="post" name="form_commentadd">
+                    </a>
+                    <a class="btn btn-default btn-xs icon-button pull-right" data-original-title="Edit this comment" data-placement="top" data-toggle="tooltip" id="commentedit-1" onclick="return enableEdit('1', '1');" title="" type="button">
+                      <span class="glyphicon glyphicon-pencil glyphicon-primary">
+                      </span>
+                    </a>
+                  </div>
+                  <div id="plainCommentText1" style="margin-left: 15px;">
+                    Comment 1 from ISR.CS2104 teammates.test Instructor to Benny
+                  </div>
+                  <form action="/page/instructorStudentCommentEdit" class="form_comment" id="form_commentedit-1" method="post" name="form_commentedit">
+                    <div id="commentTextEdit1" style="display: none;">
                       <div class="form-group form-inline">
                         <div class="form-group text-muted">
                           <p>
-<<<<<<< HEAD
-                            Comment about Benny Charlés:
-=======
                             Comment about Benny Charlés (Team 1&lt;/td&gt;&lt;/div&gt;'", benny.c.tmms@gmail.tmt):
->>>>>>> 5d6cebb6
                           </p>
-                          The default visibility for your comment is private. You may change it using the visibility options.
+                          You may change comment's visibility using the visibility options on the right hand side.
                         </div>
                         <a class="btn btn-sm btn-info pull-right" id="visibility-options-trigger1">
                           <span class="glyphicon glyphicon-eye-close">
@@ -351,25 +177,165 @@
                         </table>
                       </div>
                       <div class="form-group">
-                        <textarea class="form-control" id="commentText" name="commenttext" placeholder="Your comment about this student" rows="3">
+                        <textarea class="form-control" id="commentText1" name="commenttext" placeholder="Your comment about this student" rows="3">
+                          Comment 1 from ISR.CS2104 teammates.test Instructor to Benny
                         </textarea>
                       </div>
                       <div class="col-sm-offset-5">
-                        <input class="btn btn-primary" id="button_save_comment" type="submit" value="Save">
-                        <input class="btn btn-default" onclick="hideAddCommentBox();" type="button" value="Cancel">
-                        <input name="courseid" type="hidden" value="ISR.CS2104">
-                        <input name="studentemail" type="hidden" value="benny.c.tmms@gmail.tmt">
-                        <input name="recipienttype" type="hidden" value="PERSON">
-                        <input name="recipients" type="hidden" value="benny.c.tmms@gmail.tmt">
-                        <input name="showcommentsto" type="hidden" value="">
-                        <input name="showgiverto" type="hidden" value="">
-                        <input name="showrecipientto" type="hidden" value="">
-                        <input name="user" type="hidden" value="ISR.teammates.test.Helper">
-                      </div>
-                    </form>
-                  </li>
-                </ul>
-              </div>
+                        <input class="btn btn-primary" id="commentsave-1" onclick="return submitCommentForm('1');" title="Save comment" type="submit" value="Save">
+                        <input class="btn btn-default" onclick="return disableComment('1');" type="button" value="Cancel">
+                      </div>
+                    </div>
+                    <input id="commentedittype-1" name="commentedittype" type="hidden" value="edit">
+                    <input name="commentid" type="hidden" value="${comment.id}">
+                    <input name="courseid" type="hidden" value="ISR.CS2104">
+                    <input name="commentpage" type="hidden" value="false">
+                    <input name="studentemail" type="hidden" value="benny.c.tmms@gmail.tmt">
+                    <input name="recipienttype" type="hidden" value="PERSON">
+                    <input name="recipients" type="hidden" value="benny.c.tmms@gmail.tmt">
+                    <input name="showcommentsto" type="hidden" value="">
+                    <input name="showgiverto" type="hidden" value="">
+                    <input name="showrecipientto" type="hidden" value="">
+                    <input name="user" type="hidden" value="ISR.teammates.test.Helper">
+                  </form>
+                </li>
+                <li class="list-group-item list-group-item-warning" id="comment_box" style="display: none;">
+                  <form action="/page/instructorStudentCommentAdd" class="form_comment" method="post" name="form_commentadd">
+                    <div class="form-group form-inline">
+                      <div class="form-group text-muted">
+                        <p>
+                          Comment about Benny Charlés:
+                        </p>
+                        The default visibility for your comment is private. You may change it using the visibility options.
+                      </div>
+                      <a class="btn btn-sm btn-info pull-right" id="visibility-options-trigger1">
+                        <span class="glyphicon glyphicon-eye-close">
+                        </span>
+                        Show Visibility Options
+                      </a>
+                    </div>
+                    <div class="panel panel-default" id="visibility-options1" style="display: none;">
+                      <div class="panel-heading">
+                        Visibility Options
+                      </div>
+                      <table class="table text-center" style="color: #000;">
+                        <tbody>
+                          <tr>
+                            <th class="text-center">
+                              User/Group
+                            </th>
+                            <th class="text-center">
+                              Can see your comment
+                            </th>
+                            <th class="text-center">
+                              Can see giver's name
+                            </th>
+                            <th class="text-center">
+                              Can see recipient's name
+                            </th>
+                          </tr>
+                          <tr id="recipient-person1">
+                            <td class="text-left">
+                              <div data-original-title="Control what comment recipient(s) can view" data-placement="top" data-toggle="tooltip" title="">
+                                Recipient(s)
+                              </div>
+                            </td>
+                            <td>
+                              <input class="visibilityCheckbox answerCheckbox centered" name="receiverLeaderCheckbox" type="checkbox" value="PERSON">
+                            </td>
+                            <td>
+                              <input class="visibilityCheckbox giverCheckbox" type="checkbox" value="PERSON">
+                            </td>
+                            <td>
+                              <input class="visibilityCheckbox recipientCheckbox" disabled="" name="receiverFollowerCheckbox" type="checkbox" value="PERSON">
+                            </td>
+                          </tr>
+                          <tr id="recipient-team1">
+                            <td class="text-left">
+                              <div data-original-title="Control what team members of comment recipients can view" data-placement="top" data-toggle="tooltip" title="">
+                                Recipient's Team
+                              </div>
+                            </td>
+                            <td>
+                              <input class="visibilityCheckbox answerCheckbox" type="checkbox" value="TEAM">
+                            </td>
+                            <td>
+                              <input class="visibilityCheckbox giverCheckbox" type="checkbox" value="TEAM">
+                            </td>
+                            <td>
+                              <input class="visibilityCheckbox recipientCheckbox" type="checkbox" value="TEAM">
+                            </td>
+                          </tr>
+                          <tr id="recipient-section1">
+                            <td class="text-left">
+                              <div data-original-title="Control what other students in the same section can view" data-placement="top" data-toggle="tooltip" title="">
+                                Recipient's Section
+                              </div>
+                            </td>
+                            <td>
+                              <input class="visibilityCheckbox answerCheckbox" type="checkbox" value="SECTION">
+                            </td>
+                            <td>
+                              <input class="visibilityCheckbox giverCheckbox" type="checkbox" value="SECTION">
+                            </td>
+                            <td>
+                              <input class="visibilityCheckbox recipientCheckbox" type="checkbox" value="SECTION">
+                            </td>
+                          </tr>
+                          <tr id="recipient-course1">
+                            <td class="text-left">
+                              <div data-original-title="Control what other students in this course can view" data-placement="top" data-toggle="tooltip" title="">
+                                Other students in this course
+                              </div>
+                            </td>
+                            <td>
+                              <input class="visibilityCheckbox answerCheckbox" type="checkbox" value="COURSE">
+                            </td>
+                            <td>
+                              <input class="visibilityCheckbox giverCheckbox" type="checkbox" value="COURSE">
+                            </td>
+                            <td>
+                              <input class="visibilityCheckbox recipientCheckbox" type="checkbox" value="COURSE">
+                            </td>
+                          </tr>
+                          <tr>
+                            <td class="text-left">
+                              <div data-original-title="Control what instructors can view" data-placement="top" data-toggle="tooltip" title="">
+                                Instructors
+                              </div>
+                            </td>
+                            <td>
+                              <input class="visibilityCheckbox answerCheckbox" type="checkbox" value="INSTRUCTOR">
+                            </td>
+                            <td>
+                              <input class="visibilityCheckbox giverCheckbox" type="checkbox" value="INSTRUCTOR">
+                            </td>
+                            <td>
+                              <input class="visibilityCheckbox recipientCheckbox" type="checkbox" value="INSTRUCTOR">
+                            </td>
+                          </tr>
+                        </tbody>
+                      </table>
+                    </div>
+                    <div class="form-group">
+                      <textarea class="form-control" id="commentText" name="commenttext" placeholder="Your comment about this student" rows="3">
+                      </textarea>
+                    </div>
+                    <div class="col-sm-offset-5">
+                      <input class="btn btn-primary" id="button_save_comment" type="submit" value="Save">
+                      <input class="btn btn-default" onclick="hideAddCommentBox();" type="button" value="Cancel">
+                      <input name="courseid" type="hidden" value="ISR.CS2104">
+                      <input name="studentemail" type="hidden" value="benny.c.tmms@gmail.tmt">
+                      <input name="recipienttype" type="hidden" value="PERSON">
+                      <input name="recipients" type="hidden" value="benny.c.tmms@gmail.tmt">
+                      <input name="showcommentsto" type="hidden" value="">
+                      <input name="showgiverto" type="hidden" value="">
+                      <input name="showrecipientto" type="hidden" value="">
+                      <input name="user" type="hidden" value="ISR.teammates.test.Helper">
+                    </div>
+                  </form>
+                </li>
+              </ul>
             </div>
           </div>
         </div>
