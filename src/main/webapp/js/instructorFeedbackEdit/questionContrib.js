--- conflicted
+++ resolved
@@ -96,7 +96,6 @@
     $giverType.find('option').not('[value="STUDENTS"], [value="CUSTOM"]').hide();
     $recipientType.find('option').not('[value="OWN_TEAM_MEMBERS_INCLUDING_SELF"], [value="CUSTOM"]').hide();
 
-<<<<<<< HEAD
     $giverType.find('option').not('[value="STUDENTS"], [value="CUSTOM"]').prop('disabled', true);
     $recipientType.find('option').not('[value="OWN_TEAM_MEMBERS_INCLUDING_SELF"], [value="CUSTOM"]').prop('disabled', true);
     
@@ -104,17 +103,10 @@
         $giverType.find('option').filter('[value="STUDENTS"]').prop('selected', true);
         $recipientType.find('option').filter('[value="OWN_TEAM_MEMBERS_INCLUDING_SELF"]').prop('selected', true);
     }
-=======
-    $giverType.find('option').not('[value="STUDENTS"]').prop('disabled', true);
-    $recipientType.find('option').not('[value="OWN_TEAM_MEMBERS_INCLUDING_SELF"]').prop('disabled', true);
-
-    $giverType.find('option').filter('[value="STUDENTS"]').prop('selected', true);
-    $recipientType.find('option').filter('[value="OWN_TEAM_MEMBERS_INCLUDING_SELF"]').prop('selected', true);
 
     // simulate a click to update the text of the dropdown menu button
     $questionTable.find('.feedback-path-dropdown-option[data-giver-type="STUDENTS"]'
             + '[data-recipient-type="OWN_TEAM_MEMBERS_INCLUDING_SELF"]').click();
     // the dropdown button is not an input tag and has no property "disabled", so .addClass is used
     $questionTable.find('.feedback-path-dropdown > button').addClass('disabled');
->>>>>>> 981c6f7a
 }
