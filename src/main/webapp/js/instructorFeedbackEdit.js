var NEW_QUESTION = -1;

var WARNING_DISCARD_CHANGES = 'Warning: Any unsaved changes will be lost';
var CONFIRM_DISCARD_CHANGES = 'Are you sure you want to discard your unsaved edits?';
var CONFIRM_DISCARD_NEW_QNS = 'Are you sure you want to discard this question?';

var WARNING_DELETE_QNS = 'Warning: Deleted question cannot be recovered';
var CONFIRM_DELETE_QNS = 'Are you sure you want to delete this question?';

var WARNING_EDIT_DELETE_RESPONSES = 'Warning: Existing responses will be deleted by your action';
var CONFIRM_EDIT_DELETE_RESPONSES =
        '<p>Editing these fields will result in <strong>all existing responses for this question to be deleted.</strong></p>'
        + '<p>Are you sure you want to continue?</p>';

var questionsBeforeEdit = [];
var customFeedbackPathsDataForEachQuestionBeforeEdit = [];

$(document).ready(function() {
    readyFeedbackEditPage();
    bindUncommonSettingsEvents();
    bindParticipantSelectChangeEvents();
    updateUncommonSettingsInfo();
    hideUncommonPanels();
<<<<<<< HEAD
    CustomFeedbackPaths.initializeCustomFeedbackPathsData();
    CustomFeedbackPaths.initializeFeedbackPathsSpreadsheets();
    CustomFeedbackPaths.bindEventHandlers();
=======
    FeedbackPath.attachEvents();
>>>>>>> 981c6f7a
    hideInvalidRecipientTypeOptionsForAllPreviouslyAddedQuestions();
    attachVisibilityDropdownEvent();
    attachVisibilityCheckboxEvent();
});

function addLoadingIndicator(button, loadingText) {
    button.html(loadingText);
    button.prop('disabled', true);
    button.append('<img src="/images/ajax-loader.gif">');
}

function removeLoadingIndicator(button, displayText) {
    button.empty();
    button.html(displayText);
    button.prop('disabled', false);
}

/**
 * This function is called on edit page load.
 */
function readyFeedbackEditPage() {
    // Disable all questions
    disableAllQuestions();

    // Bind submit text links
    $('a[id|=questionsavechangestext]').click(function() {
        var form = $(this).parents('form.form_question');
        prepareDescription(form);

        $(this).parents('form.form_question').submit();
    });
    
    // Bind submit actions
    $('form[id|=form_editquestion]').submit(function(event) {
        prepareDescription($(event.currentTarget));
        if ($(this).attr('editStatus') === 'mustDeleteResponses') {
            event.preventDefault();
            var okCallback = function() {
                event.currentTarget.submit();
            };
            BootboxWrapper.showModalConfirmation(
                    WARNING_EDIT_DELETE_RESPONSES, CONFIRM_EDIT_DELETE_RESPONSES, okCallback, null,
                    BootboxWrapper.DEFAULT_OK_TEXT, BootboxWrapper.DEFAULT_CANCEL_TEXT,
                    StatusType.DANGER);
        }
    });

    $('form.form_question').submit(function() {
        addLoadingIndicator($('#button_submit_add'), 'Saving ');
        var formStatus = checkFeedbackQuestion(this);
        if (!formStatus) {
            removeLoadingIndicator($('#button_submit_add'), 'Save Question');
        }
        return formStatus;
    });

    // Bind destructive changes
    $('form[id|=form_editquestion]').find(':input').not('.nonDestructive').change(function() {
        var editStatus = $(this).parents('form').attr('editStatus');
        if (editStatus === 'hasResponses') {
            $(this).parents('form').attr('editStatus', 'mustDeleteResponses');
        }
    });
    
    $('#add-new-question-dropdown > li').click(function() {
        showNewQuestionFrame($(this).data('questiontype'));
    });
    
    // Copy Binding
    bindCopyButton();
    bindCopyEvents();
    setupQuestionCopyModal();

    // Additional formatting & bindings.
    disableEditFS();
    formatSessionVisibilityGroup();
    formatResponsesVisibilityGroup();
    formatNumberBoxes();
    formatCheckBoxes();
    formatQuestionNumbers();
    collapseIfPrivateSession();
    
    setupFsCopyModal();
    
    bindAssignWeightsCheckboxes();
    
    // Bind feedback session edit form submission
    bindFeedbackSessionEditFormSubmission();
}

function prepareDescription(form) {
    var questionNum = getQuestionNum(form);
    var content = tinyMCE.get('questiondescription-' + questionNum).getContent();
    form.find('input[name=questiondescription]').val(content);
    form.find('input[name=questiondescription-' + questionNum + ']').prop('disabled', true);
}

function bindFeedbackSessionEditFormSubmission() {
    $('#form_feedbacksession').submit(function(event) {
        // Prevent form submission
        event.preventDefault();
        
        // populate hidden input
        if (typeof tinyMCE !== 'undefined') {
            tinyMCE.get('instructions').save();
        }
        var $form = $(event.target);
        // Use Ajax to submit form data
        $.ajax({
            url: '/page/instructorFeedbackEditSave',
            type: 'POST',
            data: $form.serialize(),
            beforeSend: function() {
                clearStatusMessages();
            },
            success: function(result) {
                if (result.hasError) {
                    setStatusMessage(result.statusForAjax, StatusType.DANGER);
                } else {
                    setStatusMessage(result.statusForAjax, StatusType.SUCCESS);
                    disableEditFS();
                }
            }
        });
    });
}

function destroyEditor(id) {
    if (typeof tinyMCE === 'undefined') {
        return;
    }
    var currentEditor = tinyMCE.get(id);
    if (currentEditor) {
        currentEditor.destroy();
    }
}

/**
 * Disables the editing of feedback session details.
 */
function disableEditFS() {
    // Save then disable fields
    getCustomDateTimeFields().each(function() {
        $(this).data('last', $(this).prop('disabled'));
    });
    $('#form_feedbacksession').find('text,input,button,textarea,select')
                                  .prop('disabled', true);

    destroyEditor('instructions');
    if (typeof richTextEditorBuilder !== 'undefined') {
        richTextEditorBuilder.initEditor('#instructions', {
            inline: true,
            readonly: true
        });
    }

    $('#fsEditLink').show();
    $('#fsSaveLink').hide();
    $('#button_submit').hide();
}

/**
 * Disables all questions
 */
function disableAllQuestions() {
    var numQuestions = $('.questionTable').length;
    for (var i = 0; i < numQuestions; i++) {
        disableQuestion(i);
    }
}

/**
 * Enables the editing of feedback session details.
 */
function enableEditFS() {
    var $customDateTimeFields = getCustomDateTimeFields();

    $customDateTimeFields.each(function() {
        $(this).prop('disabled', $(this).data('last'));
    });
    
    // instructors should not be able to prevent Session Opening reminder from getting sent
    // as students without accounts need to receive the session opening email to respond
    var $sessionOpeningReminder = $('#sendreminderemail_open');
    
    $('#form_feedbacksession').find('text,input,button,textarea,select')
                              .not($customDateTimeFields)
                              .not($sessionOpeningReminder)
                              .not('.disabled')
                              .prop('disabled', false);

    destroyEditor('instructions');
    if (typeof richTextEditorBuilder !== 'undefined') {
        /* eslint-disable camelcase */ // The property names are determined by external library (tinymce)
        richTextEditorBuilder.initEditor('#instructions', {
            inline: true,
            fixed_toolbar_container: '#richtext-toolbar-container'
        });
        /* eslint-enable camelcase */
    }
    $('#fsEditLink').hide();
    $('#fsSaveLink').show();
    $('#button_submit').show();
}

function getCustomDateTimeFields() {
    return $('#' + FEEDBACK_SESSION_PUBLISHDATE).add('#' + FEEDBACK_SESSION_PUBLISHTIME)
                                                .add('#' + FEEDBACK_SESSION_VISIBLEDATE)
                                                .add('#' + FEEDBACK_SESSION_VISIBLETIME);
}

/**
 * Enables editing of question fields and enables the "save changes" button for
 * the given question number, while hiding the edit link. Does the opposite for all other questions.
 * @param questionNum
 */
function enableEdit(questionNum, maxQuestions) {
    var i = maxQuestions;
    while (i) {
        if (questionNum === i) {
            backupQuestion(i);
            enableQuestion(i);
        } else {
            disableQuestion(i);
        }
        i--;
    }
    
    return false;
}

/**
 * Creates a copy of the original question before any new edits
 * @param questionNum
 */
function backupQuestion(questionNum) {
    questionsBeforeEdit[questionNum] = questionsBeforeEdit[questionNum]
                                       || $('#questionTable-' + questionNum + ' > .panel-body').html();
    customFeedbackPathsDataForEachQuestionBeforeEdit[questionNum] =
            $('#questionTable-' + questionNum + ' .custom-feedback-paths-spreadsheet').handsontable('getData');
}

/**
 * Enables question fields and "save changes" button for the given question number,
 * and hides the edit link.
 * @param questionNum
 */
function enableQuestion(questionNum) {
    destroyEditor(FEEDBACK_QUESTION_DESCRIPTION + '-' + questionNum);
    if (typeof richTextEditorBuilder !== 'undefined') {
        /* eslint-disable camelcase */ // The property names are determined by external library (tinymce)
        richTextEditorBuilder.initEditor('#' + FEEDBACK_QUESTION_DESCRIPTION + '-' + questionNum, {
            inline: true,
            fixed_toolbar_container: '#rich-text-toolbar-q-descr-container-' + questionNum
        });
        /* eslint-enable camelcase */
    }
    $('#' + FEEDBACK_QUESTION_DESCRIPTION + '-' + questionNum).removeClass('well');

    var $currentQuestionTable = $('#questionTable-' + questionNum);
    
    $currentQuestionTable.find('text,button,textarea,select,input')
                         .not('[name="receiverFollowerCheckbox"]')
                         .not('.disabled_radio')
                         .prop('disabled', false);
    
    $currentQuestionTable.find('.removeOptionLink').show();
    $currentQuestionTable.find('.addOptionLink').show();

    $currentQuestionTable.find('#rubricAddChoiceLink-' + questionNum).show();
    $currentQuestionTable.find('#rubricAddSubQuestionLink-' + questionNum).show();
    $currentQuestionTable.find('.rubricRemoveChoiceLink-' + questionNum).show();
    $currentQuestionTable.find('.rubricRemoveSubQuestionLink-' + questionNum).show();
    $currentQuestionTable.find('.custom-feedback-paths-row').show();

    if ($('#generateOptionsCheckbox-' + questionNum).prop('checked')) {
        $('#mcqChoiceTable-' + questionNum).hide();
        $('#msqChoiceTable-' + questionNum).hide();
        $('#mcqOtherOptionFlag-' + questionNum).closest('.checkbox').hide();
        $('#msqOtherOptionFlag-' + questionNum).closest('.checkbox').hide();
        $('#mcqGenerateForSelect-' + questionNum).prop('disabled', false);
        $('#msqGenerateForSelect-' + questionNum).prop('disabled', false);
    } else {
        $('#mcqChoiceTable-' + questionNum).show();
        $('#msqChoiceTable-' + questionNum).show();
        $('#mcqOtherOptionFlag-' + questionNum).closest('.checkbox').show();
        $('#msqOtherOptionFlag-' + questionNum).closest('.checkbox').show();
        $('#mcqGenerateForSelect-' + questionNum).prop('disabled', true);
        $('#msqGenerateForSelect-' + questionNum).prop('disabled', true);
    }
    
    if ($('#constSumToRecipients-' + questionNum).val() === 'true') {
        $('#constSumOptionTable-' + questionNum).hide();
        $('#constSumOption_Option-' + questionNum).hide();
        $('#constSumOption_Recipient-' + questionNum).show();
    } else {
        $('#constSumOptionTable-' + questionNum).show();
        $('#constSumOption_Recipient-' + questionNum).hide();
    }
    
    $('#constSumOption_distributeUnevenly-' + questionNum).prop('disabled', false);
    
    if ($('#questionTable-' + questionNum).parent().find('input[name="questiontype"]').val() === 'CONTRIB') {
        fixContribQnGiverRecipient(questionNum);
        setContribQnVisibilityFormat(questionNum);
    }
    
    $('#' + FEEDBACK_QUESTION_EDITTEXT + '-' + questionNum).hide();
    $('#' + FEEDBACK_QUESTION_SAVECHANGESTEXT + '-' + questionNum).show();
    $('#' + FEEDBACK_QUESTION_DISCARDCHANGES + '-' + questionNum).show();
    $('#' + FEEDBACK_QUESTION_EDITTYPE + '-' + questionNum).val('edit');
    $('#button_question_submit-' + questionNum).show();

    showVisibilityCheckboxesIfCustomOptionSelected($currentQuestionTable);
}

function enableNewQuestion() {
    destroyEditor(FEEDBACK_QUESTION_DESCRIPTION + '-' + NEW_QUESTION);
    if (typeof richTextEditorBuilder !== 'undefined') {
        /* eslint-disable camelcase */ // The property names are determined by external library (tinymce)
        richTextEditorBuilder.initEditor('#' + FEEDBACK_QUESTION_DESCRIPTION + '-' + NEW_QUESTION, {
            inline: true,
            fixed_toolbar_container: '#rich-text-toolbar-q-descr-container'
        });
        /* eslint-enable camelcase */
    }

    var $newQuestionTable = $('#questionTable-' + NEW_QUESTION);
    
    $newQuestionTable.find('text,button,textarea,select,input')
                     .not('[name="receiverFollowerCheckbox"]')
                     .not('.disabled_radio')
                     .prop('disabled', false);
    $newQuestionTable.find('.removeOptionLink').show();
    $newQuestionTable.find('.addOptionLink').show();

    $newQuestionTable.find('#rubricAddChoiceLink-' + NEW_QUESTION).show();
    $newQuestionTable.find('#rubricAddSubQuestionLink-' + NEW_QUESTION).show();
    $newQuestionTable.find('#rubricWeights-' + NEW_QUESTION).hide();
    $newQuestionTable.find('.rubricRemoveChoiceLink-' + NEW_QUESTION).show();
    $newQuestionTable.find('.rubricRemoveSubQuestionLink-' + NEW_QUESTION).show();

    moveAssignWeightsCheckbox($newQuestionTable.find('#rubricAssignWeights-' + NEW_QUESTION));

    if ($('#generateOptionsCheckbox-' + NEW_QUESTION).prop('checked')) {
        $('#mcqChoiceTable-' + NEW_QUESTION).hide();
        $('#msqChoiceTable-' + NEW_QUESTION).hide();
        $('#mcqGenerateForSelect-' + NEW_QUESTION).prop('disabled', false);
        $('#msqGenerateForSelect-' + NEW_QUESTION).prop('disabled', false);
    } else {
        $('#mcqChoiceTable-' + NEW_QUESTION).show();
        $('#msqChoiceTable-' + NEW_QUESTION).show();
        $('#mcqGenerateForSelect-' + NEW_QUESTION).prop('disabled', true);
        $('#msqGenerateForSelect-' + NEW_QUESTION).prop('disabled', true);
    }
    
    $('#' + FEEDBACK_QUESTION_EDITTEXT + '-' + NEW_QUESTION).hide();
    $('#' + FEEDBACK_QUESTION_SAVECHANGESTEXT + '-' + NEW_QUESTION).show();
    $('#' + FEEDBACK_QUESTION_EDITTYPE + '-' + NEW_QUESTION).val('edit');
    $('#button_question_submit-' + NEW_QUESTION).show();
}

/**
 * Disable question fields and "save changes" button for the given question number,
 * and shows the edit link.
 * @param questionNum
 */
function disableQuestion(questionNum) {
    destroyEditor(FEEDBACK_QUESTION_DESCRIPTION + '-' + questionNum);
    if (typeof richTextEditorBuilder !== 'undefined') {
        /* eslint-disable camelcase */ // The property names are determined by external library (tinymce)
        richTextEditorBuilder.initEditor('#' + FEEDBACK_QUESTION_DESCRIPTION + '-' + questionNum, {
            inline: true,
            fixed_toolbar_container: '#rich-text-toolbar-q-descr-container-' + questionNum,
            readonly: true
        });
        /* eslint-enable camelcase */
    }
    $('#' + FEEDBACK_QUESTION_DESCRIPTION + '-' + questionNum).addClass('well');

    var $currentQuestionTable = $('#questionTable-' + questionNum);

    $currentQuestionTable.find('text,button,textarea,select,input').prop('disabled', true);
    
    $currentQuestionTable.find('[id^="mcqAddOptionLink-"]').hide();
    $currentQuestionTable.find('[id^="msqAddOptionLink-"]').hide();
    $currentQuestionTable.find('.removeOptionLink').hide();
    
    /* Check whether generate options for students/instructors/teams is selected
       If so, hide 'add Other option' */
    if ($currentQuestionTable.find('#generateOptionsCheckbox-' + questionNum).prop('checked')) {
        $currentQuestionTable.find('#mcqOtherOptionFlag-' + questionNum).closest('.checkbox').hide();
        $currentQuestionTable.find('#msqOtherOptionFlag-' + questionNum).closest('.checkbox').hide();
    } else {
        $currentQuestionTable.find('#mcqOtherOptionFlag-' + questionNum).closest('.checkbox').show();
        $currentQuestionTable.find('#msqOtherOptionFlag-' + questionNum).closest('.checkbox').show();
    }

    $currentQuestionTable.find('#rubricAddChoiceLink-' + questionNum).hide();
    $currentQuestionTable.find('#rubricAddSubQuestionLink-' + questionNum).hide();
    $currentQuestionTable.find('.rubricRemoveChoiceLink-' + questionNum).hide();
    $currentQuestionTable.find('.rubricRemoveSubQuestionLink-' + questionNum).hide();
    $currentQuestionTable.find('.custom-feedback-paths-row').hide();
    $currentQuestionTable.find('.custom-feedback-paths-display').hide();
    $currentQuestionTable.find('.toggle-custom-feedback-paths-display-link')
                         .text('Show details and further customizations');
    
    moveAssignWeightsCheckbox($currentQuestionTable.find('input[id^="rubricAssignWeights"]'));

    if (!hasAssignedWeights(questionNum)) {
        $currentQuestionTable.find('#rubricWeights-' + questionNum).hide();
    }

    $('#' + FEEDBACK_QUESTION_EDITTEXT + '-' + questionNum).show();
    $('#' + FEEDBACK_QUESTION_SAVECHANGESTEXT + '-' + questionNum).hide();
    $('#button_question_submit-' + questionNum).hide();
}

/**
 * Pops up confirmation dialog whether to delete specified question
 * @param question questionNum
 * @returns
 */
function deleteQuestion(questionNum) {
    if (questionNum === NEW_QUESTION) {
        location.reload();
        return false;
    }

    var okCallback = function() {
        $('#' + FEEDBACK_QUESTION_EDITTYPE + '-' + questionNum).val('delete');
        $('#form_editquestion-' + questionNum).submit();
    };
    BootboxWrapper.showModalConfirmation(
            WARNING_DELETE_QNS, CONFIRM_DELETE_QNS, okCallback, null,
            BootboxWrapper.DEFAULT_OK_TEXT, BootboxWrapper.DEFAULT_CANCEL_TEXT,
            StatusType.DANGER);
    return false;
}

/**
 * Allows users to discard unsaved edits to the question
 */
function discardChanges(questionNum) {
    var confirmationMsg = questionNum === NEW_QUESTION
                          ? CONFIRM_DISCARD_NEW_QNS
                          : CONFIRM_DISCARD_CHANGES;
    var okCallback = function() {
        restoreOriginal(questionNum);
    };
    BootboxWrapper.showModalConfirmation(
            WARNING_DISCARD_CHANGES, confirmationMsg, okCallback, null,
            BootboxWrapper.DEFAULT_OK_TEXT, BootboxWrapper.DEFAULT_CANCEL_TEXT,
            StatusType.WARNING);
}

/**
 * Discards new changes made and restores the original question
 * @param questionNum
 */
function restoreOriginal(questionNum) {
    if (questionNum === NEW_QUESTION) {
        hideNewQuestionAndShowNewQuestionForm();
    } else {
        $('#questionTable-' + questionNum + ' > .panel-body').html(questionsBeforeEdit[questionNum]);
        regenerateCustomFeedbackPathsSpreadsheet(questionNum);
        
        $('#' + FEEDBACK_QUESTION_EDITTEXT + '-' + questionNum).show();
        $('#' + FEEDBACK_QUESTION_SAVECHANGESTEXT + '-' + questionNum).hide();
        $('#' + FEEDBACK_QUESTION_DISCARDCHANGES + '-' + questionNum).hide();
        $('#' + FEEDBACK_QUESTION_EDITTYPE + '-' + questionNum).val('');
        $('#button_question_submit-' + questionNum).hide();
    }

    // re-attach events for form elements
    $('#' + FEEDBACK_QUESTION_RECIPIENTTYPE + '-' + questionNum).change(updateVisibilityOfNumEntitiesBox);
    FeedbackPath.attachEvents();
}

function hideNewQuestionAndShowNewQuestionForm() {
    $('#questionTable-' + NEW_QUESTION).hide();
    $('#addNewQuestionTable').show();

    // re-enables all feedback path options, which may have been hidden by team contribution question
    $('#givertype-' + NEW_QUESTION).find('option').show().prop('disabled', false);
    $('#recipienttype-' + NEW_QUESTION).find('option').show().prop('disabled', false);
    $('#questionTable-' + NEW_QUESTION).find('.feedback-path-dropdown > button').removeClass('disabled');
    FeedbackPath.attachEvents();
}

/**
 * 1. Disallow non-numeric input to all inputs expecting numbers
 * 2. Initialize the visibility of 'Number of Recipients Box' according to the participant type (visible only
 * when participant type is STUDENTS OR TEAMS)
 * 3. Bind onChange of recipientType to modify numEntityBox visibility
 */
function formatNumberBoxes() {
    disallowNonNumericEntries($('input.numberOfEntitiesBox'), false, false);
    disallowNonNumericEntries($('input.minScaleBox'), false, true);
    disallowNonNumericEntries($('input.maxScaleBox'), false, true);
    disallowNonNumericEntries($('input.stepBox'), true, false);
    disallowNonNumericEntries($('input.pointsBox'), false, false);
    disallowNonNumericEntries($('input[id^="rubricWeight"]'), true, true);
    
    $('select[name=' + FEEDBACK_QUESTION_RECIPIENTTYPE + ']').each(updateVisibilityOfNumEntitiesBox)
                                                             .change(updateVisibilityOfNumEntitiesBox);
}

var updateVisibilityOfNumEntitiesBox = function() {
    var questionNum = getQuestionNum($(this));
    var participantType = $(this).val();
    formatNumberBox(participantType, questionNum);
};

/**
 * Hides/shows the "Number of Recipients Box" of the question
 * depending on the participant type and formats the label text for it.
 * @param participantType, questionNum
 */
function formatNumberBox(participantType, questionNum) {
    var $questionForm = $('#form_editquestion-' + questionNum);
    var $numberOfEntitiesBox = $questionForm.find('.numberOfEntitiesElements');

    if (participantType === 'STUDENTS' || participantType === 'TEAMS') {
        $numberOfEntitiesBox.show();
        
        var $numberOfEntitiesLabel = $numberOfEntitiesBox.find('.number-of-entities-inner-text');
        $numberOfEntitiesLabel.html(participantType === 'STUDENTS' ? 'students' : 'teams');
    } else {
        $numberOfEntitiesBox.hide();
    }
    
    tallyCheckboxes(questionNum);
}

/**
 * Pushes the values of all checked check boxes for the specified question
 * into the appropriate feedback question parameters.
 * @returns questionNum
 */
function tallyCheckboxes(questionNum) {
    // update hidden parameters (the values in checkboxTypes)
    var checkboxTypes = {
        '.answerCheckbox': FEEDBACK_QUESTION_SHOWRESPONSESTO,
        '.giverCheckbox': FEEDBACK_QUESTION_SHOWGIVERTO,
        '.recipientCheckbox': FEEDBACK_QUESTION_SHOWRECIPIENTTO
    };
    
    $.each(checkboxTypes, function(classSelector, checkboxType) {
        var checked = [];
        $('#form_questionedit-' + questionNum).find(classSelector + ':checked').each(function() {
            checked.push($(this).val());
        });
        $('[name=' + checkboxType + ']').val(checked.toString());
    });
}

/**
 * Shows the new question div frame and scrolls to it
 */
function showNewQuestionFrame(type) {
    $('#questiontype').val(type);
	
    copyOptions();
    prepareQuestionForm(type);
    
    $('#questionTable-' + NEW_QUESTION).show();
    CustomFeedbackPaths.updateFeedbackPathsSpreadsheet($('form[name="form_addquestions"]'));
    hideInvalidRecipientTypeOptionsForNewlyAddedQuestion();

    enableNewQuestion();
    
    $('#addNewQuestionTable').hide();
    $('#empty_message').hide();

    $('#questionTable-' + NEW_QUESTION + ' .custom-feedback-paths-display').hide();
    scrollToElement($('#questionTable-' + NEW_QUESTION)[0], { duration: 1000 });

    getVisibilityMessage($('#questionTable-' + NEW_QUESTION));
}

function hideAllNewQuestionForms() {
    $('#textForm').hide();
    $('#mcqForm').hide();
    $('#msqForm').hide();
    $('#numScaleForm').hide();
    $('#constSumForm').hide();
    $('#rubricForm').hide();
    $('#contribForm').hide();
    $('#rankOptionsForm').hide();
    $('#rankRecipientsForm').hide();
}

function prepareQuestionForm(type) {
    hideAllNewQuestionForms();
    
    switch (type) {
    case 'TEXT':
        $('#questionTypeHeader').html(FEEDBACK_QUESTION_TYPENAME_TEXT);
        
        $('#textForm').show();
        break;
    case 'MCQ':
        $('#' + FEEDBACK_QUESTION_NUMBEROFCHOICECREATED + '-' + NEW_QUESTION).val(2);
        $('#questionTypeHeader').html(FEEDBACK_QUESTION_TYPENAME_MCQ);
        
        $('#mcqForm').show();
        break;
    case 'MSQ':
        $('#' + FEEDBACK_QUESTION_NUMBEROFCHOICECREATED + '-' + NEW_QUESTION).val(2);
        $('#questionTypeHeader').html(FEEDBACK_QUESTION_TYPENAME_MSQ);
        
        $('#msqForm').show();
        break;
    case 'NUMSCALE':
        $('#questionTypeHeader').html(FEEDBACK_QUESTION_TYPENAME_NUMSCALE);
        
        $('#numScaleForm').show();
        $('#' + FEEDBACK_QUESTION_TEXT).attr('placeholder', 'e.g. Rate the class from 1 (very bad) to 5 (excellent)');
        break;
    case 'CONSTSUM_OPTION':
        $('#' + FEEDBACK_QUESTION_NUMBEROFCHOICECREATED + '-' + NEW_QUESTION).val(2);
        $('#' + FEEDBACK_QUESTION_CONSTSUMTORECIPIENTS + '-' + NEW_QUESTION).val('false');
        $('#constSumOption_Recipient-' + NEW_QUESTION).hide();
        $('#questionTypeHeader').html(FEEDBACK_QUESTION_TYPENAME_CONSTSUM_OPTION);
        
        $('#constSumForm').show();
        break;
    case 'CONSTSUM_RECIPIENT':
        $('#' + FEEDBACK_QUESTION_CONSTSUMTORECIPIENTS + '-' + NEW_QUESTION).val('true');
        $('#constSumOption_Option-' + NEW_QUESTION).hide();
        $('#constSumOption_Recipient-' + NEW_QUESTION).show();
        hideConstSumOptionTable(NEW_QUESTION);
        $('#questionTypeHeader').html(FEEDBACK_QUESTION_TYPENAME_CONSTSUM_RECIPIENT);
        
        $('#constSumForm').show();
        var optionText = $('#constSum_labelText-' + NEW_QUESTION).text();
        $('#constSum_labelText-' + NEW_QUESTION).text(optionText.replace('option', 'recipient'));
        var tooltipText = $('#constSum_tooltipText-' + NEW_QUESTION).attr('data-original-title');
        $('#constSum_tooltipText-' + NEW_QUESTION).attr('data-original-title', tooltipText.replace('option', 'recipient'));
        break;
    case 'CONTRIB':
        $('#questionTypeHeader').html(FEEDBACK_QUESTION_TYPENAME_CONTRIB);
        
        $('#contribForm').show();
        fixContribQnGiverRecipient(NEW_QUESTION);
        setDefaultContribQnVisibility(NEW_QUESTION);
        setContribQnVisibilityFormat(NEW_QUESTION);
        break;
    case 'RUBRIC':
        $('#questionTypeHeader').html(FEEDBACK_QUESTION_TYPENAME_RUBRIC);
        
        $('#rubricForm').show();
        break;
    case 'RANK_OPTIONS':
        $('#' + FEEDBACK_QUESTION_NUMBEROFCHOICECREATED + '-' + NEW_QUESTION).val(2);
        $('#' + FEEDBACK_QUESTION_RANKTORECIPIENTS + '-' + NEW_QUESTION).val('false');
        $('#rankOption_Recipient-' + NEW_QUESTION).hide();
        $('#questionTypeHeader').html(FEEDBACK_QUESTION_TYPENAME_RANK_OPTION);
        
        $('#rankOptionsForm').show();
        break;
    case 'RANK_RECIPIENTS':
        $('#' + FEEDBACK_QUESTION_RANKTORECIPIENTS + '-' + NEW_QUESTION).val('true');
        $('#rankOption_Option-' + NEW_QUESTION).hide();
        hideRankOptionTable(NEW_QUESTION);
        $('#questionTypeHeader').html(FEEDBACK_QUESTION_TYPENAME_RANK_RECIPIENT);
        
        $('#rankRecipientsForm').show();
        break;
    default:
        // do nothing if the question type is not recognized, which should not happen
        break;
    }
}

/**
 * Copy options (Feedback giver, recipient, and all check boxes)
 * from the previous question.
 * Will not copy if previous question's options were custom.
 */
function copyOptions() {
    // If there is one or less questions, there's no need to copy.
    if ($('div[class~="questionTable"]').size() < 2) {
        return;
    }
    
    // Previous feedback path setup
    var $prevGiver = $('select[name="givertype"]').eq(-2);
    var $prevRecipient = $('select[name="recipienttype"]').eq(-2);
    
    // If previous feedback path was custom, there's no need to copy
    if ($prevGiver.val() === 'CUSTOM' || $prevRecipient.val() === 'CUSTOM') {
        return;
    }
    
    // New question feedback path setup
    var $currGiver = $('select[name="givertype"]').last();
    var $currRecipient = $('select[name="recipienttype"]').last();
    $currGiver.val($prevGiver.val());
    $currRecipient.val($prevRecipient.val());
    
    // Hide other feedback path options and update common feedback path dropdown text if a common option is selected
    var $prevQuestionForm = $('form[id^="form_editquestion-"]').eq(-2);
    var $newQuestionForm = $('#form_editquestion-' + NEW_QUESTION);

    var isPrevQuestionUsingCommonOption = FeedbackPath.isCommonOptionSelected($prevQuestionForm);
    if (isPrevQuestionUsingCommonOption) {
        FeedbackPath.hideOtherOption($newQuestionForm);
        var prevQuestionSelectedOption = FeedbackPath.getDropdownText($prevQuestionForm);
        FeedbackPath.setDropdownText(prevQuestionSelectedOption, $newQuestionForm);
    } else {
        FeedbackPath.showOtherOption($newQuestionForm);
        FeedbackPath.setDropdownText('Predefined combinations:', $newQuestionForm);
    }

    // Number of recipient setup
    formatNumberBox($currRecipient.val(), NEW_QUESTION);
    var $prevRadioButtons = $('table[class~="questionTable"]').eq(-2).find('input[name="numofrecipientstype"]');
    var $currRadioButtons = $('table[class~="questionTable"]').last().find('input[name="numofrecipientstype"]');
    
    $currRadioButtons.each(function(index) {
        $(this).prop('checked', $prevRadioButtons.eq(index).prop('checked'));
    });
    
    var $prevNumOfRecipients = $('input[name="numofrecipients"]').eq(-2);
    var $currNumOfRecipients = $('input[name="numofrecipients"]').last();
    
    $currNumOfRecipients.val($prevNumOfRecipients.val());
    
    // Check boxes setup
    var $prevTable = $('.dataTable').eq(-2).find('.visibilityCheckbox');
    var $currTable = $('.dataTable').last().find('.visibilityCheckbox');
    
    $currTable.each(function(index) {
        $(this).prop('checked', $prevTable.eq(index).prop('checked'));
    });

    // Hide visibility options and update common visibility options dropdown text if a common option is selected
    var prevQuestionVisibilityOption = $prevQuestionForm.find('.visibility-options-dropdown > button').text();
    $newQuestionForm.find('.visibility-options-dropdown > button').text(prevQuestionVisibilityOption);

    var isCommonVisibilityOptionSelected = prevQuestionVisibilityOption.trim() !== 'Custom visibility option:';
    if (isCommonVisibilityOptionSelected) {
        $newQuestionForm.find('.visibilityOptions').hide();
    } else {
        $newQuestionForm.find('.visibilityOptions').show();
    }

    matchVisibilityOptionToFeedbackPath($currGiver);
}

/**
 * Sets the correct initial question number from the value field
 */
function formatQuestionNumbers() {
    var $questions = $('div[class~="questionTable"]');
    
    $questions.each(function(index) {
        var $selector = $(this).find('.questionNumber');
        $selector.val(index + 1);
        if (index !== $questions.size() - 1) {
            $selector.prop('disabled', true);
        }
    });
}

/**
 * Adds event handler to load 'copy question' modal contents by ajax.
 */
function setupQuestionCopyModal() {
    $('#copyModal').on('show.bs.modal', function(event) {
        var button = $(event.relatedTarget); // Button that triggered the modal
        var actionlink = button.data('actionlink');
        var courseid = button.data('courseid');
        var fsname = button.data('fsname');
        
        var $questionCopyStatusMessage = $('#question-copy-modal-status');
        $.ajax({
            type: 'GET',
            url: actionlink + '&courseid=' + encodeURIComponent(courseid)
                            + '&fsname=' + encodeURIComponent(fsname),
            beforeSend: function() {
                $('#button_copy_submit').prop('disabled', true);
                $('#copyTableModal').remove();
                $questionCopyStatusMessage.removeClass('alert alert-danger');
                $questionCopyStatusMessage.html(
                        'Loading possible questions to copy. Please wait ...<br>'
                      + "<img class='margin-center-horizontal' src='/images/ajax-loader.gif'/>");
            },
            error: function() {
                $questionCopyStatusMessage.html(
                        'Error retrieving questions. Please close the dialog window and try again.');
                $questionCopyStatusMessage.addClass('alert alert-danger');
            },
            success: function(data) {
                var $questionRows = $(data).find('tbody > tr');
                if ($questionRows.length) {
                    $('#copyModalForm').prepend(data);
                    $questionCopyStatusMessage.html('');
                } else {
                    $questionCopyStatusMessage.addClass('alert alert-danger');
                    $questionCopyStatusMessage.prepend('<br>').html(FEEDBACK_QUESTION_COPY_INVALID);
                }
            }
        });
    });
}

function bindCopyButton() {

    $('#button_copy_submit').click(function(e) {
        e.preventDefault();

        var index = 0;
        var hasRowSelected = false;

        $('#copyTableModal > tbody > tr').each(function() {
            var $this = $(this);
            var questionIdInput = $this.children('input:first');
            
            if (!questionIdInput.length) {
                return true;
            }
            if ($this.hasClass('row-selected')) {
                $(questionIdInput).attr('name', 'questionid-' + index);
                $this.find('input.courseid').attr('name', 'courseid-' + index);
                $this.find('input.fsname').attr('name', 'fsname-' + index);
                
                index += 1;
                hasRowSelected = true;
            }
        });

        if (hasRowSelected) {
            $('#copyModalForm').submit();
        } else {
            setStatusMessage('No questions are selected to be copied', StatusType.DANGER);
            $('#copyModal').modal('hide');
        }

        return false;
    });
}

var numRowsSelected = 0;

function bindCopyEvents() {

    $('body').on('click', '#copyTableModal > tbody > tr', function(e) {
        e.preventDefault();
        
        if ($(this).hasClass('row-selected')) {
            $(this).removeClass('row-selected');
            $(this).children('td:first').html('<input type="checkbox">');
            numRowsSelected--;
        } else {
            $(this).addClass('row-selected');
            $(this).children('td:first').html('<input type="checkbox" checked>');
            numRowsSelected++;
        }

        var $button = $('#button_copy_submit');
        
        $button.prop('disabled', numRowsSelected <= 0);

        return false;
    });
}

function getQuestionNum($elementInQuestionForm) {
    var $questionForm = $elementInQuestionForm.closest('form');
    var cssId = $questionForm.attr('id');
    if (cssId.endsWith('-' + NEW_QUESTION)) {
        return NEW_QUESTION;
    }
    var splitCssId = cssId.split('-');
    return splitCssId[splitCssId.length - 1];
}

function toggleCustomFeedbackPathsDisplay(toggleLink) {
    var $toggleLink = $(toggleLink);
    var $customFeedbackPathsDisplay = $toggleLink.closest('.custom-feedback-paths-row')
                                                 .find('.custom-feedback-paths-display');
    if ($customFeedbackPathsDisplay.is(':visible')) {
        $customFeedbackPathsDisplay.hide();
        $toggleLink.text('Show details and further customizations');
    } else {
        $customFeedbackPathsDisplay.show();
        $toggleLink.text('Hide details and further customizations');
    }
}

function regenerateCustomFeedbackPathsSpreadsheet(questionNum) {
    var data = customFeedbackPathsDataForEachQuestionBeforeEdit[questionNum];
    var $questionForm = $('#form_editquestion-' + questionNum);
    var $container = $questionForm.find('.custom-feedback-paths-spreadsheet');
    $container.handsontable({
        data: data,
        minRows: 15,
        minCols: 2,
        minSpareRows: 1,
        rowHeaders: true,
        colHeaders: ['Feedback giver', 'Feedback recipient'],
        columns: [{ readOnly: true }, { readOnly: true }],
        manualColumnResize: true,
        manualRowResize: true,
        stretchH: 'all',
        afterChange: function() {
            CustomFeedbackPaths.updateCustomFeedbackPathsSpreadsheetDataInput($questionForm);
        }
    });
}
            
function bindParticipantSelectChangeEvents() {
    $('body').on('change', 'select[name="givertype"]', function() {
        var $recipientSelect = $(this).closest('.form_question').find('select[name="recipienttype"]');
        $recipientSelect.find('option').show();
        hideInvalidRecipientTypeOptions($(this));
    });
}

function hideInvalidRecipientTypeOptionsForAllPreviouslyAddedQuestions() {
    $('.form_question').not('[name="form_addquestions"]').find('select[name="givertype"]').each(function() {
        hideInvalidRecipientTypeOptions($(this));
    });
}

function hideInvalidRecipientTypeOptionsForNewlyAddedQuestion() {
    hideInvalidRecipientTypeOptions($('form[name="form_addquestions"]').find('select[name="givertype"]'));
}

function hideInvalidRecipientTypeOptions($giverSelect) {
    var giverType = $giverSelect.val();
    var $recipientSelect = $giverSelect.closest('.form_question').find('select[name="recipienttype"]');
    var recipientType = $recipientSelect.val();
    switch (giverType) {
    case 'STUDENTS':
        // all recipientType options enabled
        break;
    case 'SELF':
    case 'INSTRUCTORS':
        hideOption($recipientSelect, 'OWN_TEAM_MEMBERS');
        hideOption($recipientSelect, 'OWN_TEAM_MEMBERS_INCLUDING_SELF');
        if (recipientType === 'OWN_TEAM_MEMBERS' || recipientType === 'OWN_TEAM_MEMBERS_INCLUDING_SELF') {
            setRecipientSelectToFirstVisibleOption($recipientSelect);
        }
        break;
    case 'TEAMS':
        hideOption($recipientSelect, 'OWN_TEAM');
        hideOption($recipientSelect, 'OWN_TEAM_MEMBERS');
        if (recipientType === 'OWN_TEAM' || recipientType === 'OWN_TEAM_MEMBERS') {
            setRecipientSelectToFirstVisibleOption($recipientSelect);
        }
        break;
    default:
        throw 'Unexpected giverType';
    }
}

function hideOption($containingSelect, value) {
    $containingSelect.find('option[value="' + value + '"]').hide();
}

function setRecipientSelectToFirstVisibleOption($recipientSelect) {
    $recipientSelect.find('option').each(function() {
        var $recipientOption = $(this);
        if ($recipientOption.css('display') !== 'none') {
            $recipientSelect.val($recipientOption.val());
            return false;
        }
    });
}<|MERGE_RESOLUTION|>--- conflicted
+++ resolved
@@ -21,13 +21,10 @@
     bindParticipantSelectChangeEvents();
     updateUncommonSettingsInfo();
     hideUncommonPanels();
-<<<<<<< HEAD
     CustomFeedbackPaths.initializeCustomFeedbackPathsData();
     CustomFeedbackPaths.initializeFeedbackPathsSpreadsheets();
     CustomFeedbackPaths.bindEventHandlers();
-=======
     FeedbackPath.attachEvents();
->>>>>>> 981c6f7a
     hideInvalidRecipientTypeOptionsForAllPreviouslyAddedQuestions();
     attachVisibilityDropdownEvent();
     attachVisibilityCheckboxEvent();
