var NEW_QUESTION = -1;

var WARNING_DISCARD_CHANGES = 'Warning: Any unsaved changes will be lost';
var CONFIRM_DISCARD_CHANGES = 'Are you sure you want to discard your unsaved edits?';
var CONFIRM_DISCARD_NEW_QNS = 'Are you sure you want to discard this question?';

var WARNING_DELETE_QNS = 'Warning: Deleted question cannot be recovered';
var CONFIRM_DELETE_QNS = 'Are you sure you want to delete this question?';

var WARNING_EDIT_DELETE_RESPONSES = 'Warning: Existing responses will be deleted by your action';
var CONFIRM_EDIT_DELETE_RESPONSES =
        '<p>Editing these fields will result in <strong>all existing responses for this question to be deleted.</strong></p>'
        + '<p>Are you sure you want to continue?</p>';

var questionsBeforeEdit = [];
var customFeedbackPathsDataForEachQuestionBeforeEdit = [];

$(document).ready(function() {
    readyFeedbackEditPage();
    bindUncommonSettingsEvents();
    bindParticipantSelectChangeEvents();
    updateUncommonSettingsInfo();
    hideUncommonPanels();
<<<<<<< HEAD
    CustomFeedbackPaths.initializeCustomFeedbackPathsData();
    CustomFeedbackPaths.initializeFeedbackPathsSpreadsheets();
    CustomFeedbackPaths.bindEventHandlers();
=======
    hideInvalidRecipientTypeOptionsForAllPreviouslyAddedQuestions();
>>>>>>> 84a2658a
});

function addLoadingIndicator(button, loadingText) {
    button.html(loadingText);
    button.prop('disabled', true);
    button.append('<img src="/images/ajax-loader.gif">');
}

function removeLoadingIndicator(button, displayText) {
    button.empty();
    button.html(displayText);
    button.prop('disabled', false);
}

/**
 * This function is called on edit page load.
 */
function readyFeedbackEditPage() {
    // Disable all questions
    disableAllQuestions();

    // Hide option tables
    $('.visibilityOptions').hide();
    
    // Bind submit text links
    $('a[id|=questionsavechangestext]').click(function() {
        var form = $(this).parents('form.form_question');
        prepareDescription(form);

        $(this).parents('form.form_question').submit();
    });
    
    // Bind submit actions
    $('form[id|=form_editquestion]').submit(function(event) {
        prepareDescription($(event.currentTarget));
        if ($(this).attr('editStatus') === 'mustDeleteResponses') {
            event.preventDefault();
            var okCallback = function() {
                event.currentTarget.submit();
            };
            BootboxWrapper.showModalConfirmation(
                    WARNING_EDIT_DELETE_RESPONSES, CONFIRM_EDIT_DELETE_RESPONSES, okCallback, null,
                    BootboxWrapper.DEFAULT_OK_TEXT, BootboxWrapper.DEFAULT_CANCEL_TEXT,
                    StatusType.DANGER);
        }
    });

    $('form.form_question').submit(function() {
        addLoadingIndicator($('#button_submit_add'), 'Saving ');
        var formStatus = checkFeedbackQuestion(this);
        if (!formStatus) {
            removeLoadingIndicator($('#button_submit_add'), 'Save Question');
        }
        return formStatus;
    });

    // Bind destructive changes
    $('form[id|=form_editquestion]').find(':input').not('.nonDestructive').change(function() {
        var editStatus = $(this).parents('form').attr('editStatus');
        if (editStatus === 'hasResponses') {
            $(this).parents('form').attr('editStatus', 'mustDeleteResponses');
        }
    });
    
    $('#add-new-question-dropdown > li').click(function() {
        showNewQuestionFrame($(this).data('questiontype'));
    });
    
    // Copy Binding
    bindCopyButton();
    bindCopyEvents();
    setupQuestionCopyModal();

    // Additional formatting & bindings.
    disableEditFS();
    formatSessionVisibilityGroup();
    formatResponsesVisibilityGroup();
    formatNumberBoxes();
    formatCheckBoxes();
    formatQuestionNumbers();
    collapseIfPrivateSession();
    
    setupFsCopyModal();
    
    bindAssignWeightsCheckboxes();
    
    // Bind feedback session edit form submission
    bindFeedbackSessionEditFormSubmission();
}

function prepareDescription(form) {
    var questionNum = getQuestionNum(form);
    tinyMCE.get('questiondescription-' + questionNum).save();
    var descr = form.find('input[name^="questiondescription"]');
    descr.attr('name', 'questiondescription');
}

function bindFeedbackSessionEditFormSubmission() {
    $('#form_feedbacksession').submit(function(event) {
        // Prevent form submission
        event.preventDefault();
        
        // populate hidden input
        if (typeof tinyMCE !== 'undefined') {
            tinyMCE.get('instructions').save();
        }
        var $form = $(event.target);
        // Use Ajax to submit form data
        $.ajax({
            url: '/page/instructorFeedbackEditSave',
            type: 'POST',
            data: $form.serialize(),
            beforeSend: function() {
                clearStatusMessages();
            },
            success: function(result) {
                
                if (result.hasError) {
                    setStatusMessage(result.statusForAjax, StatusType.DANGER);
                } else {
                    setStatusMessage(result.statusForAjax, StatusType.SUCCESS);
                    disableEditFS();
                }
                
                // focus on status message
                scrollToElement($('#statusMessagesToUser'), { offset: ($('.navbar').height() + 30) * -1 });
            }
        });
    });
}

function destroyEditor(id) {
    if (typeof tinyMCE === 'undefined') {
        return;
    }
    var currentEditor = tinyMCE.get(id);
    if (currentEditor) {
        currentEditor.destroy();
    }
}

/**
 * Disables the editing of feedback session details.
 */
function disableEditFS() {
    // Save then disable fields
    getCustomDateTimeFields().each(function() {
        $(this).data('last', $(this).prop('disabled'));
    });
    $('#form_feedbacksession').find('text,input,button,textarea,select')
                                  .prop('disabled', true);

    destroyEditor('instructions');
    if (typeof richTextEditorBuilder !== 'undefined') {
        richTextEditorBuilder.initEditor('#instructions', {
            inline: true,
            readonly: true
        });
    }

    $('#fsEditLink').show();
    $('#fsSaveLink').hide();
    $('#button_submit').hide();
}

/**
 * Disables all questions
 */
function disableAllQuestions() {
    var numQuestions = $('.questionTable').length;
    for (var i = 0; i < numQuestions; i++) {
        disableQuestion(i);
    }
}

/**
 * Enables the editing of feedback session details.
 */
function enableEditFS() {
    var $customDateTimeFields = getCustomDateTimeFields();

    $customDateTimeFields.each(function() {
        $(this).prop('disabled', $(this).data('last'));
    });
    
    // instructors should not be able to prevent Session Opening reminder from getting sent
    // as students without accounts need to receive the session opening email to respond
    var $sessionOpeningReminder = $('#sendreminderemail_open');
    
    $('#form_feedbacksession').find('text,input,button,textarea,select')
                              .not($customDateTimeFields)
                              .not($sessionOpeningReminder)
                              .not('.disabled')
                              .prop('disabled', false);

    destroyEditor('instructions');
    if (typeof richTextEditorBuilder !== 'undefined') {
        /* eslint-disable camelcase */ // The property names are determined by external library (tinymce)
        richTextEditorBuilder.initEditor('#instructions', {
            inline: true,
            fixed_toolbar_container: '#richtext-toolbar-container'
        });
        /* eslint-enable camelcase */
    }
    $('#fsEditLink').hide();
    $('#fsSaveLink').show();
    $('#button_submit').show();
}

function getCustomDateTimeFields() {
    return $('#' + FEEDBACK_SESSION_PUBLISHDATE).add('#' + FEEDBACK_SESSION_PUBLISHTIME)
                                                .add('#' + FEEDBACK_SESSION_VISIBLEDATE)
                                                .add('#' + FEEDBACK_SESSION_VISIBLETIME);
}

/**
 * Enables editing of question fields and enables the "save changes" button for
 * the given question number, while hiding the edit link. Does the opposite for all other questions.
 * @param questionNum
 */
function enableEdit(questionNum, maxQuestions) {
    var i = maxQuestions;
    while (i) {
        if (questionNum === i) {
            backupQuestion(i);
            enableQuestion(i);
        } else {
            disableQuestion(i);
        }
        i--;
    }
    
    return false;
}

/**
 * Creates a copy of the original question before any new edits
 * @param questionNum
 */
function backupQuestion(questionNum) {
    questionsBeforeEdit[questionNum] = questionsBeforeEdit[questionNum]
<<<<<<< HEAD
                                || $('#questionTable' + questionNum + ' > .panel-body').html();
    customFeedbackPathsDataForEachQuestionBeforeEdit[questionNum] =
            $('#questionTable' + questionNum + ' .custom-feedback-paths-spreadsheet').handsontable('getData');
=======
                                       || $('#questionTable-' + questionNum + ' > .panel-body').html();
>>>>>>> 84a2658a
}

/**
 * Enables question fields and "save changes" button for the given question number,
 * and hides the edit link.
 * @param questionNum
 */
function enableQuestion(questionNum) {
    destroyEditor(FEEDBACK_QUESTION_DESCRIPTION + '-' + questionNum);
    if (typeof richTextEditorBuilder !== 'undefined') {
        /* eslint-disable camelcase */ // The property names are determined by external library (tinymce)
        richTextEditorBuilder.initEditor('#' + FEEDBACK_QUESTION_DESCRIPTION + '-' + questionNum, {
            inline: true,
            fixed_toolbar_container: '#rich-text-toolbar-q-descr-container-' + questionNum
        });
        /* eslint-enable camelcase */
    }
    $('#' + FEEDBACK_QUESTION_DESCRIPTION + '-' + questionNum).removeClass('well');

    var $currentQuestionTable = $('#questionTable-' + questionNum);
    
    $currentQuestionTable.find('text,button,textarea,select,input')
                         .not('[name="receiverFollowerCheckbox"]')
                         .not('.disabled_radio')
                         .prop('disabled', false);
    
    $currentQuestionTable.find('.removeOptionLink').show();
    $currentQuestionTable.find('.addOptionLink').show();

    $currentQuestionTable.find('#rubricAddChoiceLink-' + questionNum).show();
    $currentQuestionTable.find('#rubricAddSubQuestionLink-' + questionNum).show();
    $currentQuestionTable.find('.rubricRemoveChoiceLink-' + questionNum).show();
    $currentQuestionTable.find('.rubricRemoveSubQuestionLink-' + questionNum).show();
    $currentQuestionTable.find('.custom-feedback-paths-row').show();

    if ($('#generateOptionsCheckbox-' + questionNum).prop('checked')) {
        $('#mcqChoiceTable-' + questionNum).hide();
        $('#msqChoiceTable-' + questionNum).hide();
        $('#mcqOtherOptionFlag-' + questionNum).closest('.checkbox').hide();
        $('#msqOtherOptionFlag-' + questionNum).closest('.checkbox').hide();
        $('#mcqGenerateForSelect-' + questionNum).prop('disabled', false);
        $('#msqGenerateForSelect-' + questionNum).prop('disabled', false);
    } else {
        $('#mcqChoiceTable-' + questionNum).show();
        $('#msqChoiceTable-' + questionNum).show();
        $('#mcqOtherOptionFlag-' + questionNum).closest('.checkbox').show();
        $('#msqOtherOptionFlag-' + questionNum).closest('.checkbox').show();
        $('#mcqGenerateForSelect-' + questionNum).prop('disabled', true);
        $('#msqGenerateForSelect-' + questionNum).prop('disabled', true);
    }
    
    if ($('#constSumToRecipients-' + questionNum).val() === 'true') {
        $('#constSumOptionTable-' + questionNum).hide();
        $('#constSumOption_Option-' + questionNum).hide();
        $('#constSumOption_Recipient-' + questionNum).show();
    } else {
        $('#constSumOptionTable-' + questionNum).show();
        $('#constSumOption_Recipient-' + questionNum).hide();
    }
    
    $('#constSumOption_distributeUnevenly-' + questionNum).prop('disabled', false);
    
    if ($('#questionTable-' + questionNum).parent().find('input[name="questiontype"]').val() === 'CONTRIB') {
        fixContribQnGiverRecipient(questionNum);
        setContribQnVisibilityFormat(questionNum);
    }
    
    $('#' + FEEDBACK_QUESTION_EDITTEXT + '-' + questionNum).hide();
    $('#' + FEEDBACK_QUESTION_SAVECHANGESTEXT + '-' + questionNum).show();
    $('#' + FEEDBACK_QUESTION_DISCARDCHANGES + '-' + questionNum).show();
    $('#' + FEEDBACK_QUESTION_EDITTYPE + '-' + questionNum).val('edit');
    $('#button_question_submit-' + questionNum).show();
}

function enableNewQuestion() {
    destroyEditor(FEEDBACK_QUESTION_DESCRIPTION + '-' + NEW_QUESTION);
    if (typeof richTextEditorBuilder !== 'undefined') {
        /* eslint-disable camelcase */ // The property names are determined by external library (tinymce)
        richTextEditorBuilder.initEditor('#' + FEEDBACK_QUESTION_DESCRIPTION + '-' + NEW_QUESTION, {
            inline: true,
            fixed_toolbar_container: '#rich-text-toolbar-q-descr-container'
        });
        /* eslint-enable camelcase */
    }

    var $newQuestionTable = $('#questionTable-' + NEW_QUESTION);
    
    $newQuestionTable.find('text,button,textarea,select,input')
                     .not('[name="receiverFollowerCheckbox"]')
                     .not('.disabled_radio')
                     .prop('disabled', false);
    $newQuestionTable.find('.removeOptionLink').show();
    $newQuestionTable.find('.addOptionLink').show();

    $newQuestionTable.find('#rubricAddChoiceLink-' + NEW_QUESTION).show();
    $newQuestionTable.find('#rubricAddSubQuestionLink-' + NEW_QUESTION).show();
    $newQuestionTable.find('#rubricWeights-' + NEW_QUESTION).hide();
    $newQuestionTable.find('.rubricRemoveChoiceLink-' + NEW_QUESTION).show();
    $newQuestionTable.find('.rubricRemoveSubQuestionLink-' + NEW_QUESTION).show();

    moveAssignWeightsCheckbox($newQuestionTable.find('#rubricAssignWeights-' + NEW_QUESTION));

    if ($('#generateOptionsCheckbox-' + NEW_QUESTION).prop('checked')) {
        $('#mcqChoiceTable-' + NEW_QUESTION).hide();
        $('#msqChoiceTable-' + NEW_QUESTION).hide();
        $('#mcqGenerateForSelect-' + NEW_QUESTION).prop('disabled', false);
        $('#msqGenerateForSelect-' + NEW_QUESTION).prop('disabled', false);
    } else {
        $('#mcqChoiceTable-' + NEW_QUESTION).show();
        $('#msqChoiceTable-' + NEW_QUESTION).show();
        $('#mcqGenerateForSelect-' + NEW_QUESTION).prop('disabled', true);
        $('#msqGenerateForSelect-' + NEW_QUESTION).prop('disabled', true);
    }
    
    $('#' + FEEDBACK_QUESTION_EDITTEXT + '-' + NEW_QUESTION).hide();
    $('#' + FEEDBACK_QUESTION_SAVECHANGESTEXT + '-' + NEW_QUESTION).show();
    $('#' + FEEDBACK_QUESTION_EDITTYPE + '-' + NEW_QUESTION).val('edit');
    $('#button_question_submit-' + NEW_QUESTION).show();
}

/**
 * Disable question fields and "save changes" button for the given question number,
 * and shows the edit link.
 * @param questionNum
 */
function disableQuestion(questionNum) {
    destroyEditor(FEEDBACK_QUESTION_DESCRIPTION + '-' + questionNum);
    if (typeof richTextEditorBuilder !== 'undefined') {
        /* eslint-disable camelcase */ // The property names are determined by external library (tinymce)
        richTextEditorBuilder.initEditor('#' + FEEDBACK_QUESTION_DESCRIPTION + '-' + questionNum, {
            inline: true,
            fixed_toolbar_container: '#rich-text-toolbar-q-descr-container-' + questionNum,
            readonly: true
        });
        /* eslint-enable camelcase */
    }
    $('#' + FEEDBACK_QUESTION_DESCRIPTION + '-' + questionNum).addClass('well');

    var $currentQuestionTable = $('#questionTable-' + questionNum);

    $currentQuestionTable.find('text,button,textarea,select,input').prop('disabled', true);
    
    $currentQuestionTable.find('[id^="mcqAddOptionLink-"]').hide();
    $currentQuestionTable.find('[id^="msqAddOptionLink-"]').hide();
    $currentQuestionTable.find('.removeOptionLink').hide();
    
    /* Check whether generate options for students/instructors/teams is selected
       If so, hide 'add Other option' */
    if ($currentQuestionTable.find('#generateOptionsCheckbox-' + questionNum).prop('checked')) {
        $currentQuestionTable.find('#mcqOtherOptionFlag-' + questionNum).closest('.checkbox').hide();
        $currentQuestionTable.find('#msqOtherOptionFlag-' + questionNum).closest('.checkbox').hide();
    } else {
        $currentQuestionTable.find('#mcqOtherOptionFlag-' + questionNum).closest('.checkbox').show();
        $currentQuestionTable.find('#msqOtherOptionFlag-' + questionNum).closest('.checkbox').show();
    }

    $currentQuestionTable.find('#rubricAddChoiceLink-' + questionNum).hide();
    $currentQuestionTable.find('#rubricAddSubQuestionLink-' + questionNum).hide();
    $currentQuestionTable.find('.rubricRemoveChoiceLink-' + questionNum).hide();
    $currentQuestionTable.find('.rubricRemoveSubQuestionLink-' + questionNum).hide();
    $currentQuestionTable.find('.custom-feedback-paths-row').hide();
    $currentQuestionTable.find('.custom-feedback-paths-display').hide();
    $currentQuestionTable.find('.toggle-custom-feedback-paths-display-link')
                         .text('Show details and further customizations');
    
    moveAssignWeightsCheckbox($currentQuestionTable.find('input[id^="rubricAssignWeights"]'));

    if (!hasAssignedWeights(questionNum)) {
        $currentQuestionTable.find('#rubricWeights-' + questionNum).hide();
    }

    $('#' + FEEDBACK_QUESTION_EDITTEXT + '-' + questionNum).show();
    $('#' + FEEDBACK_QUESTION_SAVECHANGESTEXT + '-' + questionNum).hide();
    $('#button_question_submit-' + questionNum).hide();
}

/**
 * Pops up confirmation dialog whether to delete specified question
 * @param question questionNum
 * @returns
 */
function deleteQuestion(questionNum) {
    if (questionNum === NEW_QUESTION) {
        location.reload();
        return false;
    }

    var okCallback = function() {
        $('#' + FEEDBACK_QUESTION_EDITTYPE + '-' + questionNum).val('delete');
        $('#form_editquestion-' + questionNum).submit();
    };
    BootboxWrapper.showModalConfirmation(
            WARNING_DELETE_QNS, CONFIRM_DELETE_QNS, okCallback, null,
            BootboxWrapper.DEFAULT_OK_TEXT, BootboxWrapper.DEFAULT_CANCEL_TEXT,
            StatusType.DANGER);
    return false;
}

/**
 * Allows users to discard unsaved edits to the question
 */
function discardChanges(questionNum) {
    var confirmationMsg = questionNum === NEW_QUESTION
                          ? CONFIRM_DISCARD_NEW_QNS
                          : CONFIRM_DISCARD_CHANGES;
    var okCallback = function() {
        restoreOriginal(questionNum);
    };
    BootboxWrapper.showModalConfirmation(
            WARNING_DISCARD_CHANGES, confirmationMsg, okCallback, null,
            BootboxWrapper.DEFAULT_OK_TEXT, BootboxWrapper.DEFAULT_CANCEL_TEXT,
            StatusType.WARNING);
}

/**
 * Discards new changes made and restores the original question
 * @param questionNum
 */
function restoreOriginal(questionNum) {
    if (questionNum === NEW_QUESTION) {
        hideNewQuestionAndShowNewQuestionForm();
    } else {
<<<<<<< HEAD
        $('#questionTable' + questionNum + ' > .panel-body').html(questionsBeforeEdit[questionNum]);
        regenerateCustomFeedbackPathsSpreadsheet(questionNum);
=======
        $('#questionTable-' + questionNum + ' > .panel-body').html(questionsBeforeEdit[questionNum]);

>>>>>>> 84a2658a
        $('#' + FEEDBACK_QUESTION_EDITTEXT + '-' + questionNum).show();
        $('#' + FEEDBACK_QUESTION_SAVECHANGESTEXT + '-' + questionNum).hide();
        $('#' + FEEDBACK_QUESTION_DISCARDCHANGES + '-' + questionNum).hide();
        $('#' + FEEDBACK_QUESTION_EDITTYPE + '-' + questionNum).val('');
        $('#button_question_submit-' + questionNum).hide();
    }

    // re-attach onChange event to show/hide numEntitiesBox according to recipient type
    $('#' + FEEDBACK_QUESTION_RECIPIENTTYPE + '-' + questionNum).change(updateVisibilityOfNumEntitiesBox);
}

function hideNewQuestionAndShowNewQuestionForm() {
    $('#questionTable-' + NEW_QUESTION).hide();
    $('#addNewQuestionTable').show();

    // re-enables all feedback path options, which may have been hidden by team contribution question
    $('#givertype-' + NEW_QUESTION).find('option').show().prop('disabled', false);
    $('#recipienttype-' + NEW_QUESTION).find('option').show().prop('disabled', false);
}

/**
 * 1. Disallow non-numeric input to all inputs expecting numbers
 * 2. Initialize the visibility of 'Number of Recipients Box' according to the participant type (visible only
 * when participant type is STUDENTS OR TEAMS)
 * 3. Bind onChange of recipientType to modify numEntityBox visibility
 */
function formatNumberBoxes() {
    disallowNonNumericEntries($('input.numberOfEntitiesBox'), false, false);
    disallowNonNumericEntries($('input.minScaleBox'), false, true);
    disallowNonNumericEntries($('input.maxScaleBox'), false, true);
    disallowNonNumericEntries($('input.stepBox'), true, false);
    disallowNonNumericEntries($('input.pointsBox'), false, false);
    disallowNonNumericEntries($('input[id^="rubricWeight"]'), true, true);
    
    $('select[name=' + FEEDBACK_QUESTION_RECIPIENTTYPE + ']').each(updateVisibilityOfNumEntitiesBox)
                                                             .change(updateVisibilityOfNumEntitiesBox);
}

var updateVisibilityOfNumEntitiesBox = function() {
    var questionNum = getQuestionNum($(this));
    var participantType = $(this).val();
    formatNumberBox(participantType, questionNum);
};

/**
 * Hides/shows the "Number of Recipients Box" of the question
 * depending on the participant type and formats the label text for it.
 * @param participantType, questionNum
 */
function formatNumberBox(participantType, questionNum) {
    var $questionForm = $('#form_editquestion-' + questionNum);
    var $numberOfEntitiesBox = $questionForm.find('.numberOfEntitiesElements');

    if (participantType === 'STUDENTS' || participantType === 'TEAMS') {
        $numberOfEntitiesBox.show();
        
        var $numberOfEntitiesLabel = $numberOfEntitiesBox.find('.number-of-entities-inner-text');
        $numberOfEntitiesLabel.html(participantType === 'STUDENTS' ? 'students' : 'teams');
    } else {
        $numberOfEntitiesBox.hide();
    }
    
    tallyCheckboxes(questionNum);
}

/**
 * Pushes the values of all checked check boxes for the specified question
 * into the appropriate feedback question parameters.
 * @returns questionNum
 */
function tallyCheckboxes(questionNum) {
    // update hidden parameters (the values in checkboxTypes)
    var checkboxTypes = {
        '.answerCheckbox': FEEDBACK_QUESTION_SHOWRESPONSESTO,
        '.giverCheckbox': FEEDBACK_QUESTION_SHOWGIVERTO,
        '.recipientCheckbox': FEEDBACK_QUESTION_SHOWRECIPIENTTO
    };
    
    $.each(checkboxTypes, function(classSelector, checkboxType) {
        var checked = [];
        $('#form_questionedit-' + questionNum).find(classSelector + ':checked').each(function() {
            checked.push($(this).val());
        });
        $('[name=' + checkboxType + ']').val(checked.toString());
    });
}

/**
 * Shows the new question div frame and scrolls to it
 */
function showNewQuestionFrame(type) {
    $('#questiontype').val(type);
	
    copyOptions();
    prepareQuestionForm(type);
<<<<<<< HEAD
    $('#questionTableNew').show();
    CustomFeedbackPaths.updateFeedbackPathsSpreadsheet($('form[name="form_addquestions"]'));
=======
    $('#questionTable-' + NEW_QUESTION).show();
    hideInvalidRecipientTypeOptionsForNewlyAddedQuestion();
>>>>>>> 84a2658a
    enableNewQuestion();
    
    $('#addNewQuestionTable').hide();
    $('#empty_message').hide();
<<<<<<< HEAD
    $('#questionTableNew .custom-feedback-paths-display').hide();
    scrollToElement($('#questionTableNew')[0], { duration: 1000 });
    $('#questionTableNew').find('.visibilityOptions').hide();
=======
    scrollToElement($('#questionTable-' + NEW_QUESTION)[0], { duration: 1000 });
    $('#questionTable-' + NEW_QUESTION).find('.visibilityOptions').hide();
>>>>>>> 84a2658a

    getVisibilityMessageIfPreviewIsActive($('#questionTable-' + NEW_QUESTION));
}

function hideAllNewQuestionForms() {
    $('#textForm').hide();
    $('#mcqForm').hide();
    $('#msqForm').hide();
    $('#numScaleForm').hide();
    $('#constSumForm').hide();
    $('#rubricForm').hide();
    $('#contribForm').hide();
    $('#rankOptionsForm').hide();
    $('#rankRecipientsForm').hide();
}

function prepareQuestionForm(type) {
    hideAllNewQuestionForms();
    
    switch (type) {
    case 'TEXT':
        $('#questionTypeHeader').html(FEEDBACK_QUESTION_TYPENAME_TEXT);
        
        $('#textForm').show();
        break;
    case 'MCQ':
        $('#' + FEEDBACK_QUESTION_NUMBEROFCHOICECREATED + '-' + NEW_QUESTION).val(2);
        $('#questionTypeHeader').html(FEEDBACK_QUESTION_TYPENAME_MCQ);
        
        $('#mcqForm').show();
        break;
    case 'MSQ':
        $('#' + FEEDBACK_QUESTION_NUMBEROFCHOICECREATED + '-' + NEW_QUESTION).val(2);
        $('#questionTypeHeader').html(FEEDBACK_QUESTION_TYPENAME_MSQ);
        
        $('#msqForm').show();
        break;
    case 'NUMSCALE':
        $('#questionTypeHeader').html(FEEDBACK_QUESTION_TYPENAME_NUMSCALE);
        
        $('#numScaleForm').show();
        $('#' + FEEDBACK_QUESTION_TEXT).attr('placeholder', 'e.g. Rate the class from 1 (very bad) to 5 (excellent)');
        break;
    case 'CONSTSUM_OPTION':
        $('#' + FEEDBACK_QUESTION_NUMBEROFCHOICECREATED + '-' + NEW_QUESTION).val(2);
        $('#' + FEEDBACK_QUESTION_CONSTSUMTORECIPIENTS + '-' + NEW_QUESTION).val('false');
        $('#constSumOption_Recipient-' + NEW_QUESTION).hide();
        $('#questionTypeHeader').html(FEEDBACK_QUESTION_TYPENAME_CONSTSUM_OPTION);
        
        $('#constSumForm').show();
        break;
    case 'CONSTSUM_RECIPIENT':
        $('#' + FEEDBACK_QUESTION_CONSTSUMTORECIPIENTS + '-' + NEW_QUESTION).val('true');
        $('#constSumOption_Option-' + NEW_QUESTION).hide();
        $('#constSumOption_Recipient-' + NEW_QUESTION).show();
        hideConstSumOptionTable(NEW_QUESTION);
        $('#questionTypeHeader').html(FEEDBACK_QUESTION_TYPENAME_CONSTSUM_RECIPIENT);
        
        $('#constSumForm').show();
        var optionText = $('#constSum_labelText-' + NEW_QUESTION).text();
        $('#constSum_labelText-' + NEW_QUESTION).text(optionText.replace('option', 'recipient'));
        var tooltipText = $('#constSum_tooltipText-' + NEW_QUESTION).attr('data-original-title');
        $('#constSum_tooltipText-' + NEW_QUESTION).attr('data-original-title', tooltipText.replace('option', 'recipient'));
        break;
    case 'CONTRIB':
        $('#questionTypeHeader').html(FEEDBACK_QUESTION_TYPENAME_CONTRIB);
        
        $('#contribForm').show();
        fixContribQnGiverRecipient(NEW_QUESTION);
        setDefaultContribQnVisibility(NEW_QUESTION);
        setContribQnVisibilityFormat(NEW_QUESTION);
        break;
    case 'RUBRIC':
        $('#questionTypeHeader').html(FEEDBACK_QUESTION_TYPENAME_RUBRIC);
        
        $('#rubricForm').show();
        break;
    case 'RANK_OPTIONS':
        $('#' + FEEDBACK_QUESTION_NUMBEROFCHOICECREATED + '-' + NEW_QUESTION).val(2);
        $('#' + FEEDBACK_QUESTION_RANKTORECIPIENTS + '-' + NEW_QUESTION).val('false');
        $('#rankOption_Recipient-' + NEW_QUESTION).hide();
        $('#questionTypeHeader').html(FEEDBACK_QUESTION_TYPENAME_RANK_OPTION);
        
        $('#rankOptionsForm').show();
        break;
    case 'RANK_RECIPIENTS':
        $('#' + FEEDBACK_QUESTION_RANKTORECIPIENTS + '-' + NEW_QUESTION).val('true');
        $('#rankOption_Option-' + NEW_QUESTION).hide();
        hideRankOptionTable(NEW_QUESTION);
        $('#questionTypeHeader').html(FEEDBACK_QUESTION_TYPENAME_RANK_RECIPIENT);
        
        $('#rankRecipientsForm').show();
        break;
    default:
        // do nothing if the question type is not recognized, which should not happen
        break;
    }
}

/**
 * Copy options (Feedback giver, recipient, and all check boxes)
 * from the previous question.
 * Will not copy if previous question's options were custom.
 */
function copyOptions() {
    // If there is one or less questions, there's no need to copy.
    if ($('div[class~="questionTable"]').size() < 2) {
        return;
    }
    
    // Previous feedback path setup
    var $prevGiver = $('select[name="givertype"]').eq(-2);
    var $prevRecipient = $('select[name="recipienttype"]').eq(-2);
    
    // If previous feedback path was custom, there's no need to copy
    if ($prevGiver.val() === 'CUSTOM' || $prevRecipient.val() === 'CUSTOM') {
        return;
    }
    
    // New question feedback path setup
    var $currGiver = $('select[name="givertype"]').last();
    var $currRecipient = $('select[name="recipienttype"]').last();
    $currGiver.val($prevGiver.val());
    $currRecipient.val($prevRecipient.val());
    
    // Number of recipient setup
    formatNumberBox($currRecipient.val(), NEW_QUESTION);
    var $prevRadioButtons = $('table[class~="questionTable"]').eq(-2).find('input[name="numofrecipientstype"]');
    var $currRadioButtons = $('table[class~="questionTable"]').last().find('input[name="numofrecipientstype"]');
    
    $currRadioButtons.each(function(index) {
        $(this).prop('checked', $prevRadioButtons.eq(index).prop('checked'));
    });
    
    var $prevNumOfRecipients = $('input[name="numofrecipients"]').eq(-2);
    var $currNumOfRecipients = $('input[name="numofrecipients"]').last();
    
    $currNumOfRecipients.val($prevNumOfRecipients.val());
    
    // Check boxes setup
    var $prevTable = $('.dataTable').eq(-2).find('.visibilityCheckbox');
    var $currTable = $('.dataTable').last().find('.visibilityCheckbox');
    
    $currTable.each(function(index) {
        $(this).prop('checked', $prevTable.eq(index).prop('checked'));
    });

    matchVisibilityOptionToFeedbackPath($currGiver);
}

/**
 * Sets the correct initial question number from the value field
 */
function formatQuestionNumbers() {
    var $questions = $('div[class~="questionTable"]');
    
    $questions.each(function(index) {
        var $selector = $(this).find('.questionNumber');
        $selector.val(index + 1);
        if (index !== $questions.size() - 1) {
            $selector.prop('disabled', true);
        }
    });
}

/**
 * Adds event handler to load 'copy question' modal contents by ajax.
 */
function setupQuestionCopyModal() {
    $('#copyModal').on('show.bs.modal', function(event) {
        var button = $(event.relatedTarget); // Button that triggered the modal
        var actionlink = button.data('actionlink');
        var courseid = button.data('courseid');
        var fsname = button.data('fsname');
        
        var $questionCopyStatusMessage = $('#question-copy-modal-status');
        $.ajax({
            type: 'GET',
            url: actionlink + '&courseid=' + encodeURIComponent(courseid)
                            + '&fsname=' + encodeURIComponent(fsname),
            beforeSend: function() {
                $('#button_copy_submit').prop('disabled', true);
                $('#copyTableModal').remove();
                $questionCopyStatusMessage.removeClass('alert alert-danger');
                $questionCopyStatusMessage.html(
                        'Loading possible questions to copy. Please wait ...<br>'
                      + "<img class='margin-center-horizontal' src='/images/ajax-loader.gif'/>");
            },
            error: function() {
                $questionCopyStatusMessage.html(
                        'Error retrieving questions. Please close the dialog window and try again.');
                $questionCopyStatusMessage.addClass('alert alert-danger');
            },
            success: function(data) {
                var $questionRows = $(data).find('tbody > tr');
                if ($questionRows.length) {
                    $('#copyModalForm').prepend(data);
                    $questionCopyStatusMessage.html('');
                } else {
                    $questionCopyStatusMessage.addClass('alert alert-danger');
                    $questionCopyStatusMessage.prepend('<br>').html(FEEDBACK_QUESTION_COPY_INVALID);
                }
            }
        });
    });
}

function bindCopyButton() {

    $('#button_copy_submit').click(function(e) {
        e.preventDefault();

        var index = 0;
        var hasRowSelected = false;

        $('#copyTableModal > tbody > tr').each(function() {
            var $this = $(this);
            var questionIdInput = $this.children('input:first');
            
            if (!questionIdInput.length) {
                return true;
            }
            if ($this.hasClass('row-selected')) {
                $(questionIdInput).attr('name', 'questionid-' + index);
                $this.find('input.courseid').attr('name', 'courseid-' + index);
                $this.find('input.fsname').attr('name', 'fsname-' + index);
                
                index += 1;
                hasRowSelected = true;
            }
        });

        if (hasRowSelected) {
            $('#copyModalForm').submit();
        } else {
            setStatusMessage('No questions are selected to be copied', StatusType.DANGER);
            $('#copyModal').modal('hide');
        }

        return false;
    });
}

var numRowsSelected = 0;

function bindCopyEvents() {

    $('body').on('click', '#copyTableModal > tbody > tr', function(e) {
        e.preventDefault();
        
        if ($(this).hasClass('row-selected')) {
            $(this).removeClass('row-selected');
            $(this).children('td:first').html('<input type="checkbox">');
            numRowsSelected--;
        } else {
            $(this).addClass('row-selected');
            $(this).children('td:first').html('<input type="checkbox" checked>');
            numRowsSelected++;
        }

        var $button = $('#button_copy_submit');
        
        $button.prop('disabled', numRowsSelected <= 0);

        return false;
    });
}

function getQuestionNum($elementInQuestionForm) {
    var $questionForm = $elementInQuestionForm.closest('form');
    var cssId = $questionForm.attr('id');
    if (cssId.endsWith('-' + NEW_QUESTION)) {
        return NEW_QUESTION;
    }
    var splitCssId = cssId.split('-');
    return splitCssId[splitCssId.length - 1];
}

<<<<<<< HEAD
function toggleCustomFeedbackPathsDisplay(toggleLink) {
    var $toggleLink = $(toggleLink);
    var $customFeedbackPathsDisplay = $toggleLink.closest('.custom-feedback-paths-row')
                                                 .find('.custom-feedback-paths-display');
    if ($customFeedbackPathsDisplay.is(':visible')) {
        $customFeedbackPathsDisplay.hide();
        $toggleLink.text('Show details and further customizations');
    } else {
        $customFeedbackPathsDisplay.show();
        $toggleLink.text('Hide details and further customizations');
    }
}

function regenerateCustomFeedbackPathsSpreadsheet(questionNum) {
    var data = customFeedbackPathsDataForEachQuestionBeforeEdit[questionNum];
    var $questionForm = $('#form_editquestion-' + questionNum);
    var $container = $questionForm.find('.custom-feedback-paths-spreadsheet');
    $container.handsontable({
        data: data,
        minRows: 15,
        minCols: 2,
        minSpareRows: 1,
        rowHeaders: true,
        colHeaders: ['Feedback giver', 'Feedback recipient'],
        columns: [{ readOnly: true }, { readOnly: true }],
        manualColumnResize: true,
        manualRowResize: true,
        stretchH: 'all',
        afterChange: function() {
            CustomFeedbackPaths.updateCustomFeedbackPathsSpreadsheetDataInput($questionForm);
=======
function bindParticipantSelectChangeEvents() {
    $('body').on('change', 'select[name="givertype"]', function() {
        var $recipientSelect = $(this).closest('.form_question').find('select[name="recipienttype"]');
        $recipientSelect.find('option').show();
        hideInvalidRecipientTypeOptions($(this));
    });
}

function hideInvalidRecipientTypeOptionsForAllPreviouslyAddedQuestions() {
    $('.form_question').not('[name="form_addquestions"]').find('select[name="givertype"]').each(function() {
        hideInvalidRecipientTypeOptions($(this));
    });
}

function hideInvalidRecipientTypeOptionsForNewlyAddedQuestion() {
    hideInvalidRecipientTypeOptions($('form[name="form_addquestions"]').find('select[name="givertype"]'));
}

function hideInvalidRecipientTypeOptions($giverSelect) {
    var giverType = $giverSelect.val();
    var $recipientSelect = $giverSelect.closest('.form_question').find('select[name="recipienttype"]');
    var recipientType = $recipientSelect.val();
    switch (giverType) {
    case 'STUDENTS':
        // all recipientType options enabled
        break;
    case 'SELF':
    case 'INSTRUCTORS':
        hideOption($recipientSelect, 'OWN_TEAM_MEMBERS');
        hideOption($recipientSelect, 'OWN_TEAM_MEMBERS_INCLUDING_SELF');
        if (recipientType === 'OWN_TEAM_MEMBERS' || recipientType === 'OWN_TEAM_MEMBERS_INCLUDING_SELF') {
            setRecipientSelectToFirstVisibleOption($recipientSelect);
        }
        break;
    case 'TEAMS':
        hideOption($recipientSelect, 'OWN_TEAM');
        hideOption($recipientSelect, 'OWN_TEAM_MEMBERS');
        if (recipientType === 'OWN_TEAM' || recipientType === 'OWN_TEAM_MEMBERS') {
            setRecipientSelectToFirstVisibleOption($recipientSelect);
        }
        break;
    default:
        throw 'Unexpected giverType';
    }
}

function hideOption($containingSelect, value) {
    $containingSelect.find('option[value="' + value + '"]').hide();
}

function setRecipientSelectToFirstVisibleOption($recipientSelect) {
    $recipientSelect.find('option').each(function() {
        var $recipientOption = $(this);
        if ($recipientOption.css('display') !== 'none') {
            $recipientSelect.val($recipientOption.val());
            return false;
>>>>>>> 84a2658a
        }
    });
}<|MERGE_RESOLUTION|>--- conflicted
+++ resolved
@@ -21,13 +21,10 @@
     bindParticipantSelectChangeEvents();
     updateUncommonSettingsInfo();
     hideUncommonPanels();
-<<<<<<< HEAD
     CustomFeedbackPaths.initializeCustomFeedbackPathsData();
     CustomFeedbackPaths.initializeFeedbackPathsSpreadsheets();
     CustomFeedbackPaths.bindEventHandlers();
-=======
     hideInvalidRecipientTypeOptionsForAllPreviouslyAddedQuestions();
->>>>>>> 84a2658a
 });
 
 function addLoadingIndicator(button, loadingText) {
@@ -269,13 +266,9 @@
  */
 function backupQuestion(questionNum) {
     questionsBeforeEdit[questionNum] = questionsBeforeEdit[questionNum]
-<<<<<<< HEAD
-                                || $('#questionTable' + questionNum + ' > .panel-body').html();
+                                       || $('#questionTable-' + questionNum + ' > .panel-body').html();
     customFeedbackPathsDataForEachQuestionBeforeEdit[questionNum] =
-            $('#questionTable' + questionNum + ' .custom-feedback-paths-spreadsheet').handsontable('getData');
-=======
-                                       || $('#questionTable-' + questionNum + ' > .panel-body').html();
->>>>>>> 84a2658a
+            $('#questionTable-' + questionNum + ' .custom-feedback-paths-spreadsheet').handsontable('getData');
 }
 
 /**
@@ -498,13 +491,9 @@
     if (questionNum === NEW_QUESTION) {
         hideNewQuestionAndShowNewQuestionForm();
     } else {
-<<<<<<< HEAD
-        $('#questionTable' + questionNum + ' > .panel-body').html(questionsBeforeEdit[questionNum]);
+        $('#questionTable-' + questionNum + ' > .panel-body').html(questionsBeforeEdit[questionNum]);
         regenerateCustomFeedbackPathsSpreadsheet(questionNum);
-=======
-        $('#questionTable-' + questionNum + ' > .panel-body').html(questionsBeforeEdit[questionNum]);
-
->>>>>>> 84a2658a
+        
         $('#' + FEEDBACK_QUESTION_EDITTEXT + '-' + questionNum).show();
         $('#' + FEEDBACK_QUESTION_SAVECHANGESTEXT + '-' + questionNum).hide();
         $('#' + FEEDBACK_QUESTION_DISCARDCHANGES + '-' + questionNum).hide();
@@ -600,25 +589,19 @@
 	
     copyOptions();
     prepareQuestionForm(type);
-<<<<<<< HEAD
-    $('#questionTableNew').show();
+    
+    $('#questionTable-' + NEW_QUESTION).show();
     CustomFeedbackPaths.updateFeedbackPathsSpreadsheet($('form[name="form_addquestions"]'));
-=======
-    $('#questionTable-' + NEW_QUESTION).show();
     hideInvalidRecipientTypeOptionsForNewlyAddedQuestion();
->>>>>>> 84a2658a
+
     enableNewQuestion();
     
     $('#addNewQuestionTable').hide();
     $('#empty_message').hide();
-<<<<<<< HEAD
-    $('#questionTableNew .custom-feedback-paths-display').hide();
-    scrollToElement($('#questionTableNew')[0], { duration: 1000 });
-    $('#questionTableNew').find('.visibilityOptions').hide();
-=======
+
+    $('#questionTable-' + NEW_QUESTION + ' .custom-feedback-paths-display').hide();
     scrollToElement($('#questionTable-' + NEW_QUESTION)[0], { duration: 1000 });
     $('#questionTable-' + NEW_QUESTION).find('.visibilityOptions').hide();
->>>>>>> 84a2658a
 
     getVisibilityMessageIfPreviewIsActive($('#questionTable-' + NEW_QUESTION));
 }
@@ -897,7 +880,6 @@
     return splitCssId[splitCssId.length - 1];
 }
 
-<<<<<<< HEAD
 function toggleCustomFeedbackPathsDisplay(toggleLink) {
     var $toggleLink = $(toggleLink);
     var $customFeedbackPathsDisplay = $toggleLink.closest('.custom-feedback-paths-row')
@@ -928,7 +910,10 @@
         stretchH: 'all',
         afterChange: function() {
             CustomFeedbackPaths.updateCustomFeedbackPathsSpreadsheetDataInput($questionForm);
-=======
+        }
+    });
+}
+            
 function bindParticipantSelectChangeEvents() {
     $('body').on('change', 'select[name="givertype"]', function() {
         var $recipientSelect = $(this).closest('.form_question').find('select[name="recipienttype"]');
@@ -985,7 +970,6 @@
         if ($recipientOption.css('display') !== 'none') {
             $recipientSelect.val($recipientOption.val());
             return false;
->>>>>>> 84a2658a
         }
     });
 }