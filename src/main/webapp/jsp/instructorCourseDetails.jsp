--- conflicted
+++ resolved
@@ -24,10 +24,6 @@
    
     <script type="text/javascript" src="/js/googleAnalytics.js"></script>
     <script type="text/javascript" src="/js/jquery-minified.js"></script>
-<<<<<<< HEAD
-    <script type="text/javascript" src="/js/tooltip.js"></script>
-=======
->>>>>>> a46d0be8
     <script type="text/javascript" src="/js/common.js"></script>
     <script type="text/javascript" src="/bootstrap/js/bootstrap.min.js"></script>
     <script type="text/javascript" src="/js/instructor.js"></script>
