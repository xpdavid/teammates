<%@ tag description="instructorFeedbackResults - team panel containing participant panels, and optionally, statistics tables" %>
<%@ taglib uri="http://java.sun.com/jsp/jstl/core" prefix="c" %>
<%@ taglib uri="http://java.sun.com/jsp/jstl/functions" prefix="fn" %>
<<<<<<< HEAD
=======

>>>>>>> 4891682f
<%@ tag import="teammates.common.util.Const" %>

<%@ taglib tagdir="/WEB-INF/tags/instructor/results" prefix="results" %>

<%@ attribute name="isShowingAll" type="java.lang.Boolean" required="true" %>
<%@ attribute name="teamIndex" type="java.lang.Integer" required="true" %>
<%@ attribute name="statisticsHeaderText" required="true"%>
<%@ attribute name="detailedResponsesHeaderText" required="true"%>
<%@ attribute name="teamName" required="true" %>
<%@ attribute name="statsTables" type="java.util.List" %>
<%@ attribute name="isTeamHasResponses" type="java.lang.Boolean" required="true" %>
<%@ attribute name="isDisplayingTeamStatistics" type="java.lang.Boolean" required="true" %>
<%@ attribute name="isDisplayingMissingParticipants" type="java.lang.Boolean" required="true" %>
<%@ attribute name="isSecondaryParticipantType" type="java.lang.Boolean" required="true" %>
<%@ attribute name="participantPanels" type="java.util.List" required="true" %>

<div class="panel panel-warning">
    <div class="panel-heading">
        <div class="inline panel-heading-text">
<<<<<<< HEAD
            <strong>${fn:escapeXml(teamName)}</strong>                        
=======
            <strong>${fn:escapeXml(teamName)}</strong>
>>>>>>> 4891682f
        </div>
        <div class="pull-right">
            <%-- If team statistics are displayed, then the "Collapse Students" button appears under the team statistics tables --%>
            <c:if test="${!isDisplayingTeamStatistics}">
                <a class="btn btn-warning btn-xs" id="collapse-panels-button-team-${teamIndex}" data-toggle="tooltip" title="Collapse or expand all student panels. You can also click on the panel heading to toggle each one individually.">
                    Collapse Students
                </a>
                &nbsp;
            </c:if>
            <span class="glyphicon glyphicon-chevron-up"></span>
        </div>
    </div>
    
    <div class="panel-collapse collapse in">
        <div class="panel-body background-color-warning">
            <c:if test="${isDisplayingTeamStatistics}">
                <%-- Statistics Tables for entire team --%>
                <div class="resultStatistics">
                    <c:if test="${isTeamHasResponses}">
                        <h3>${fn:escapeXml(teamName)} ${statisticsHeaderText}</h3>
                        <hr class="margin-top-0">
                        <c:choose>
                            <%-- Not all questions have statistics, so we still need to test for the non-emptiness of statsTable --%>
                            <c:when test="${empty statsTables}">
                                <p class="text-color-gray"><i>No statistics available.</i></p>
                            </c:when>
                            <c:otherwise>
                                <c:forEach items="${statsTables}" var="statsTable">
                                    <results:questionPanel isShowingResponses="${isShowingAll}" questionPanel="${statsTable}"/>
                                </c:forEach>
                            </c:otherwise>
                        </c:choose>
                        <div class="row">
                            <div class="col-sm-9">
                                <h3>${fn:escapeXml(teamName)} ${detailedResponsesHeaderText}</h3>
                            </div>
                            <div class="col-sm-3 h3">
                                <a class="btn btn-warning btn-xs pull-right" id="collapse-panels-button-team-${teamIndex}" data-toggle="tooltip" title="Collapse or expand all student panels. You can also click on the panel heading to toggle each one individually.">
                                    Collapse Students
                                </a>
                            </div>
                        </div>
                        <hr class="margin-top-0">
                    </c:if>
             </div>
             </c:if>
             
            <c:if test="${isTeamHasResponses || isDisplayingMissingParticipants}">
                <c:forEach items="${participantPanels}" var="participantPanel">
                    <results:participantPanel isShowingAll="${isShowingAll}" participantPanel="${participantPanel}" 
                                              isSecondaryParticipantType="${isSecondaryParticipantType}"/>
                </c:forEach>
             </c:if>

        </div>
    </div>
</div><|MERGE_RESOLUTION|>--- conflicted
+++ resolved
@@ -1,10 +1,6 @@
 <%@ tag description="instructorFeedbackResults - team panel containing participant panels, and optionally, statistics tables" %>
 <%@ taglib uri="http://java.sun.com/jsp/jstl/core" prefix="c" %>
 <%@ taglib uri="http://java.sun.com/jsp/jstl/functions" prefix="fn" %>
-<<<<<<< HEAD
-=======
-
->>>>>>> 4891682f
 <%@ tag import="teammates.common.util.Const" %>
 
 <%@ taglib tagdir="/WEB-INF/tags/instructor/results" prefix="results" %>
@@ -24,11 +20,7 @@
 <div class="panel panel-warning">
     <div class="panel-heading">
         <div class="inline panel-heading-text">
-<<<<<<< HEAD
-            <strong>${fn:escapeXml(teamName)}</strong>                        
-=======
             <strong>${fn:escapeXml(teamName)}</strong>
->>>>>>> 4891682f
         </div>
         <div class="pull-right">
             <%-- If team statistics are displayed, then the "Collapse Students" button appears under the team statistics tables --%>
