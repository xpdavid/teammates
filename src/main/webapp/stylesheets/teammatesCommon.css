@CHARSET "ISO-8859-1";

/*////////////////////////////////////////////////////////////
/////////////////// Atomic Classes //////////////////////////
//////////////////////////////////////////////////////////*/

body {
    padding: 60px 0 30px;
}

.align-center {
    text-align: center;
}

.align-justify {
    text-align: justify;
}

.background-color-white {
    background-color: white;
}

.background-color-medium-gray {
    background-color: #e5e5e6;
}

.background-color-warning {
    background-color: #fcf8e3;
}

.border-gray {
    border: 1px solid #ddd;
}

.border-left-gray {
    border-left: 1px solid #ddd;
}

.border-right-gray {
    border-right: 1px solid #ddd;
}

.border-top-gray {
    border-top: 1px solid #ddd;
    padding-top: 10px;
}

.color-positive { 
    color: #108627;
}

.color-negative { 
    color: #e74c3c;
}

.cursor-pointer {
    cursor: pointer;
    cursor: hand;
}

.row-selected {
    background-color: #f5f5f5;
}

/*
Apply to thead to make headers not bold.
*/
.font-weight-normal,
.font-weight-normal > tr > th {
    font-weight: normal;
}

.fill-plain {
    background-color: #eaeff5;
}

.fill-primary {
    background-color: #428bca;
    color: white;
}

.fill-default {
    background-color: #9E9E9E;
    color: white;
}

.fill-info {
    background-color: #c4e3f3;
}

.glyphicon-primary {
    color: #428bca;
}

.glyphicon-danger {
    color: red;
}

.glyphicon-gold {
    color: #ffd700;
}

.height-fixed-md {
    min-height: 150px;
    max-height: 250px;
    overflow: auto;
}

.highlight-white {
    color: white;
}

.inline,
input.inline {
    display: inline;
}

.inline-block {
    display: inline-block;
}

.margin-0 {
   margin: 0;
}

.min-height-0.checkbox,
.min-height-0 {
   min-height: 0;
}

.margin-top-0 {
   margin-top: 0;
}

.padding-0 {
   padding: 0;
}

.margin-0 {
    margin: 0;
}

.narrow-slight {
    width: 90%;
}

.padding-top-0.checkbox,
.padding-top-0 {
   padding-top: 0;
}

.text-bold {
    font-weight: bold;
}

.text-color-blue {
    color: blue;
}

.text-color-black {
    color: #000;
}

.text-color-primary {
    color: #428bca;
}

.text-color-gray {
    color: gray;
}

.text-color-green {
    color: green;
}

.text-color-red {
    color: red;
}

.text-color-white {
    color: white;
}

.text-preserve-space {
    white-space: pre-wrap;
}

.text-strike {
    text-decoration: line-through;
}

.form-control.width-100-pc,
.width-100-pc {
    width: 100%;
}

@media print {
    a[href]:after {
        content: none;
    }
    .no-print {
        display: none;
    }
}

/*////////////////////////////////////////////////////////////
///////////////////////// NavBar ////////////////////////////
//////////////////////////////////////////////////////////*/


.comment-list{
    padding-top: 15px;
}
 
.well-default {    
    background-color: #d9edf7;
    background-image: none;
    border: 0px;
    -webkit-box-shadow: 0 0 0 0;
       -moz-box-shadow: 0 0 0 0;
            box-shadow: 0 0 0 0;
}
 
.well-narrow {
    margin: 0 auto;
    width: 60%;
}

@media (max-width: 767px) {
    .well-sm-wide {
        width:100%;
    }
}

.well-plain {
    background-color: #eaeff5;
    background-image: none;
    border: 0px;
    -webkit-box-shadow: 0 0 0 0;
       -moz-box-shadow: 0 0 0 0;
            box-shadow: 0 0 0 0;
}
 
.panel-narrow {
    margin: 0 auto;
    width: 60%;
}

.link-in-dark-bg:link {
	color: #f2fcac;
}
        
        .link-in-dark-bg:active {
            color: yellow;
        }
        
        .link-in-dark-bg:hover {
            color: yellow;
        }

        .link-in-dark-bg:visited {
        	color: white;
        }

.icon-button{
	background: transparent;
	border: 0;	
}







/*////////////////////////////////////////////////////////////
///////////////////////// Header ////////////////////////////
//////////////////////////////////////////////////////////*/

.instructor-header-bar {
    /* TODO: find a stable solution to vertical middle align the columns */
    margin-top: 20px;
}




/*////////////////////////////////////////////////////////////
///////////////////////// Affix /////////////////////////////
//////////////////////////////////////////////////////////*/

.affix {
            position: fixed;
            top: 100px;
        }

            .affix > li > a {
                color: gray;
                padding-top: 5px;
                padding-bottom: 5px;
            }

                .affix > li.active > a {
                    color: #31708f;
                    font-weight: 700;
                    border-left: 2px solid #31708f;
                }

            .affix > li > .nav {
                font-size: 12px;
            }

                .affix > li > .nav > li > a {
                    color: gray;
                    padding-top: 1px;
                    padding-bottom: 1px;
                    padding-left: 30px;
                }

                .affix > li.active > .nav {
                    display: block;
                    width: 100%;
                }

                    .affix > li > .nav > li.active > a {
                        color: #31708f;
                        font-weight: 700;
                        border-left: 2px solid #31708f;
                    }

                .affix > li:not(.active) > .nav {
                    display: none;
                }

        .affix-top {
            position: relative;
        }

        .affix-bottom {
            position: absolute;
        }




/*////////////////////////////////////////////////////////////
/////////////////////// Main Content ////////////////////////
//////////////////////////////////////////////////////////*/

.bs-example {
    background-color: #fafafa;
    border-color: #e5e5e5 #eee #eee;
    border-style: solid;
    border-width: 1px 0;
    -webkit-box-shadow: inset 0 3px 6px rgba(0, 0, 0, .05);
       -moz-box-shadow: inset 0 3px 6px rgba(0, 0, 0, .05);
            box-shadow: inset 0 3px 6px rgba(0, 0, 0, .05);
    margin: 0 -15px 15px;
    padding: 45px 15px 15px;
    position: relative;
}

        .bs-example:after {
            color: #bbb;
            content: "Example";
            font-size: 12px;
            font-weight: 700;
            left: 15px;
            letter-spacing: 1px;
            position: absolute;
            text-transform: uppercase;
            top: 15px;
        }
    
        .bs-example .container {
            width: auto
        }
    
        .bs-example+.highlight {
            margin: -15px -15px 15px;
            border-radius: 0;
            border-width: 0 0 1px
        }
    
        @media (min-width:768px){
            .bs-example {
                background-color: #fff;
                border: 1px solid #ddd;
                -webkit-border-radius: 4px 4px 0 0;
                   -moz-border-radius: 4px 4px 0 0;
                        border-radius: 4px 4px 0 0;
                -webkit-box-shadow: none;
                   -moz-box-shadow: none;
                        box-shadow: none;
                margin-left: 0;
                margin-right: 0;
            }
        
            .bs-example+.highlight {
                border-width: 1px;
                -webkit-border-bottom-left-radius: 4px;
                   -moz-border-radius-bottomleft: 4px;
                        border-bottom-left-radius: 4px;
                -webkit-border-bottom-right-radius: 4px;
                   -moz-border-radius-bottomright: 4px;
                        border-bottom-right-radius: 4px;                
                margin-left: 0;
                margin-right: 0;
                margin-top: -16px;
            }
        }



.icon-sort {
    display: block;
    float: right;
    height: 17px;
    margin-top: 1px;
    width: 12px;
}

.profile-pic {
    width: 130px; 
    height: 130px;
}

.profile-pic-edit {
    max-height: 400px;
    width: 100%;
}
    .profile-pic-edit > img {
        max-width:100%;
        max-height: 100%;
    }

 .profile-pic-edit-col {
    display: table-cell;
    float:none;
    vertical-align: middle;
 }

/* used on the div/td that contains the img */
.profile-pic-icon {
        text-align: center;
        overflow: hidden;
    }
        .profile-pic-icon > img {
            width: 40px;
            height: 40px;
        }

.unsorted {
    background: url(../images/sortSideButton.png);
}

.sorted-ascending {
    background: url(../images/sortUpButton.png);
}

.sorted-descending {
    background: url(../images/sortDownButton.png);
}

.button-sort-ascending:hover, 
.button-sort-none:hover, 
.button-sort-descending:hover {
    cursor: pointer;
}

.link-disabled {
    pointer-events: none;
    cursor: default;
    opacity: 0.5;
}

.link-disabled:hover {
    text-decoration: none;
}


/*////////////////////////////////////////////////////////////
////////////////////////// Footer ///////////////////////////
//////////////////////////////////////////////////////////*/

#footerComponent {
    background-color: black;
    background-image: linear-gradient(to bottom,#3c3c3c 0,#222 100%);
    bottom: 0px;
    color: grey;
    height: 20px;
    margin: 0px;
    position: fixed;
    text-align: center;
    width: 100%;
<<<<<<< HEAD
    z-index: 999;
=======
}


/*////////////////////////////////////////////////////////////
////////////////////////// Back To Top ///////////////////////////
//////////////////////////////////////////////////////////*/
.back-to-top-left {
    position: fixed;
    bottom: 8em;
    left: 0px;
    text-decoration: none;
    color: #000000;
    background-color: rgba(235, 235, 235, 0.80);
    font-size: 12px;
    padding: 0.8em;
    display: none;
}

.back-to-top-right {
    position: fixed;
    bottom: 8em;
    right: 0px;
    text-decoration: none;
    color: #000000;
    background-color: rgba(235, 235, 235, 0.80);
    font-size: 12px;
    padding: 0.8em;
    display: none;
}

.back-to-top-left:hover {
    background-color: rgba(135, 135, 135, 0.50);
}

.back-to-top-right:hover {
    background-color: rgba(135, 135, 135, 0.50);
>>>>>>> 7e004bc4
}<|MERGE_RESOLUTION|>--- conflicted
+++ resolved
@@ -3,7 +3,6 @@
 /*////////////////////////////////////////////////////////////
 /////////////////// Atomic Classes //////////////////////////
 //////////////////////////////////////////////////////////*/
-
 body {
     padding: 60px 0 30px;
 }
@@ -45,11 +44,11 @@
     padding-top: 10px;
 }
 
-.color-positive { 
+.color-positive {
     color: #108627;
 }
 
-.color-negative { 
+.color-negative {
     color: #e74c3c;
 }
 
@@ -65,8 +64,7 @@
 /*
 Apply to thead to make headers not bold.
 */
-.font-weight-normal,
-.font-weight-normal > tr > th {
+.font-weight-normal,.font-weight-normal>tr>th {
     font-weight: normal;
 }
 
@@ -110,8 +108,7 @@
     color: white;
 }
 
-.inline,
-input.inline {
+.inline,input.inline {
     display: inline;
 }
 
@@ -120,20 +117,19 @@
 }
 
 .margin-0 {
-   margin: 0;
-}
-
-.min-height-0.checkbox,
-.min-height-0 {
-   min-height: 0;
+    margin: 0;
+}
+
+.min-height-0.checkbox,.min-height-0 {
+    min-height: 0;
 }
 
 .margin-top-0 {
-   margin-top: 0;
+    margin-top: 0;
 }
 
 .padding-0 {
-   padding: 0;
+    padding: 0;
 }
 
 .margin-0 {
@@ -144,9 +140,8 @@
     width: 90%;
 }
 
-.padding-top-0.checkbox,
-.padding-top-0 {
-   padding-top: 0;
+.padding-top-0.checkbox,.padding-top-0 {
+    padding-top: 0;
 }
 
 .text-bold {
@@ -189,8 +184,7 @@
     text-decoration: line-through;
 }
 
-.form-control.width-100-pc,
-.width-100-pc {
+.form-control.width-100-pc,.width-100-pc {
     width: 100%;
 }
 
@@ -206,29 +200,27 @@
 /*////////////////////////////////////////////////////////////
 ///////////////////////// NavBar ////////////////////////////
 //////////////////////////////////////////////////////////*/
-
-
-.comment-list{
+.comment-list {
     padding-top: 15px;
 }
- 
-.well-default {    
+
+.well-default {
     background-color: #d9edf7;
     background-image: none;
     border: 0px;
     -webkit-box-shadow: 0 0 0 0;
-       -moz-box-shadow: 0 0 0 0;
-            box-shadow: 0 0 0 0;
-}
- 
+    -moz-box-shadow: 0 0 0 0;
+    box-shadow: 0 0 0 0;
+}
+
 .well-narrow {
     margin: 0 auto;
     width: 60%;
 }
 
-@media (max-width: 767px) {
+@media ( max-width : 767px) {
     .well-sm-wide {
-        width:100%;
+        width: 100%;
     }
 }
 
@@ -237,180 +229,162 @@
     background-image: none;
     border: 0px;
     -webkit-box-shadow: 0 0 0 0;
-       -moz-box-shadow: 0 0 0 0;
-            box-shadow: 0 0 0 0;
-}
- 
+    -moz-box-shadow: 0 0 0 0;
+    box-shadow: 0 0 0 0;
+}
+
 .panel-narrow {
     margin: 0 auto;
     width: 60%;
 }
 
 .link-in-dark-bg:link {
-	color: #f2fcac;
-}
-        
-        .link-in-dark-bg:active {
-            color: yellow;
-        }
-        
-        .link-in-dark-bg:hover {
-            color: yellow;
-        }
-
-        .link-in-dark-bg:visited {
-        	color: white;
-        }
-
-.icon-button{
-	background: transparent;
-	border: 0;	
-}
-
-
-
-
-
-
+    color: #f2fcac;
+}
+
+.link-in-dark-bg:active {
+    color: yellow;
+}
+
+.link-in-dark-bg:hover {
+    color: yellow;
+}
+
+.link-in-dark-bg:visited {
+    color: white;
+}
+
+.icon-button {
+    background: transparent;
+    border: 0;
+}
 
 /*////////////////////////////////////////////////////////////
 ///////////////////////// Header ////////////////////////////
 //////////////////////////////////////////////////////////*/
-
 .instructor-header-bar {
     /* TODO: find a stable solution to vertical middle align the columns */
     margin-top: 20px;
 }
 
-
-
-
 /*////////////////////////////////////////////////////////////
 ///////////////////////// Affix /////////////////////////////
 //////////////////////////////////////////////////////////*/
-
 .affix {
-            position: fixed;
-            top: 100px;
-        }
-
-            .affix > li > a {
-                color: gray;
-                padding-top: 5px;
-                padding-bottom: 5px;
-            }
-
-                .affix > li.active > a {
-                    color: #31708f;
-                    font-weight: 700;
-                    border-left: 2px solid #31708f;
-                }
-
-            .affix > li > .nav {
-                font-size: 12px;
-            }
-
-                .affix > li > .nav > li > a {
-                    color: gray;
-                    padding-top: 1px;
-                    padding-bottom: 1px;
-                    padding-left: 30px;
-                }
-
-                .affix > li.active > .nav {
-                    display: block;
-                    width: 100%;
-                }
-
-                    .affix > li > .nav > li.active > a {
-                        color: #31708f;
-                        font-weight: 700;
-                        border-left: 2px solid #31708f;
-                    }
-
-                .affix > li:not(.active) > .nav {
-                    display: none;
-                }
-
-        .affix-top {
-            position: relative;
-        }
-
-        .affix-bottom {
-            position: absolute;
-        }
-
-
-
+    position: fixed;
+    top: 100px;
+}
+
+.affix>li>a {
+    color: gray;
+    padding-top: 5px;
+    padding-bottom: 5px;
+}
+
+.affix>li.active>a {
+    color: #31708f;
+    font-weight: 700;
+    border-left: 2px solid #31708f;
+}
+
+.affix>li>.nav {
+    font-size: 12px;
+}
+
+.affix>li>.nav>li>a {
+    color: gray;
+    padding-top: 1px;
+    padding-bottom: 1px;
+    padding-left: 30px;
+}
+
+.affix>li.active>.nav {
+    display: block;
+    width: 100%;
+}
+
+.affix>li>.nav>li.active>a {
+    color: #31708f;
+    font-weight: 700;
+    border-left: 2px solid #31708f;
+}
+
+.affix>li:not (.active ) >.nav {
+    display: none;
+}
+
+.affix-top {
+    position: relative;
+}
+
+.affix-bottom {
+    position: absolute;
+}
 
 /*////////////////////////////////////////////////////////////
 /////////////////////// Main Content ////////////////////////
 //////////////////////////////////////////////////////////*/
-
 .bs-example {
     background-color: #fafafa;
     border-color: #e5e5e5 #eee #eee;
     border-style: solid;
     border-width: 1px 0;
     -webkit-box-shadow: inset 0 3px 6px rgba(0, 0, 0, .05);
-       -moz-box-shadow: inset 0 3px 6px rgba(0, 0, 0, .05);
-            box-shadow: inset 0 3px 6px rgba(0, 0, 0, .05);
+    -moz-box-shadow: inset 0 3px 6px rgba(0, 0, 0, .05);
+    box-shadow: inset 0 3px 6px rgba(0, 0, 0, .05);
     margin: 0 -15px 15px;
     padding: 45px 15px 15px;
     position: relative;
 }
 
-        .bs-example:after {
-            color: #bbb;
-            content: "Example";
-            font-size: 12px;
-            font-weight: 700;
-            left: 15px;
-            letter-spacing: 1px;
-            position: absolute;
-            text-transform: uppercase;
-            top: 15px;
-        }
-    
-        .bs-example .container {
-            width: auto
-        }
-    
-        .bs-example+.highlight {
-            margin: -15px -15px 15px;
-            border-radius: 0;
-            border-width: 0 0 1px
-        }
-    
-        @media (min-width:768px){
-            .bs-example {
-                background-color: #fff;
-                border: 1px solid #ddd;
-                -webkit-border-radius: 4px 4px 0 0;
-                   -moz-border-radius: 4px 4px 0 0;
-                        border-radius: 4px 4px 0 0;
-                -webkit-box-shadow: none;
-                   -moz-box-shadow: none;
-                        box-shadow: none;
-                margin-left: 0;
-                margin-right: 0;
-            }
-        
-            .bs-example+.highlight {
-                border-width: 1px;
-                -webkit-border-bottom-left-radius: 4px;
-                   -moz-border-radius-bottomleft: 4px;
-                        border-bottom-left-radius: 4px;
-                -webkit-border-bottom-right-radius: 4px;
-                   -moz-border-radius-bottomright: 4px;
-                        border-bottom-right-radius: 4px;                
-                margin-left: 0;
-                margin-right: 0;
-                margin-top: -16px;
-            }
-        }
-
-
+.bs-example:after {
+    color: #bbb;
+    content: "Example";
+    font-size: 12px;
+    font-weight: 700;
+    left: 15px;
+    letter-spacing: 1px;
+    position: absolute;
+    text-transform: uppercase;
+    top: 15px;
+}
+
+.bs-example .container {
+    width: auto
+}
+
+.bs-example+.highlight {
+    margin: -15px -15px 15px;
+    border-radius: 0;
+    border-width: 0 0 1px
+}
+
+@media ( min-width :768px) {
+    .bs-example {
+        background-color: #fff;
+        border: 1px solid #ddd;
+        -webkit-border-radius: 4px 4px 0 0;
+        -moz-border-radius: 4px 4px 0 0;
+        border-radius: 4px 4px 0 0;
+        -webkit-box-shadow: none;
+        -moz-box-shadow: none;
+        box-shadow: none;
+        margin-left: 0;
+        margin-right: 0;
+    }
+    .bs-example+.highlight {
+        border-width: 1px;
+        -webkit-border-bottom-left-radius: 4px;
+        -moz-border-radius-bottomleft: 4px;
+        border-bottom-left-radius: 4px;
+        -webkit-border-bottom-right-radius: 4px;
+        -moz-border-radius-bottomright: 4px;
+        border-bottom-right-radius: 4px;
+        margin-left: 0;
+        margin-right: 0;
+        margin-top: -16px;
+    }
+}
 
 .icon-sort {
     display: block;
@@ -421,7 +395,7 @@
 }
 
 .profile-pic {
-    width: 130px; 
+    width: 130px;
     height: 130px;
 }
 
@@ -429,26 +403,28 @@
     max-height: 400px;
     width: 100%;
 }
-    .profile-pic-edit > img {
-        max-width:100%;
-        max-height: 100%;
-    }
-
- .profile-pic-edit-col {
+
+.profile-pic-edit>img {
+    max-width: 100%;
+    max-height: 100%;
+}
+
+.profile-pic-edit-col {
     display: table-cell;
-    float:none;
+    float: none;
     vertical-align: middle;
- }
+}
 
 /* used on the div/td that contains the img */
 .profile-pic-icon {
-        text-align: center;
-        overflow: hidden;
-    }
-        .profile-pic-icon > img {
-            width: 40px;
-            height: 40px;
-        }
+    text-align: center;
+    overflow: hidden;
+}
+
+.profile-pic-icon>img {
+    width: 40px;
+    height: 40px;
+}
 
 .unsorted {
     background: url(../images/sortSideButton.png);
@@ -462,9 +438,8 @@
     background: url(../images/sortDownButton.png);
 }
 
-.button-sort-ascending:hover, 
-.button-sort-none:hover, 
-.button-sort-descending:hover {
+.button-sort-ascending:hover,.button-sort-none:hover,.button-sort-descending:hover
+    {
     cursor: pointer;
 }
 
@@ -478,14 +453,12 @@
     text-decoration: none;
 }
 
-
 /*////////////////////////////////////////////////////////////
 ////////////////////////// Footer ///////////////////////////
 //////////////////////////////////////////////////////////*/
-
 #footerComponent {
     background-color: black;
-    background-image: linear-gradient(to bottom,#3c3c3c 0,#222 100%);
+    background-image: linear-gradient(to bottom, #3c3c3c 0, #222 100%);
     bottom: 0px;
     color: grey;
     height: 20px;
@@ -493,11 +466,8 @@
     position: fixed;
     text-align: center;
     width: 100%;
-<<<<<<< HEAD
     z-index: 999;
-=======
-}
-
+}
 
 /*////////////////////////////////////////////////////////////
 ////////////////////////// Back To Top ///////////////////////////
@@ -532,5 +502,4 @@
 
 .back-to-top-right:hover {
     background-color: rgba(135, 135, 135, 0.50);
->>>>>>> 7e004bc4
 }