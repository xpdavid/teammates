@CHARSET "ISO-8859-1";

/*////////////////////////////////////////////////////////////
/////////////////// Atomic Classes //////////////////////////
//////////////////////////////////////////////////////////*/

body {
    padding: 60px 0 30px;
}

.align-center {
    text-align: center;
}

.background-color-white {
    background-color: white;
}

.background-color-medium-gray {
    background-color: #e5e5e6;
}

.background-color-warning {
    background-color: #fcf8e3;
}

.border-gray {
    border: 1px solid #ddd;
}

.border-left-gray {
    border-left: 1px solid #ddd;
}

.border-right-gray {
    border-right: 1px solid #ddd;
}

.border-top-gray {
    border-top: 1px solid #ddd;
    padding-top: 10px;
}

.color-positive { 
    color: #108627;
}

.color-negative { 
    color: #e74c3c;
}

/*
Apply to thead to make headers not bold.
*/
.font-weight-normal,
.font-weight-normal > tr > th{
    font-weight: normal;
}

.fill-plain {
    background-color: #eaeff5;
}

.fill-primary {
    background-color: #428bca;
    color: white;
}

.fill-default {
    background-color: #9E9E9E;
    color: white;
}

.fill-info {
    background-color: #c4e3f3;
}

.glyphicon-primary {
    color: #428bca;
}

.glyphicon-danger {
    color: red;
}

.highlight-white {
    color: white;
}

.inline {
    display: inline;
}

.margin-0 {
   margin: 0;
}

<<<<<<< HEAD
=======
.min-height-0.checkbox,
.min-height-0 {
   min-height: 0;
}

.margin-top-0 {
   margin-top: 0;
}

>>>>>>> 7b0789be
.padding-0 {
   padding: 0;
}

<<<<<<< HEAD
=======
.padding-top-0.checkbox,
.padding-top-0 {
   padding-top: 0;
}

>>>>>>> 7b0789be
.text-bold {
    font-weight: bold;
}

.text-color-primary {
    color: #428bca;
}

.text-color-gray {
    color: gray;
}

.text-color-white {
    color: white;
}

.text-strike {
    text-decoration: line-through;
}

@media print {
    a[href]:after {
        content: none;
    }
    .no-print {
        display: none;
    }
}

/*////////////////////////////////////////////////////////////
///////////////////////// NavBar ////////////////////////////
//////////////////////////////////////////////////////////*/


.comment-list{
    padding-top: 15px;
}
 
.well-default {    
    background-color: #d9edf7;
    background-image: none;
    border: 0px;
    -webkit-box-shadow: 0 0 0 0;
       -moz-box-shadow: 0 0 0 0;
            box-shadow: 0 0 0 0;
}
 
.well-narrow {
    margin: 0 auto;
    width: 60%;
}

.well-plain {
    background-color: #eaeff5;
    background-image: none;
    border: 0px;
    -webkit-box-shadow: 0 0 0 0;
       -moz-box-shadow: 0 0 0 0;
            box-shadow: 0 0 0 0;
}
 
.panel-narrow {
    margin: 0 auto;
    width: 60%;
}

.link-in-dark-bg:link {
	color: #f2fcac;
}
        
        .link-in-dark-bg:active {
            color: yellow;
        }
        
        .link-in-dark-bg:hover {
            color: yellow;
        }

        .link-in-dark-bg:visited {
        	color: white;
        }

.icon-button{
	background: transparent;
	border: 0;	
}







/*////////////////////////////////////////////////////////////
///////////////////////// Header ////////////////////////////
//////////////////////////////////////////////////////////*/

.instructor-header-bar {
    /* TODO: find a stable solution to vertical middle align the columns */
    margin-top: 20px;
}





/*////////////////////////////////////////////////////////////
/////////////////////// Main Content ////////////////////////
//////////////////////////////////////////////////////////*/

.bs-example {
    background-color: #fafafa;
    border-color: #e5e5e5 #eee #eee;
    border-style: solid;
    border-width: 1px 0;
    -webkit-box-shadow: inset 0 3px 6px rgba(0, 0, 0, .05);
       -moz-box-shadow: inset 0 3px 6px rgba(0, 0, 0, .05);
            box-shadow: inset 0 3px 6px rgba(0, 0, 0, .05);
    margin: 0 -15px 15px;
    padding: 45px 15px 15px;
    position: relative;
}

        .bs-example:after {
            color: #bbb;
            content: "Example";
            font-size: 12px;
            font-weight: 700;
            left: 15px;
            letter-spacing: 1px;
            position: absolute;
            text-transform: uppercase;
            top: 15px;
        }
    
        .bs-example .container {
            width: auto
        }
    
        .bs-example+.highlight {
            margin: -15px -15px 15px;
            border-radius: 0;
            border-width: 0 0 1px
        }
    
        @media (min-width:768px){
            .bs-example {
                background-color: #fff;
                border: 1px solid #ddd;
                -webkit-border-radius: 4px 4px 0 0;
                   -moz-border-radius: 4px 4px 0 0;
                        border-radius: 4px 4px 0 0;
                -webkit-box-shadow: none;
                   -moz-box-shadow: none;
                        box-shadow: none;
                margin-left: 0;
                margin-right: 0;
            }
        
            .bs-example+.highlight {
                border-width: 1px;
                -webkit-border-bottom-left-radius: 4px;
                   -moz-border-radius-bottomleft: 4px;
                        border-bottom-left-radius: 4px;
                -webkit-border-bottom-right-radius: 4px;
                   -moz-border-radius-bottomright: 4px;
                        border-bottom-right-radius: 4px;                
                margin-left: 0;
                margin-right: 0;
                margin-top: -16px;
            }
        }



.icon-sort {
    display: block;
    float: right;
    height: 17px;
    margin-top: 1px;
    width: 12px;
}

.unsorted {
    background: url(../images/sortSideButton.png);
}

.sorted-ascending {
    background: url(../images/sortUpButton.png);
}

.sorted-descending {
    background: url(../images/sortDownButton.png);
}

.button-sort-ascending:hover, 
.button-sort-none:hover, 
.button-sort-descending:hover {
    cursor: pointer;
}






/*////////////////////////////////////////////////////////////
////////////////////////// Footer ///////////////////////////
//////////////////////////////////////////////////////////*/

#footerComponent {
    background-color: black;
    background-image: linear-gradient(to bottom,#3c3c3c 0,#222 100%);
    bottom: 0px;
    color: grey;
    height: 20px;
    margin: 0px;
    position: fixed;
    text-align: center;
    width: 100%;
}<|MERGE_RESOLUTION|>--- conflicted
+++ resolved
@@ -95,8 +95,6 @@
    margin: 0;
 }
 
-<<<<<<< HEAD
-=======
 .min-height-0.checkbox,
 .min-height-0 {
    min-height: 0;
@@ -106,19 +104,15 @@
    margin-top: 0;
 }
 
->>>>>>> 7b0789be
 .padding-0 {
    padding: 0;
 }
 
-<<<<<<< HEAD
-=======
 .padding-top-0.checkbox,
 .padding-top-0 {
    padding-top: 0;
 }
 
->>>>>>> 7b0789be
 .text-bold {
     font-weight: bold;
 }
