--- conflicted
+++ resolved
@@ -195,19 +195,12 @@
      * full name "Danny Tim Lin"<br>
      * first name: "Danny Tim" <br>
      * last name: "Lin" <br>
-<<<<<<< HEAD
-     * <br>
-     * full name "Danny (Tim Lin)"<br>
-     * first name: "Danny" <br>
-     * last name: "Tim Lin" <br>
-=======
      * processed full name: "Danny Tim Lin" <br>
      * <br>
      * full name "Danny {Tim Lin}"<br>
      * first name: "Danny" <br>
      * last name: "Tim Lin" <br>
      * processed full name: "Danny Tim Lin" <br>
->>>>>>> 216edd13
      * 
      * 
      * @return split name array{0--> first name, 1--> last name, 2--> processed full name by removing "{}"}
@@ -221,7 +214,6 @@
            
         String lastName;
         String firstName;
-<<<<<<< HEAD
         
         if(fullName.contains("{") && fullName.contains("}")){
             int startIndex = fullName.indexOf("{");
@@ -236,25 +228,9 @@
             lastName = fullName.substring(fullName.lastIndexOf(" ")+1).trim();
             firstName = fullName.replace(lastName, "").trim();
         }
-=======
-        
-        if(fullName.contains("{") && fullName.contains("}")){
-            int startIndex = fullName.indexOf("{");
-            int endIndex = fullName.indexOf("}");
-            lastName = fullName.substring(startIndex + 1, endIndex);
-            firstName = fullName.replace("{", "")
-                                .replace("}", "")
-                                .replace(lastName, "")
-                                .trim();           
-            
-        } else {         
-            lastName = fullName.substring(fullName.lastIndexOf(" ")+1).trim();
-            firstName = fullName.replace(lastName, "").trim();
-        }
         
         String processedfullName = fullName.replace("{", "")
                                            .replace("}", "");
->>>>>>> 216edd13
         
         String[] splitNames = {firstName, lastName, processedfullName};       
         return splitNames;
