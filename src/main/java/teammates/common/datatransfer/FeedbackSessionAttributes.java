--- conflicted
+++ resolved
@@ -126,16 +126,10 @@
         this.respondingStudentList = studentList;
     }
     
-<<<<<<< HEAD
-    public FeedbackSessionAttributes(FeedbackSessionAttributes expected) {
-        this(expected.toEntity());
-    }
-
     public static String makeId(String feedbackSessionName, String courseId) {
         return feedbackSessionName + "%" + courseId;
     }
     
-=======
     private FeedbackSessionAttributes(FeedbackSessionAttributes other) {
         this(other.feedbackSessionName, other.courseId, other.creatorEmail,
             other.instructions, other.createdTime, other.startTime, other.endTime,
@@ -151,7 +145,6 @@
         return new FeedbackSessionAttributes(this);
     }
 
->>>>>>> 6c464d9b
     public String getCourseId() {
         return courseId;
     }
