package teammates.common.datatransfer.attributes;

import java.time.Instant;
import java.util.ArrayList;
import java.util.List;

import com.google.appengine.api.blobstore.BlobKey;

import teammates.common.util.Assumption;
import teammates.common.util.Const;
import teammates.common.util.FieldValidator;
import teammates.common.util.JsonUtils;
import teammates.common.util.SanitizationHelper;
import teammates.common.util.StringHelper;
import teammates.storage.entity.StudentProfile;

/**
 * The data transfer object for StudentProfile entities.
 */
public class StudentProfileAttributes extends EntityAttributes<StudentProfile> {

    private static final String STUDENT_PROFILE_BACKUP_LOG_MSG = "Recently modified student profile::";
    private static final String ATTRIBUTE_NAME = "Student Profile";

    // Required
    public String googleId;

    // Optional
    public String shortName;
    public String email;
    public String institute;
    public String nationality;
    public Gender gender;
    public String moreInfo;
    public String pictureKey;
    public Instant modifiedDate;

    StudentProfileAttributes(String googleId) {
        this.googleId = googleId;
        this.shortName = "";
        this.email = "";
        this.institute = "";
        this.nationality = "";
        this.gender = Gender.OTHER;
        this.moreInfo = "";
        this.pictureKey = "";
        this.modifiedDate = Instant.now();
    }

    public static StudentProfileAttributes valueOf(StudentProfile sp) {
        return builder(sp.getGoogleId())
                .withShortName(sp.getShortName())
                .withEmail(sp.getEmail())
                .withInstitute(sp.getInstitute())
                .withGender(Gender.getGenderEnumValue(sp.getGender()))
                .withNationality(sp.getNationality())
                .withMoreInfo(sp.getMoreInfo())
                .withPictureKey(sp.getPictureKey().getKeyString())
                .withModifiedDate(sp.getModifiedDate())
                .build();
    }

    /**
     * Return new builder instance all string fields setted to {@code ""}
     * and with {@code gender = Gender.OTHER}.
     */
    public static Builder builder(String googleId) {
        return new Builder(googleId);
    }

    public StudentProfileAttributes getCopy() {
        return builder(googleId)
                .withShortName(shortName)
                .withEmail(email)
                .withInstitute(institute)
                .withGender(gender)
                .withNationality(nationality)
                .withMoreInfo(moreInfo)
                .withPictureKey(pictureKey)
                .withModifiedDate(modifiedDate)
                .build();
    }

    @Override
    public List<String> getInvalidityInfo() {
        FieldValidator validator = new FieldValidator();
        List<String> errors = new ArrayList<>();

        addNonEmptyError(validator.getInvalidityInfoForGoogleId(googleId), errors);

        // accept empty string values as it means the user has not specified anything yet.

        if (!StringHelper.isEmpty(shortName)) {
            addNonEmptyError(validator.getInvalidityInfoForPersonName(shortName), errors);
        }

        if (!StringHelper.isEmpty(email)) {
            addNonEmptyError(validator.getInvalidityInfoForEmail(email), errors);
        }

        if (!StringHelper.isEmpty(institute)) {
            addNonEmptyError(validator.getInvalidityInfoForInstituteName(institute), errors);
        }

        if (!StringHelper.isEmpty(nationality)) {
            addNonEmptyError(validator.getInvalidityInfoForNationality(nationality), errors);
        }

        Assumption.assertNotNull(gender);

        Assumption.assertNotNull(this.pictureKey);

        // No validation for modified date as it is determined by the system.
        // No validation for More Info. It will properly sanitized.

        return errors;
    }

    @Override
    public String toString() {
        return JsonUtils.toJson(this, StudentProfileAttributes.class);
    }

    @Override
    public StudentProfile toEntity() {
        return new StudentProfile(googleId, shortName, email, institute, nationality, gender.name().toLowerCase(),
                                  moreInfo, new BlobKey(this.pictureKey));
    }

    @Override
    public String getIdentificationString() {
        return this.googleId;
    }

    @Override
    public String getEntityTypeAsString() {
        return ATTRIBUTE_NAME;
    }

    @Override
    public String getBackupIdentifier() {
        return STUDENT_PROFILE_BACKUP_LOG_MSG + googleId;
    }

    @Override
    public String getJsonString() {
        return JsonUtils.toJson(this, StudentProfileAttributes.class);
    }

    @Override
    public void sanitizeForSaving() {
        this.googleId = SanitizationHelper.sanitizeGoogleId(this.googleId);
    }

    /**
<<<<<<< HEAD
     * Updates with {@link UpdateOptions}.
     */
    public void update(UpdateOptions updateOptions) {
        updateOptions.shortNameOption.ifPresent(s -> shortName = s);
        updateOptions.emailOption.ifPresent(s -> email = s);
        updateOptions.instituteOption.ifPresent(s -> institute = s);
        updateOptions.nationalityOption.ifPresent(s -> nationality = s);
        updateOptions.genderOption.ifPresent(s -> gender = s);
        updateOptions.moreInfoOption.ifPresent(s -> moreInfo = s);
        updateOptions.pictureKeyOption.ifPresent(s -> pictureKey = s);
    }

    /**
     * Returns a {@link UpdateOptions.Builder} to build {@link UpdateOptions} for a profile.
     */
    public static UpdateOptions.Builder updateOptionsBuilder(String googleId) {
        return new UpdateOptions.Builder(googleId);
=======
     * Represents the gender of a student.
     */
    public enum Gender {
        MALE,
        FEMALE,
        OTHER;

        /**
         * Returns the Gender enum value corresponding to {@code gender}, or OTHER by default.
         */
        public static Gender getGenderEnumValue(String gender) {
            try {
                return Gender.valueOf(gender.toUpperCase());
            } catch (IllegalArgumentException e) {
                return Gender.OTHER;
            }
        }
>>>>>>> a018a980
    }

    /**
     * A Builder class for {@link StudentProfileAttributes}.
     */
    public static class Builder {
        private static final String REQUIRED_FIELD_CANNOT_BE_NULL = "Required field cannot be null";

        private final StudentProfileAttributes profileAttributes;

        public Builder(String googleId) {
            Assumption.assertNotNull(REQUIRED_FIELD_CANNOT_BE_NULL, googleId);
            profileAttributes = new StudentProfileAttributes(googleId);
        }

        public Builder withShortName(String shortName) {
            if (shortName != null) {
                profileAttributes.shortName = SanitizationHelper.sanitizeName(shortName);
            }
            return this;
        }

        public Builder withEmail(String email) {
            if (email != null) {
                profileAttributes.email = SanitizationHelper.sanitizeEmail(email);
            }
            return this;
        }

        public Builder withInstitute(String institute) {
            if (institute != null) {
                profileAttributes.institute = SanitizationHelper.sanitizeTitle(institute);
            }
            return this;
        }

        public Builder withNationality(String nationality) {
            if (nationality != null) {
                profileAttributes.nationality = SanitizationHelper.sanitizeName(nationality);
            }
            return this;
        }

        public Builder withGender(Gender gender) {
            if (gender != null) {
                profileAttributes.gender = gender;
            }
            return this;
        }

        public Builder withMoreInfo(String moreInfo) {
            if (moreInfo != null) {
                profileAttributes.moreInfo = moreInfo;
            }
            return this;
        }

        public Builder withPictureKey(String pictureKey) {
            if (pictureKey != null) {
                profileAttributes.pictureKey = pictureKey;
            }
            return this;
        }

        public Builder withModifiedDate(Instant modifiedDate) {
            profileAttributes.modifiedDate = modifiedDate == null ? Instant.now() : modifiedDate;
            return this;
        }

        public StudentProfileAttributes build() {
            return profileAttributes;
        }
    }

    /**
     * Helper class to specific the fields to update in {@link StudentProfileAttributes}.
     */
    public static class UpdateOptions {
        private String googleId;

        private UpdateOption<String> shortNameOption = UpdateOption.empty();
        private UpdateOption<String> emailOption = UpdateOption.empty();
        private UpdateOption<String> instituteOption = UpdateOption.empty();
        private UpdateOption<String> nationalityOption = UpdateOption.empty();
        private UpdateOption<String> genderOption = UpdateOption.empty();
        private UpdateOption<String> moreInfoOption = UpdateOption.empty();
        private UpdateOption<String> pictureKeyOption = UpdateOption.empty();

        private UpdateOptions(String googleId) {
            Assumption.assertNotNull(Const.StatusCodes.UPDATE_OPTIONS_NULL_INPUT, googleId);

            this.googleId = googleId;
        }

        public String getGoogleId() {
            return googleId;
        }

        @Override
        public String toString() {
            return "StudentAttributes.UpdateOptions ["
                    + "googleId = " + googleId
                    + ", shortName = " + shortNameOption
                    + ", email = " + emailOption
                    + ", institute = " + instituteOption
                    + ", nationality = " + nationalityOption
                    + ", gender = " + genderOption
                    + ", moreInfo = " + moreInfoOption
                    + "]";
        }

        /**
         * Builder class to build {@link UpdateOptions}.
         */
        public static class Builder {
            private UpdateOptions updateOptions;

            private Builder(String googleId) {
                updateOptions = new UpdateOptions(googleId);
            }

            public Builder withShortName(String shortName) {
                Assumption.assertNotNull(Const.StatusCodes.UPDATE_OPTIONS_NULL_INPUT, shortName);

                updateOptions.shortNameOption = UpdateOption.of(shortName);
                return this;
            }

            public Builder withEmail(String email) {
                Assumption.assertNotNull(Const.StatusCodes.UPDATE_OPTIONS_NULL_INPUT, email);

                updateOptions.emailOption = UpdateOption.of(email);
                return this;
            }

            public Builder withInstitute(String institute) {
                Assumption.assertNotNull(Const.StatusCodes.UPDATE_OPTIONS_NULL_INPUT, institute);

                updateOptions.instituteOption = UpdateOption.of(institute);
                return this;
            }

            public Builder withNationality(String nationality) {
                Assumption.assertNotNull(Const.StatusCodes.UPDATE_OPTIONS_NULL_INPUT, nationality);

                updateOptions.nationalityOption = UpdateOption.of(nationality);
                return this;
            }

            public Builder withGender(String gender) {
                Assumption.assertNotNull(Const.StatusCodes.UPDATE_OPTIONS_NULL_INPUT, gender);

                updateOptions.genderOption = UpdateOption.of(gender);
                return this;
            }

            public Builder withMoreInfo(String moreInfo) {
                Assumption.assertNotNull(Const.StatusCodes.UPDATE_OPTIONS_NULL_INPUT, moreInfo);

                updateOptions.moreInfoOption = UpdateOption.of(moreInfo);
                return this;
            }

            public Builder withPictureKey(String pictureKey) {
                Assumption.assertNotNull(Const.StatusCodes.UPDATE_OPTIONS_NULL_INPUT, pictureKey);

                updateOptions.pictureKeyOption = UpdateOption.of(pictureKey);
                return this;
            }

            public UpdateOptions build() {
                return updateOptions;
            }

        }

    }
}<|MERGE_RESOLUTION|>--- conflicted
+++ resolved
@@ -153,7 +153,6 @@
     }
 
     /**
-<<<<<<< HEAD
      * Updates with {@link UpdateOptions}.
      */
     public void update(UpdateOptions updateOptions) {
@@ -171,7 +170,81 @@
      */
     public static UpdateOptions.Builder updateOptionsBuilder(String googleId) {
         return new UpdateOptions.Builder(googleId);
-=======
+    }
+
+    /**
+     * A Builder class for {@link StudentProfileAttributes}.
+     */
+    public static class Builder {
+        private static final String REQUIRED_FIELD_CANNOT_BE_NULL = "Required field cannot be null";
+
+        private final StudentProfileAttributes profileAttributes;
+
+        public Builder(String googleId) {
+            Assumption.assertNotNull(REQUIRED_FIELD_CANNOT_BE_NULL, googleId);
+            profileAttributes = new StudentProfileAttributes(googleId);
+        }
+
+        public Builder withShortName(String shortName) {
+            if (shortName != null) {
+                profileAttributes.shortName = SanitizationHelper.sanitizeName(shortName);
+            }
+            return this;
+        }
+
+        public Builder withEmail(String email) {
+            if (email != null) {
+                profileAttributes.email = SanitizationHelper.sanitizeEmail(email);
+            }
+            return this;
+        }
+
+        public Builder withInstitute(String institute) {
+            if (institute != null) {
+                profileAttributes.institute = SanitizationHelper.sanitizeTitle(institute);
+            }
+            return this;
+        }
+
+        public Builder withNationality(String nationality) {
+            if (nationality != null) {
+                profileAttributes.nationality = SanitizationHelper.sanitizeName(nationality);
+            }
+            return this;
+        }
+
+        public Builder withGender(Gender gender) {
+            if (gender != null) {
+                profileAttributes.gender = gender;
+            }
+            return this;
+        }
+
+        public Builder withMoreInfo(String moreInfo) {
+            if (moreInfo != null) {
+                profileAttributes.moreInfo = moreInfo;
+            }
+            return this;
+        }
+
+        public Builder withPictureKey(String pictureKey) {
+            if (pictureKey != null) {
+                profileAttributes.pictureKey = pictureKey;
+            }
+            return this;
+        }
+
+        public Builder withModifiedDate(Instant modifiedDate) {
+            profileAttributes.modifiedDate = modifiedDate == null ? Instant.now() : modifiedDate;
+            return this;
+        }
+
+        public StudentProfileAttributes build() {
+            return profileAttributes;
+        }
+    }
+
+    /**
      * Represents the gender of a student.
      */
     public enum Gender {
@@ -189,79 +262,6 @@
                 return Gender.OTHER;
             }
         }
->>>>>>> a018a980
-    }
-
-    /**
-     * A Builder class for {@link StudentProfileAttributes}.
-     */
-    public static class Builder {
-        private static final String REQUIRED_FIELD_CANNOT_BE_NULL = "Required field cannot be null";
-
-        private final StudentProfileAttributes profileAttributes;
-
-        public Builder(String googleId) {
-            Assumption.assertNotNull(REQUIRED_FIELD_CANNOT_BE_NULL, googleId);
-            profileAttributes = new StudentProfileAttributes(googleId);
-        }
-
-        public Builder withShortName(String shortName) {
-            if (shortName != null) {
-                profileAttributes.shortName = SanitizationHelper.sanitizeName(shortName);
-            }
-            return this;
-        }
-
-        public Builder withEmail(String email) {
-            if (email != null) {
-                profileAttributes.email = SanitizationHelper.sanitizeEmail(email);
-            }
-            return this;
-        }
-
-        public Builder withInstitute(String institute) {
-            if (institute != null) {
-                profileAttributes.institute = SanitizationHelper.sanitizeTitle(institute);
-            }
-            return this;
-        }
-
-        public Builder withNationality(String nationality) {
-            if (nationality != null) {
-                profileAttributes.nationality = SanitizationHelper.sanitizeName(nationality);
-            }
-            return this;
-        }
-
-        public Builder withGender(Gender gender) {
-            if (gender != null) {
-                profileAttributes.gender = gender;
-            }
-            return this;
-        }
-
-        public Builder withMoreInfo(String moreInfo) {
-            if (moreInfo != null) {
-                profileAttributes.moreInfo = moreInfo;
-            }
-            return this;
-        }
-
-        public Builder withPictureKey(String pictureKey) {
-            if (pictureKey != null) {
-                profileAttributes.pictureKey = pictureKey;
-            }
-            return this;
-        }
-
-        public Builder withModifiedDate(Instant modifiedDate) {
-            profileAttributes.modifiedDate = modifiedDate == null ? Instant.now() : modifiedDate;
-            return this;
-        }
-
-        public StudentProfileAttributes build() {
-            return profileAttributes;
-        }
     }
 
     /**
@@ -274,7 +274,7 @@
         private UpdateOption<String> emailOption = UpdateOption.empty();
         private UpdateOption<String> instituteOption = UpdateOption.empty();
         private UpdateOption<String> nationalityOption = UpdateOption.empty();
-        private UpdateOption<String> genderOption = UpdateOption.empty();
+        private UpdateOption<Gender> genderOption = UpdateOption.empty();
         private UpdateOption<String> moreInfoOption = UpdateOption.empty();
         private UpdateOption<String> pictureKeyOption = UpdateOption.empty();
 
@@ -339,7 +339,7 @@
                 return this;
             }
 
-            public Builder withGender(String gender) {
+            public Builder withGender(Gender gender) {
                 Assumption.assertNotNull(Const.StatusCodes.UPDATE_OPTIONS_NULL_INPUT, gender);
 
                 updateOptions.genderOption = UpdateOption.of(gender);
