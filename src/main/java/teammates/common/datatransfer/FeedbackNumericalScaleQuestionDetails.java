package teammates.common.datatransfer;

import java.math.RoundingMode;
import java.text.DecimalFormat;
import java.util.ArrayList;
import java.util.HashMap;
import java.util.List;
import java.util.Map;
import java.util.Set;

import teammates.common.util.Assumption;
import teammates.common.util.Const;
import teammates.common.util.FeedbackQuestionFormTemplates;
import teammates.common.util.HttpRequestHelper;
import teammates.common.util.Sanitizer;
import teammates.common.util.StringHelper;

public class FeedbackNumericalScaleQuestionDetails extends
        FeedbackQuestionDetails {
    public int minScale;
    public int maxScale;
    public double step;
    
    public FeedbackNumericalScaleQuestionDetails() {
        super(FeedbackQuestionType.NUMSCALE);
        this.minScale = 1;
        this.maxScale = 5;
        this.step = 0.5;
    }
    
    @Override
    public boolean extractQuestionDetails(
            Map<String, String[]> requestParameters,
            FeedbackQuestionType questionType) {
        
        String minScaleString = HttpRequestHelper.getValueFromParamMap(requestParameters, Const.ParamsNames.FEEDBACK_QUESTION_NUMSCALE_MIN);
        Assumption.assertNotNull("Null minimum scale", minScaleString);
        int minScale = Integer.parseInt(minScaleString);
        
        String maxScaleString = HttpRequestHelper.getValueFromParamMap(requestParameters, Const.ParamsNames.FEEDBACK_QUESTION_NUMSCALE_MAX);
        Assumption.assertNotNull("Null maximum scale", maxScaleString);
        int maxScale = Integer.parseInt(maxScaleString);
        
        String stepString = HttpRequestHelper.getValueFromParamMap(requestParameters, Const.ParamsNames.FEEDBACK_QUESTION_NUMSCALE_STEP);
        Assumption.assertNotNull("Null step", stepString);
        Double step = Double.parseDouble(stepString);

        this.setNumericalScaleQuestionDetails(minScale, maxScale, step);
        
        return true;
    }

    private void setNumericalScaleQuestionDetails(int minScale, int maxScale, double step) {
        this.minScale = minScale;
        this.maxScale = maxScale;
        this.step = step;
    }
    
    @Override
    public String getQuestionTypeDisplayName() {
        return Const.FeedbackQuestionTypeNames.NUMSCALE;
    }

    @Override
    public String getQuestionWithExistingResponseSubmissionFormHtml(
            boolean sessionIsOpen, int qnIdx, int responseIdx, String courseId,
            int totalNumRecipients, FeedbackResponseDetails existingResponseDetails) {
        FeedbackNumericalScaleResponseDetails numscaleResponseDetails = 
                (FeedbackNumericalScaleResponseDetails) existingResponseDetails;
        
        return FeedbackQuestionFormTemplates.populateTemplate(
                FeedbackQuestionFormTemplates.NUMSCALE_SUBMISSION_FORM,
                "${qnIdx}", Integer.toString(qnIdx),
                "${disabled}", sessionIsOpen ? "" : "disabled",
                "${responseIdx}", Integer.toString(responseIdx),
                "${minScale}", Integer.toString(minScale),
                "${maxScale}", Integer.toString(maxScale),
                "${step}", StringHelper.toDecimalFormatString(step),
                "${existingAnswer}", numscaleResponseDetails.getAnswerString(),
                "${possibleValuesString}", getPossibleValuesStringSubmit(),
                "${Const.ParamsNames.FEEDBACK_RESPONSE_TEXT}", Const.ParamsNames.FEEDBACK_RESPONSE_TEXT,
                "${Const.ParamsNames.FEEDBACK_QUESTION_NUMSCALE_MIN}", Const.ParamsNames.FEEDBACK_QUESTION_NUMSCALE_MIN,
                "${Const.ParamsNames.FEEDBACK_QUESTION_NUMSCALE_MAX}", Const.ParamsNames.FEEDBACK_QUESTION_NUMSCALE_MAX,
                "${Const.ParamsNames.FEEDBACK_QUESTION_NUMSCALE_STEP}", Const.ParamsNames.FEEDBACK_QUESTION_NUMSCALE_STEP);
    }

    @Override
    public String getQuestionWithoutExistingResponseSubmissionFormHtml(
            boolean sessionIsOpen, int qnIdx, int responseIdx, String courseId, int totalNumRecipients) {
        return FeedbackQuestionFormTemplates.populateTemplate(
                FeedbackQuestionFormTemplates.NUMSCALE_SUBMISSION_FORM,
                "${qnIdx}", Integer.toString(qnIdx),
                "${disabled}", sessionIsOpen ? "" : "disabled",
                "${responseIdx}", Integer.toString(responseIdx),
                "${minScale}", Integer.toString(minScale),
                "${maxScale}", Integer.toString(maxScale),
                "${step}", StringHelper.toDecimalFormatString(step),
                "${existingAnswer}", "",
                "${possibleValuesString}", getPossibleValuesStringSubmit(),
                "${Const.ParamsNames.FEEDBACK_RESPONSE_TEXT}", Const.ParamsNames.FEEDBACK_RESPONSE_TEXT,
                "${Const.ParamsNames.FEEDBACK_QUESTION_NUMSCALE_MIN}", Const.ParamsNames.FEEDBACK_QUESTION_NUMSCALE_MIN,
                "${Const.ParamsNames.FEEDBACK_QUESTION_NUMSCALE_MAX}", Const.ParamsNames.FEEDBACK_QUESTION_NUMSCALE_MAX,
                "${Const.ParamsNames.FEEDBACK_QUESTION_NUMSCALE_STEP}", Const.ParamsNames.FEEDBACK_QUESTION_NUMSCALE_STEP);
    }

    @Override
    public String getQuestionSpecificEditFormHtml(int questionNumber) {
        return FeedbackQuestionFormTemplates.populateTemplate(
                FeedbackQuestionFormTemplates.NUMSCALE_EDIT_FORM,
                "${questionNumber}", Integer.toString(questionNumber),
                "${minScale}", Integer.toString(minScale),
                "${maxScale}", Integer.toString(maxScale),
                "${step}", StringHelper.toDecimalFormatString(step),
                "${possibleValues}", getPossibleValuesStringEdit(),
                "${Const.ParamsNames.FEEDBACK_QUESTION_NUMSCALE_MIN}", Const.ParamsNames.FEEDBACK_QUESTION_NUMSCALE_MIN,
                "${Const.ParamsNames.FEEDBACK_QUESTION_NUMSCALE_MAX}", Const.ParamsNames.FEEDBACK_QUESTION_NUMSCALE_MAX,
                "${Const.ParamsNames.FEEDBACK_QUESTION_NUMSCALE_STEP}", Const.ParamsNames.FEEDBACK_QUESTION_NUMSCALE_STEP,
                "${Const.ToolTips.FEEDBACK_QUESTION_NUMSCALE_MIN}", Const.Tooltips.FEEDBACK_QUESTION_NUMSCALE_MIN,
                "${Const.ToolTips.FEEDBACK_QUESTION_NUMSCALE_MAX}", Const.Tooltips.FEEDBACK_QUESTION_NUMSCALE_MAX,
                "${Const.ToolTips.FEEDBACK_QUESTION_NUMSCALE_STEP}", Const.Tooltips.FEEDBACK_QUESTION_NUMSCALE_STEP);
    }

    @Override
    public String getNewQuestionSpecificEditFormHtml() {
        // Set default values
        this.minScale = 1;
        this.maxScale = 5;
        this.step = 1;
        
        return "<div id=\"numScaleForm\">" 
                  + this.getQuestionSpecificEditFormHtml(-1) 
             + "</div>";
    }

    @Override
    public String getQuestionAdditionalInfoHtml(int questionNumber,
            String additionalInfoId) {
        String additionalInfo = getQuestionTypeDisplayName() + ":<br/>";
        additionalInfo += "Minimum value: " + minScale 
                                + ". Increment: " + step + ". Maximum value: " + maxScale + ".";
        
        return FeedbackQuestionFormTemplates.populateTemplate(
                FeedbackQuestionFormTemplates.FEEDBACK_QUESTION_ADDITIONAL_INFO,
                "${more}", "[more]",
                "${less}", "[less]",
                "${questionNumber}", Integer.toString(questionNumber),
                "${additionalInfoId}", additionalInfoId,
                "${questionAdditionalInfo}", additionalInfo);
    }

    @Override
    public String getQuestionResultStatisticsHtml(List<FeedbackResponseAttributes> responses,
            FeedbackQuestionAttributes question,
            String studentEmail,
            FeedbackSessionResultsBundle bundle,
            String view) {
        
        if (view.equals("student")) {
            return getStudentQuestionResultsStatisticsHtml(responses, studentEmail, question, bundle);
        } else {
            return getInstructorQuestionResultsStatisticsHtml(responses, question, bundle);
        }
    }

    private String getInstructorQuestionResultsStatisticsHtml(
            List<FeedbackResponseAttributes> responses, 
            FeedbackQuestionAttributes question, FeedbackSessionResultsBundle bundle) {
        Map<String, Double> min = new HashMap<String, Double>();
        Map<String, Double> max = new HashMap<String, Double>();
        Map<String, Double> average = new HashMap<String, Double>();
        Map<String, Double> averageExcludingSelf = new HashMap<String, Double>();
        Map<String, Double> total = new HashMap<String, Double>();
        Map<String, Double> totalExcludingSelf = new HashMap<String, Double>();
        Map<String, Integer> numResponses = new HashMap<String, Integer>();
        Map<String, Integer> numResponsesExcludingSelf = new HashMap<String, Integer>();
        
        // need to know which recipients are hidden since anonymised recipients will not appear in the summary table
        List<String> hiddenRecipients = getHiddenRecipients(responses, question, bundle);

        
        populateSummaryStatisticsFromResponses(responses, min, max, average, averageExcludingSelf, total, 
                                               totalExcludingSelf, numResponses, numResponsesExcludingSelf);
        
        boolean showAvgExcludingSelf = showAverageExcludingSelf(question, averageExcludingSelf);
        
<<<<<<< HEAD
        String statsTitle = "Response Summary";
        
        String fragmentTemplateToUse = showAvgExcludingSelf 
                                     ? FeedbackQuestionFormTemplates.NUMSCALE_RESULTS_STATS_FRAGMENT_WITH_SELF_RESPONSE 
                                     : FeedbackQuestionFormTemplates.NUMSCALE_RESULTS_STATS_FRAGMENT;
        
        String templateToUse = showAvgExcludingSelf 
                             ? FeedbackQuestionFormTemplates.NUMSCALE_RESULT_STATS_WITH_SELF_RESPONSE
                             : FeedbackQuestionFormTemplates.NUMSCALE_RESULT_STATS;

        
=======
        String fragmentTemplateToUse = showAvgExcludingSelf ? 
                                       FeedbackQuestionFormTemplates.NUMSCALE_RESULTS_STATS_FRAGMENT_WITH_SELF_RESPONSE :
                                       FeedbackQuestionFormTemplates.NUMSCALE_RESULTS_STATS_FRAGMENT;
        
>>>>>>> 40a78f60
        DecimalFormat df = new DecimalFormat();
        df.setMinimumFractionDigits(0);
        df.setMaximumFractionDigits(5);
        df.setRoundingMode(RoundingMode.DOWN);
  
        StringBuilder fragmentHtml = new StringBuilder();        
        
        for (String recipient : numResponses.keySet()) {
            // hidden recipients do not appear in the summary table, so ignore responses with hidden recipients
            if (hiddenRecipients.contains(recipient)) {
                continue;
            }
            
            Double userAverageExcludingSelf = averageExcludingSelf.get(recipient);
            String userAverageExcludingSelfText = getAverageExcludingSelfText(showAvgExcludingSelf, df, userAverageExcludingSelf);
            
            String recipientName = recipient.equals(Const.GENERAL_QUESTION) ? "General" : bundle.getNameForEmail(recipient);
            String recipientTeam  = bundle.getTeamNameForEmail(recipient);

            fragmentHtml.append(FeedbackQuestionFormTemplates.populateTemplate(
                                    fragmentTemplateToUse,
                                    "${recipientTeam}", Sanitizer.sanitizeForHtml(recipientTeam),
                                    "${recipientName}", Sanitizer.sanitizeForHtml(recipientName),
                                    "${Average}", df.format(average.get(recipient)),
                                    "${Max}", df.format(max.get(recipient)),
                                    "${Min}", df.format(min.get(recipient)),
                                    "${AverageExcludingSelfResponse}", userAverageExcludingSelfText));
        }
        
        if (fragmentHtml.length() == 0) {
            return "";
        }
        
        String statsTitle = "Response Summary";
        String templateToUse = showAvgExcludingSelf 
                             ? FeedbackQuestionFormTemplates.NUMSCALE_RESULT_STATS_WITH_SELF_RESPONSE 
                             : FeedbackQuestionFormTemplates.NUMSCALE_RESULT_STATS;
        String html = FeedbackQuestionFormTemplates.populateTemplate(
                        templateToUse,
                        "${summaryTitle}", statsTitle,
                        "${statsFragments}", fragmentHtml.toString());
            
        return html;
    }


    private String getStudentQuestionResultsStatisticsHtml(
            List<FeedbackResponseAttributes> responses, String studentEmail,
            FeedbackQuestionAttributes question, FeedbackSessionResultsBundle bundle) {
       
        Map<String, Double> min = new HashMap<String, Double>();
        Map<String, Double> max = new HashMap<String, Double>();
        Map<String, Double> average = new HashMap<String, Double>();
        Map<String, Double> averageExcludingSelf = new HashMap<String, Double>();
        Map<String, Double> total = new HashMap<String, Double>();
        Map<String, Double> totalExcludingSelf = new HashMap<String, Double>();
        Map<String, Integer> numResponses = new HashMap<String, Integer>();
        Map<String, Integer> numResponsesExcludingSelf = new HashMap<String, Integer>();
        
        // need to know which recipients are hidden since anonymised recipients will not appear in the summary table
        List<String> hiddenRecipients = getHiddenRecipients(responses, question, bundle);

        
        populateSummaryStatisticsFromResponses(responses, min, max, average, averageExcludingSelf, total, 
                                               totalExcludingSelf, numResponses, numResponsesExcludingSelf);
        boolean showAvgExcludingSelf = showAverageExcludingSelf(question, averageExcludingSelf);

<<<<<<< HEAD
        String fragmentTemplateToUse = showAvgExcludingSelf 
                                     ? FeedbackQuestionFormTemplates.NUMSCALE_RESULTS_STATS_FRAGMENT_WITH_SELF_RESPONSE
                                     : FeedbackQuestionFormTemplates.NUMSCALE_RESULTS_STATS_FRAGMENT;
        String templateToUse = showAvgExcludingSelf 
                             ? FeedbackQuestionFormTemplates.NUMSCALE_RESULT_STATS_WITH_SELF_RESPONSE
                             : FeedbackQuestionFormTemplates.NUMSCALE_RESULT_STATS;
  
=======
        String fragmentTemplateToUse = showAvgExcludingSelf ? 
                                       FeedbackQuestionFormTemplates.NUMSCALE_RESULTS_STATS_FRAGMENT_WITH_SELF_RESPONSE : 
                                       FeedbackQuestionFormTemplates.NUMSCALE_RESULTS_STATS_FRAGMENT;  
>>>>>>> 40a78f60
        
        DecimalFormat df = new DecimalFormat();
        df.setMinimumFractionDigits(0);
        df.setMaximumFractionDigits(5);
        df.setRoundingMode(RoundingMode.DOWN);

        
        boolean isRecipientTypeGeneral = question.recipientType == FeedbackParticipantType.NONE;
        boolean isRecipientTypeTeam = question.recipientType == FeedbackParticipantType.TEAMS 
                                      || question.recipientType == FeedbackParticipantType.OWN_TEAM;
        boolean isRecipientTypeStudent = !isRecipientTypeGeneral && !isRecipientTypeTeam;
        
        String currentUserTeam = bundle.getTeamNameForEmail(studentEmail);
        String currentUserIdentifier = getCurrentUserIdentifier(numResponses,
                                                                isRecipientTypeStudent, studentEmail, 
                                                                isRecipientTypeTeam, currentUserTeam);  
        
        Set<String> recipientSet = numResponses.keySet();
        ArrayList<String> recipientList = new ArrayList<String>();
        
        boolean hasCurrentUserReceivedAnyResponse = recipientSet.contains(currentUserIdentifier);
        
        // Move current user to the head of the recipient list
        if (hasCurrentUserReceivedAnyResponse) {
            recipientList.add(currentUserIdentifier);   
        }        
        for (String otherRecipient : recipientSet) {
            // Skip current user as it is added to the head of the list
            if (otherRecipient.equalsIgnoreCase(currentUserIdentifier)) {
                continue;
            }            
            recipientList.add(otherRecipient);
        }
        
        StringBuilder fragmentHtml = new StringBuilder();
        for (String recipient : recipientList) {
            
            // hidden recipients do not appear in the summary table, so ignore responses with hidden recipients
            boolean isHiddenRecipient = false;
            if (hiddenRecipients.contains(recipient)) {
                isHiddenRecipient = true;
            }
            
            String recipientName = null;
            String recipientTeam = null;
            
            boolean isRecipientCurrentUser = recipient.equalsIgnoreCase(currentUserIdentifier);
            boolean isRecipientGeneral = recipient.equalsIgnoreCase(Const.GENERAL_QUESTION);
            
            recipientName = getDisplayableRecipientName(isHiddenRecipient,
                            isRecipientCurrentUser, hasAtLeastTwoResponses(numResponses, currentUserIdentifier),
                            isRecipientTypeStudent, hasAtLeastTwoResponsesOtherThanCurrentUser(
                                                            numResponses, currentUserIdentifier, hiddenRecipients),
                            isRecipientGeneral, bundle.getNameForEmail(recipient), currentUserTeam);
            
            recipientTeam = getDisplayableRecipientTeam(isHiddenRecipient,
                                                        isRecipientCurrentUser, 
                                                        hasAtLeastTwoResponses(numResponses, currentUserIdentifier),
                                                        isRecipientTypeStudent,
                                                        hasAtLeastTwoResponsesOtherThanCurrentUser(numResponses, 
                                                                                                   currentUserIdentifier, 
                                                                                                   hiddenRecipients),
                                                        bundle.getTeamNameForEmail(recipient), currentUserTeam);

            Double minScore = null;
            Double maxScore = null;
            Double averageScore = null;
            Double averageScoreExcludingSelf = null;
            
            boolean isRecipientDetailsAvailable = recipientName != null && recipientTeam != null;
            
            if (!isRecipientDetailsAvailable) {
                continue;
            }
            
            minScore = min.get(recipient);
            maxScore = max.get(recipient);
            averageScore = average.get(recipient);
            averageScoreExcludingSelf = averageExcludingSelf.get(recipient);
            
            String averageScoreExcludingSelfText = getAverageExcludingSelfText(showAvgExcludingSelf, df, averageScoreExcludingSelf);
            
            String recipientFragmentHtml = FeedbackQuestionFormTemplates.populateTemplate(
                    fragmentTemplateToUse,
                    "${recipientTeam}", Sanitizer.sanitizeForHtml(recipientTeam),
                    "${recipientName}", Sanitizer.sanitizeForHtml(recipientName),
                    "${Average}", df.format(averageScore),
                    "${Max}", df.format(maxScore),
                    "${Min}", df.format(minScore),
                    "${AverageExcludingSelfResponse}", averageScoreExcludingSelfText);
            
            fragmentHtml.append(recipientFragmentHtml);
        }
        
        if (fragmentHtml.length() == 0) {
            return "";
        }
        
        String statsTitle = getStatsTitle(isRecipientTypeGeneral, isRecipientTypeTeam, 
                                          hasAtLeastTwoResponsesOtherThanCurrentUser(numResponses, currentUserIdentifier, hiddenRecipients));
        String templateToUse = showAvgExcludingSelf 
                             ? FeedbackQuestionFormTemplates.NUMSCALE_RESULT_STATS_WITH_SELF_RESPONSE 
                             : FeedbackQuestionFormTemplates.NUMSCALE_RESULT_STATS;
        String html = FeedbackQuestionFormTemplates.populateTemplate(
                        templateToUse,
                        "${summaryTitle}", statsTitle,
                        "${statsFragments}", fragmentHtml.toString());
        
        return html;
    }

    private String getDisplayableRecipientName(boolean isHiddenRecipient,
            boolean isRecipientCurrentUser, boolean hasAtLeastTwoResponses,
            boolean isRecipientTypeStudent, boolean hasAtLeastTwoResponsesOtherThanCurrentUser,
            boolean isRecipientGeneral, String recipientName, String currentUserTeam) {
        
        // Replace current user name with "You"
        if (!isHiddenRecipient && isRecipientCurrentUser && hasAtLeastTwoResponses) {
            return isRecipientTypeStudent ? "You" : "Your Team (" + currentUserTeam + ")";
        }
        
        // Replace general identifier with "General"
        if (!isHiddenRecipient && !isRecipientCurrentUser 
            && hasAtLeastTwoResponsesOtherThanCurrentUser) {
            return isRecipientGeneral ? "General" : recipientName;
        }
        return null;
    }
    
    private String getDisplayableRecipientTeam(boolean isHiddenRecipient,
            boolean isRecipientCurrentUser, boolean hasAtLeastTwoResponses,
            boolean isRecipientTypeStudent, boolean hasAtLeastTwoResponsesOtherThanCurrentUser,
            String recipientTeamName, String currentUserTeam) {
        
        // Replace current user team with "" when recipient type is not student
        if (!isHiddenRecipient && isRecipientCurrentUser && hasAtLeastTwoResponses) {
            return isRecipientTypeStudent ? currentUserTeam : "";
        }
        
        // Display other recipients' team name
        if (!isHiddenRecipient && !isRecipientCurrentUser
            && hasAtLeastTwoResponsesOtherThanCurrentUser) {
            return recipientTeamName;
        }
        return null;
    }
    
    private String getCurrentUserIdentifier(Map<String, Integer> numResponses, 
            boolean isRecipientStudent, String currentUserEmail,
            boolean isRecipientTeam, String currentUserTeam) {
        
        if (isRecipientStudent && numResponses.containsKey(currentUserEmail) 
            && numResponses.get(currentUserEmail) >= 1) {
            return currentUserEmail;
        } else if (isRecipientTeam && numResponses.containsKey(currentUserTeam) 
                   && numResponses.get(currentUserTeam) >= 1) {
            return currentUserTeam;
        } else {
            return "";
        }
    }

    private boolean hasAtLeastTwoResponses(Map<String, Integer> numResponses,
            String recipient) {
        if (numResponses == null) {
            return false;
        }
        Integer numOfResponses = numResponses.get(recipient);
        return numOfResponses == null ? false : numOfResponses >= 2;
    }

    private String getAverageExcludingSelfText(boolean showAvgExcludingSelf, DecimalFormat df, Double averageExcludingSelf) {
        // Display a dash if the user has only self response
        String averageExcludingSelfText = averageExcludingSelf == null ? "-" : df.format(averageExcludingSelf);
        
        averageExcludingSelfText = showAvgExcludingSelf ? averageExcludingSelfText : "";
        return averageExcludingSelfText;
    }
    
    @Override
    public String getQuestionResultStatisticsCsv(
            List<FeedbackResponseAttributes> responses,
            FeedbackQuestionAttributes question,
            FeedbackSessionResultsBundle bundle) {
        if (responses.size() == 0) {
            return "";
        }
        
        Map<String, Double> min = new HashMap<String, Double>();
        Map<String, Double> max = new HashMap<String, Double>();
        Map<String, Double> average = new HashMap<String, Double>();
        Map<String, Double> averageExcludingSelf = new HashMap<String, Double>();
        Map<String, Double> total = new HashMap<String, Double>();
        Map<String, Double> totalExcludingSelf = new HashMap<String, Double>();
        Map<String, Integer> numResponses = new HashMap<String, Integer>();
        Map<String, Integer> numResponsesExcludingSelf = new HashMap<String, Integer>();
        
        // need to know which recipients are hidden since anonymised recipients will not appear in the summary table
        List<String> hiddenRecipients = getHiddenRecipients(responses, question, bundle);
        
        populateSummaryStatisticsFromResponses(responses, min, max, average, averageExcludingSelf, total, 
                                               totalExcludingSelf, numResponses, numResponsesExcludingSelf);
        
        boolean showAvgExcludingSelf = showAverageExcludingSelf(question, averageExcludingSelf);
        
        DecimalFormat df = new DecimalFormat();
        df.setMinimumFractionDigits(0);
        df.setMaximumFractionDigits(5);
        df.setRoundingMode(RoundingMode.DOWN);
  
        String csvHeader = "";
        csvHeader += "Team, Recipient, Average, Minimum, Maximum";
        csvHeader += showAvgExcludingSelf ? ", Average excluding self response" : "";
        csvHeader += Const.EOL;
        
        String csvBody = "";
        for (String recipient : numResponses.keySet()) {
            // hidden recipients do not appear in the summary table, so ignore responses with hidden recipients
            if (hiddenRecipients.contains(recipient)) {
                continue;
            }
            
            String recipientTeam = bundle.getTeamNameForEmail(recipient);
            boolean isRecipientGeneral = recipient.equals(Const.GENERAL_QUESTION);
            
            Double averageScoreExcludingSelf = averageExcludingSelf.get(recipient);
            String averageScoreExcludingSelfText = getAverageExcludingSelfText(showAvgExcludingSelf, df, averageScoreExcludingSelf);
            
            csvBody += Sanitizer.sanitizeForCsv(recipientTeam);
            csvBody += "," + Sanitizer.sanitizeForCsv(isRecipientGeneral ? "General" : bundle.getNameForEmail(recipient));
            csvBody += "," + df.format(average.get(recipient));
            csvBody += "," + df.format(min.get(recipient));
            csvBody += "," + df.format(max.get(recipient));
            csvBody += showAvgExcludingSelf ? "," + averageScoreExcludingSelfText : "";
            csvBody += Const.EOL;
        }
        
        String csv = csvHeader + csvBody;
        return csv;
    }
    
    private boolean showAverageExcludingSelf(
            FeedbackQuestionAttributes question, Map<String, Double> averageExcludingSelf) {
        
        if (question.recipientType == FeedbackParticipantType.NONE) {
            // General recipient type would not give self response
            // Therefore average exclude self response will always be hidden
            return false;
        }        
        
        for (Double average : averageExcludingSelf.values()) {
            // There exists at least one average score exclude self
            if (average != null) {
                return true;
            }
        }
        return false;
    }

    private void populateSummaryStatisticsFromResponses(
            List<FeedbackResponseAttributes> responses,
            Map<String, Double> min, Map<String, Double> max,
            Map<String, Double> average, Map<String, Double> averageExcludingSelf,
            Map<String, Double> total, Map<String, Double> totalExcludingSelf,
            Map<String, Integer> numResponses,
            Map<String, Integer> numResponsesExcludingSelf) {
        
        for (FeedbackResponseAttributes response : responses) {
            FeedbackNumericalScaleResponseDetails responseDetails = (FeedbackNumericalScaleResponseDetails) response.getResponseDetails();
            double answer = responseDetails.getAnswer();
            String giverEmail = response.giverEmail;
            String recipientEmail = response.recipientEmail;

            // Compute number of responses including user's self response
            if (!numResponses.containsKey(recipientEmail)) {
                numResponses.put(recipientEmail, 0);
            }            
            int numOfResponses = numResponses.get(recipientEmail) + 1;
            numResponses.put(recipientEmail, numOfResponses);
            
            
            // Compute number of responses excluding user's self response
            if (!numResponsesExcludingSelf.containsKey(recipientEmail)) {
                numResponsesExcludingSelf.put(recipientEmail, 0);
            }            
            boolean isSelfResponse = giverEmail.equalsIgnoreCase(recipientEmail);
            if (!isSelfResponse) {
                int numOfResponsesExcludingSelf = numResponsesExcludingSelf.get(recipientEmail) + 1;
                numResponsesExcludingSelf.put(recipientEmail, numOfResponsesExcludingSelf);
            }
            
            
            // Compute minimum score received
            if (!min.containsKey(recipientEmail)) {
                min.put(recipientEmail, answer);
            }            
            double minScoreReceived = Math.min(answer, min.get(recipientEmail));
            min.put(recipientEmail, minScoreReceived);
            
            
            // Compute maximum score received
            if (!max.containsKey(recipientEmail)) {
                max.put(recipientEmail, answer);
            }
            double maxScoreReceived = Math.max(answer, max.get(recipientEmail));
            max.put(recipientEmail, maxScoreReceived);
            
            
            // Compute total score received
            if (!total.containsKey(recipientEmail)) {
                total.put(recipientEmail, 0.0);
            }
            double totalScore = total.get(recipientEmail) + answer;
            total.put(recipientEmail, totalScore);
            
            
            // Compute total score received excluding self
            if (!totalExcludingSelf.containsKey(recipientEmail)) {
                totalExcludingSelf.put(recipientEmail, null);
            }            
            if (!isSelfResponse) {
                Double totalScoreExcludingSelf = totalExcludingSelf.get(recipientEmail);
                
                // totalScoreExcludingSelf == null when the user has only self response
                totalExcludingSelf.put(recipientEmail, totalScoreExcludingSelf == null ? answer : totalScoreExcludingSelf + answer);                
            }
            
            
            // Compute average score received
            if (!average.containsKey(recipientEmail)) {
                average.put(recipientEmail, 0.0);
            }
            double averageReceived = total.get(recipientEmail) / numResponses.get(recipientEmail);
            average.put(recipientEmail, averageReceived);
            
            
            // Compute average score received excluding self
            if (!averageExcludingSelf.containsKey(recipientEmail)) {
                averageExcludingSelf.put(recipientEmail, null);
            }
            if (!isSelfResponse && totalExcludingSelf.get(recipientEmail) != null) {
                double averageReceivedExcludingSelf = totalExcludingSelf.get(recipientEmail) / numResponsesExcludingSelf.get(recipientEmail);
                averageExcludingSelf.put(recipientEmail, averageReceivedExcludingSelf);
            }
        }        
    }
    
    private List<String> getHiddenRecipients(
            List<FeedbackResponseAttributes> responses,
            FeedbackQuestionAttributes question,
            FeedbackSessionResultsBundle bundle) {
        List<String> hiddenRecipients = new ArrayList<String>(); // List of recipients to hide
        FeedbackParticipantType type = question.recipientType;
        for (FeedbackResponseAttributes response : responses) {
            if (bundle.visibilityTable.get(response.getId())[1] == false
                && type != FeedbackParticipantType.SELF
                && type != FeedbackParticipantType.NONE) {
                
                hiddenRecipients.add(response.recipientEmail);
            }
        }
        return hiddenRecipients;
    }

    
    private String getStatsTitle(boolean isDirectedAtGeneral,
            boolean isDirectedAtTeams, boolean isAbleToSeeAllResponses) {
        String statsTitle;
        if (isDirectedAtGeneral || isAbleToSeeAllResponses) {
            statsTitle = "Response Summary";
        } else if (isDirectedAtTeams) {
            statsTitle = "Summary of responses received by your team";
        } else {
            statsTitle = "Summary of responses received by you";
        }
        return statsTitle;
    }

    /**
     * Return true when the number of responses for any visible recipient, other than the current user,
     * has at least 2 responses.
     * This is used for displaying the statistic for other users as it doesn't make sense when all other users
     * have only 1 response each
     * Return false otherwise.
     */
    private boolean hasAtLeastTwoResponsesOtherThanCurrentUser(
            Map<String, Integer> numResponses, String currentUserIdentifier, List<String> hiddenRecipients) {
        boolean isAtLeastTwoResponsesOtherThanCurrentUser = false;
        
        // At least 2 responses are given to any recipient other than current user
        for (String recipient: numResponses.keySet()) {
            if (hiddenRecipients.contains(recipient)) {
                continue;
            }

            if (hasAtLeastTwoResponses(numResponses, recipient)
                && !recipient.equals(currentUserIdentifier)) {
                
                isAtLeastTwoResponsesOtherThanCurrentUser = true;
                break;
            }
        }
        return isAtLeastTwoResponsesOtherThanCurrentUser;
    }
    
    
    @Override
    public boolean isChangesRequiresResponseDeletion(
            FeedbackQuestionDetails newDetails) {
        FeedbackNumericalScaleQuestionDetails newNumScaleDetails = 
                (FeedbackNumericalScaleQuestionDetails) newDetails;
        
        if (this.minScale != newNumScaleDetails.minScale 
                || this.maxScale != newNumScaleDetails.maxScale
                || this.step != newNumScaleDetails.step) {
            return true;
        }
        return false;
    }

    @Override
    public String getCsvHeader() {
        return "Feedback";
    }

    @Override
    public String getQuestionTypeChoiceOption() {
        return "<option value = \"NUMSCALE\">" + Const.FeedbackQuestionTypeNames.NUMSCALE + "</option>";
    }

    private String getPossibleValuesStringEdit() {
        return "[Based on the above settings, acceptable responses are: " + getPossibleValuesString();
    }
    
    private String getPossibleValuesStringSubmit() {
        return "[Possible values: " + getPossibleValuesString();
    }
    
    private String getPossibleValuesString() {
        double cur = minScale + step;
        int possibleValuesCount = 1;
        while ((maxScale - cur) >= -1e-9) {
            cur += step;
            possibleValuesCount++;
        }
        
        String possibleValuesString;
        if (possibleValuesCount > 6) {
            possibleValuesString = StringHelper.toDecimalFormatString(minScale) + ", "
                    + StringHelper.toDecimalFormatString(minScale + step) + ", "
                    + StringHelper.toDecimalFormatString(minScale + 2 * step) + ", ..., "
                    + StringHelper.toDecimalFormatString(maxScale - 2 * step) + ", "
                    + StringHelper.toDecimalFormatString(maxScale - step) + ", "
                    + StringHelper.toDecimalFormatString(maxScale);
        } else {
            possibleValuesString = Integer.toString(minScale);
            cur = minScale + step;
            while ((maxScale - cur) >= -1e-9) {
                possibleValuesString += ", " + StringHelper.toDecimalFormatString(cur);
                cur += step;
            }
        }
        possibleValuesString += "]";
        
        return possibleValuesString;
    }
    
    @Override
    public List<String> validateQuestionDetails() {
        List<String> errors = new ArrayList<String>();
        if (minScale >= maxScale) {
            errors.add(Const.FeedbackQuestion.NUMSCALE_ERROR_MIN_MAX);
        }
        if (step <= 0) {
            errors.add(Const.FeedbackQuestion.NUMSCALE_ERROR_STEP);
        }
        return errors;
    }
    
    @Override
    public List<String> validateResponseAttributes(
            List<FeedbackResponseAttributes> responses,
            int numRecipients) {
        List<String> errors = new ArrayList<String>();
        for (FeedbackResponseAttributes response : responses) {
            FeedbackNumericalScaleResponseDetails frd = (FeedbackNumericalScaleResponseDetails) response.getResponseDetails();
            if (frd.getAnswer() < minScale || frd.getAnswer() > maxScale) {
                errors.add(frd.getAnswerString() + Const.FeedbackQuestion.NUMSCALE_ERROR_OUT_OF_RANGE + "(min=" + minScale + ", max=" + maxScale + ")");
            }
            //TODO: strengthen check for step
        }
        return errors;
    }
}<|MERGE_RESOLUTION|>--- conflicted
+++ resolved
@@ -183,24 +183,10 @@
         
         boolean showAvgExcludingSelf = showAverageExcludingSelf(question, averageExcludingSelf);
         
-<<<<<<< HEAD
-        String statsTitle = "Response Summary";
-        
         String fragmentTemplateToUse = showAvgExcludingSelf 
                                      ? FeedbackQuestionFormTemplates.NUMSCALE_RESULTS_STATS_FRAGMENT_WITH_SELF_RESPONSE 
                                      : FeedbackQuestionFormTemplates.NUMSCALE_RESULTS_STATS_FRAGMENT;
         
-        String templateToUse = showAvgExcludingSelf 
-                             ? FeedbackQuestionFormTemplates.NUMSCALE_RESULT_STATS_WITH_SELF_RESPONSE
-                             : FeedbackQuestionFormTemplates.NUMSCALE_RESULT_STATS;
-
-        
-=======
-        String fragmentTemplateToUse = showAvgExcludingSelf ? 
-                                       FeedbackQuestionFormTemplates.NUMSCALE_RESULTS_STATS_FRAGMENT_WITH_SELF_RESPONSE :
-                                       FeedbackQuestionFormTemplates.NUMSCALE_RESULTS_STATS_FRAGMENT;
-        
->>>>>>> 40a78f60
         DecimalFormat df = new DecimalFormat();
         df.setMinimumFractionDigits(0);
         df.setMaximumFractionDigits(5);
@@ -268,19 +254,9 @@
                                                totalExcludingSelf, numResponses, numResponsesExcludingSelf);
         boolean showAvgExcludingSelf = showAverageExcludingSelf(question, averageExcludingSelf);
 
-<<<<<<< HEAD
         String fragmentTemplateToUse = showAvgExcludingSelf 
-                                     ? FeedbackQuestionFormTemplates.NUMSCALE_RESULTS_STATS_FRAGMENT_WITH_SELF_RESPONSE
-                                     : FeedbackQuestionFormTemplates.NUMSCALE_RESULTS_STATS_FRAGMENT;
-        String templateToUse = showAvgExcludingSelf 
-                             ? FeedbackQuestionFormTemplates.NUMSCALE_RESULT_STATS_WITH_SELF_RESPONSE
-                             : FeedbackQuestionFormTemplates.NUMSCALE_RESULT_STATS;
-  
-=======
-        String fragmentTemplateToUse = showAvgExcludingSelf ? 
-                                       FeedbackQuestionFormTemplates.NUMSCALE_RESULTS_STATS_FRAGMENT_WITH_SELF_RESPONSE : 
-                                       FeedbackQuestionFormTemplates.NUMSCALE_RESULTS_STATS_FRAGMENT;  
->>>>>>> 40a78f60
+                                     ? FeedbackQuestionFormTemplates.NUMSCALE_RESULTS_STATS_FRAGMENT_WITH_SELF_RESPONSE 
+                                     : FeedbackQuestionFormTemplates.NUMSCALE_RESULTS_STATS_FRAGMENT;  
         
         DecimalFormat df = new DecimalFormat();
         df.setMinimumFractionDigits(0);
