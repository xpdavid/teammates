package teammates.common.datatransfer;

import java.util.ArrayList;
import java.util.Collections;
import java.util.Comparator;
import java.util.LinkedHashMap;
import java.util.List;
import java.util.Map;
import java.util.TreeMap;

import teammates.common.util.Const;
import teammates.ui.controller.PageData;

/**
 * Represents detailed results for an feedback session.
 * <br> Contains:
 * <br> * The basic {@link FeedbackSessionAttributes} 
 * <br> * {@link List} of viewable responses as {@link FeedbackResponseAttributes} objects.
 */
public class FeedbackSessionResultsBundle implements SessionResultsBundle{
    public FeedbackSessionAttributes feedbackSession = null;
    public List<FeedbackResponseAttributes> responses = null;
    public Map<String, FeedbackQuestionAttributes> questions = null;
    public Map<String, String> emailNameTable = null;
    public Map<String, String> emailTeamNameTable = null;
    public Map<String, boolean[]> visibilityTable = null;
    public FeedbackSessionResponseStatus responseStatus = null;
    public Map<String, List<FeedbackResponseCommentAttributes>> responseComments = null;
    public boolean isComplete;

    public FeedbackSessionResultsBundle (FeedbackSessionAttributes feedbackSession,
            List<FeedbackResponseAttributes> responses,
            Map<String, FeedbackQuestionAttributes> questions,
            Map<String, String> emailNameTable,
            Map<String, String> emailTeamNameTable,
            Map<String, boolean[]> visibilityTable,
            FeedbackSessionResponseStatus responseStatus,
            Map<String, List<FeedbackResponseCommentAttributes>> responseComments){
        this(feedbackSession, responses, questions, emailNameTable, emailTeamNameTable, visibilityTable, responseStatus, responseComments, true);
    }

    public FeedbackSessionResultsBundle (FeedbackSessionAttributes feedbackSession,
            List<FeedbackResponseAttributes> responses,
            Map<String, FeedbackQuestionAttributes> questions,
            Map<String, String> emailNameTable,
            Map<String, String> emailTeamNameTable,
            Map<String, boolean[]> visibilityTable,
            FeedbackSessionResponseStatus responseStatus,
            Map<String, List<FeedbackResponseCommentAttributes>> responseComments,
            boolean isComplete) {
        this.feedbackSession = feedbackSession;
        this.questions = questions;
        this.responses = responses;
        this.emailNameTable = emailNameTable;
        this.emailTeamNameTable = emailTeamNameTable;
        this.visibilityTable = visibilityTable;
        this.responseStatus = responseStatus;
        this.responseComments = responseComments;

        // We change user email to team name here for display purposes.
        for (FeedbackResponseAttributes response : responses) {
            if (questions.get(response.feedbackQuestionId).giverType == FeedbackParticipantType.TEAMS){ 
                response.giverEmail += Const.TEAM_OF_EMAIL_OWNER;
            }
        }
<<<<<<< HEAD
        this.isComplete = isComplete;
=======
        
        hideResponsesGiverRecipient(responses, questions, emailNameTable,
                emailTeamNameTable, visibilityTable);
        
    }

    /**
     * Hides response names/emails and teams that are not visible to the current user.
     * Replaces the giver/recipient email in responses to an email with two "@@"s, to
     * indicate it is invalid and should not be displayed.
     * 
     * @param responses
     * @param questions
     * @param emailNameTable
     * @param emailTeamNameTable
     * @param visibilityTable
     */
    private void hideResponsesGiverRecipient(
            List<FeedbackResponseAttributes> responses,
            Map<String, FeedbackQuestionAttributes> questions,
            Map<String, String> emailNameTable,
            Map<String, String> emailTeamNameTable,
            Map<String, boolean[]> visibilityTable) {
        
        for (FeedbackResponseAttributes response : responses) {
            FeedbackQuestionAttributes question = questions.get(response.feedbackQuestionId);
            FeedbackParticipantType type = question.recipientType;
            
            //Recipient
            String name = emailNameTable.get(response.recipientEmail);
            if (visibilityTable.get(response.getId())[1] == false &&
                    type != FeedbackParticipantType.SELF &&
                    type != FeedbackParticipantType.NONE) {
                String hash = Integer.toString(Math.abs(name.hashCode()));
                name = type.toSingularFormString();
                
                name = "Anonymous " + name + " " + hash;
                
                String anonEmail = name+"@@"+name+".com";
                emailNameTable.put(anonEmail, name);
                emailTeamNameTable.put(anonEmail, name + Const.TEAM_OF_EMAIL_OWNER);
                
                response.recipientEmail = anonEmail;
            }

            //Giver
            name = emailNameTable.get(response.giverEmail);
            type = question.giverType;
            if (visibilityTable.get(response.getId())[0] == false &&
                    type != FeedbackParticipantType.SELF) {
                String hash = Integer.toString(Math.abs(name.hashCode()));
                name = type.toSingularFormString();
                
                name = "Anonymous " + name + " " + hash;
                
                String anonEmail = name+"@@"+name+".com";
                emailNameTable.put(anonEmail, name);
                emailTeamNameTable.put(anonEmail, name + Const.TEAM_OF_EMAIL_OWNER);
                if(type == FeedbackParticipantType.TEAMS){
                    emailTeamNameTable.put(anonEmail, name);
                }
                response.giverEmail = anonEmail;
            }
        }
>>>>>>> cc3bf523
    }
    
    public String getNameForEmail(String email) {
        String name = emailNameTable.get(email);
        if (name == null || name.equals(Const.USER_IS_TEAM)) {
            return Const.USER_UNKNOWN_TEXT; //TODO: this doesn't look right
        } else if (name.equals(Const.USER_IS_NOBODY)) {
            return Const.USER_NOBODY_TEXT;
        } else {
            return PageData.sanitizeForHtml(name);
        }
    }
    
    public String getTeamNameForEmail(String email) {
        String teamName = emailTeamNameTable.get(email);
        if (teamName == null || email.equals(Const.GENERAL_QUESTION) ) {
            return Const.USER_NOBODY_TEXT;
        } else {
            return PageData.sanitizeForHtml(teamName);
        }
    }
    
    public String getRecipientNameForResponse(FeedbackQuestionAttributes question,
            FeedbackResponseAttributes response) {
        String name = emailNameTable.get(response.recipientEmail);
        if (name == null || name.equals(Const.USER_IS_TEAM)) {
            return Const.USER_UNKNOWN_TEXT; //TODO: this doesn't look right
        } else if (name.equals(Const.USER_IS_NOBODY)) {
            return Const.USER_NOBODY_TEXT;
        } else {
            return PageData.sanitizeForHtml(name);
        }
    }
    
    public String getGiverNameForResponse(FeedbackQuestionAttributes question,
            FeedbackResponseAttributes response) {
        String name = emailNameTable.get(response.giverEmail);
        if (name == null || name.equals(Const.USER_IS_TEAM)) {
            return Const.USER_UNKNOWN_TEXT;
        } else if (name.equals(Const.USER_IS_NOBODY)) {
            return Const.USER_NOBODY_TEXT;
        } else {
            return PageData.sanitizeForHtml(name);
        }
    }
    
    public String appendTeamNameToName(String name, String teamName){
        String outputName;
        if(name.contains("Anonymous") 
                || name.equals(Const.USER_UNKNOWN_TEXT) 
                || name.equals(Const.USER_NOBODY_TEXT)
                || teamName.isEmpty()){
            outputName = name;
        }
        else{
            outputName = name + " (" + teamName + ")";
        }
        return outputName;
    }
    
    //TODO consider removing this to increase cohesion
    public String getQuestionText(String feedbackQuestionId){
        return PageData.sanitizeForHtml(
                questions.get(feedbackQuestionId).getQuestionDetails().questionText);
    }

    // TODO: make responses to the student calling this method always on top.
    /**
     * Gets the questions and responses in this bundle as a map. 
     * 
     * @return An ordered {@code Map} with keys as {@link FeedbackQuestionAttributes}
     *  sorted by questionNumber.
     * The mapped values for each key are the corresponding
     *  {@link FeedbackResponseAttributes} as a {@code List}. 
     */
    public Map<FeedbackQuestionAttributes, List<FeedbackResponseAttributes>> getQuestionResponseMap() {
        if (questions == null || responses == null) {
            return null;
        }
        
        Map<FeedbackQuestionAttributes, List<FeedbackResponseAttributes>> sortedMap
             = new TreeMap<FeedbackQuestionAttributes, List<FeedbackResponseAttributes>>();
        
        for(FeedbackQuestionAttributes question : questions.values()){
            sortedMap.put(question, new ArrayList<FeedbackResponseAttributes>());
        }
        
        for(FeedbackResponseAttributes response : responses){
            List<FeedbackResponseAttributes> responsesForQuestion = sortedMap.get(questions.get(response.feedbackQuestionId));
            responsesForQuestion.add(response);
        }
          
        return sortedMap;
              
    }
    
    public Map<String, Map<FeedbackQuestionAttributes, List<FeedbackResponseAttributes>>> 
                getQuestionResponseMapByRecipientTeam() {

        Map<String, Map<FeedbackQuestionAttributes, List<FeedbackResponseAttributes>>> sortedMap
            = new LinkedHashMap<String, Map<FeedbackQuestionAttributes, List<FeedbackResponseAttributes>>>();
        Map<FeedbackQuestionAttributes, List<FeedbackResponseAttributes>> responsesForOneRecipient = null;
        List<FeedbackResponseAttributes> responsesForOneRecipientOneQuestion = null;
   
        Collections.sort(responses, compareByTeamQuestionRecipientTeamGiver);
        
        String recipientTeam = null;
        String questionId = null;
        
        for (FeedbackResponseAttributes response : responses) {
            if(recipientTeam == null ||
                    !(getTeamNameForEmail(response.recipientEmail).equals("")? getNameForEmail(response.recipientEmail).equals(recipientTeam): getTeamNameForEmail(response.recipientEmail).equals(recipientTeam))){
                if(questionId!=null && responsesForOneRecipientOneQuestion!=null && responsesForOneRecipient!=null){
                    responsesForOneRecipient.put(questions.get(questionId), responsesForOneRecipientOneQuestion);
                }
                if(recipientTeam!=null && responsesForOneRecipient!=null){
                    sortedMap.put(recipientTeam, responsesForOneRecipient);
                }
                responsesForOneRecipient = new LinkedHashMap<FeedbackQuestionAttributes, List<FeedbackResponseAttributes>>();
                recipientTeam = getTeamNameForEmail(response.recipientEmail);
                if(recipientTeam == ""){
                    recipientTeam = getNameForEmail(response.recipientEmail);
                }
                questionId = null;
            }
            if(questionId == null || !response.feedbackQuestionId.equals(questionId)){
                if(questionId!=null && responsesForOneRecipientOneQuestion!=null){
                    responsesForOneRecipient.put(questions.get(questionId), responsesForOneRecipientOneQuestion);
                }
                responsesForOneRecipientOneQuestion = new ArrayList<FeedbackResponseAttributes>();
                questionId = response.feedbackQuestionId;
            }
            responsesForOneRecipientOneQuestion.add(response);
        }
        if(questionId!=null && responsesForOneRecipientOneQuestion!=null && responsesForOneRecipient!=null){
            responsesForOneRecipient.put(questions.get(questionId), responsesForOneRecipientOneQuestion);
        }
        if(recipientTeam!=null && responsesForOneRecipient!=null){

            sortedMap.put(recipientTeam, responsesForOneRecipient);
        }
        
        return sortedMap;
        
    }
    
    public Map<String, Map<FeedbackQuestionAttributes, List<FeedbackResponseAttributes>>> 
    getQuestionResponseMapByGiverTeam() {
        
        Map<String, Map<FeedbackQuestionAttributes, List<FeedbackResponseAttributes>>> sortedMap
        = new LinkedHashMap<String, Map<FeedbackQuestionAttributes, List<FeedbackResponseAttributes>>>();
        Map<FeedbackQuestionAttributes, List<FeedbackResponseAttributes>> responsesFromOneGiver = null;
        List<FeedbackResponseAttributes> responsesFromOneGiverOneQuestion = null;
        
        Collections.sort(responses, compareByTeamQuestionGiverTeamRecipient);
        
        String giverTeam = null;
        String questionId = null;
        
        for (FeedbackResponseAttributes response : responses) {
            if(giverTeam == null || 
                    !(getTeamNameForEmail(response.giverEmail).equals("")? getNameForEmail(response.giverEmail).equals(giverTeam) : getTeamNameForEmail(response.giverEmail).equals(giverTeam))){
                if(questionId!=null && responsesFromOneGiverOneQuestion!=null && responsesFromOneGiver!=null){
                    responsesFromOneGiver.put(questions.get(questionId), responsesFromOneGiverOneQuestion);
                }
                if(giverTeam!=null && responsesFromOneGiver!=null){
                    sortedMap.put(giverTeam, responsesFromOneGiver);
                }
                responsesFromOneGiver = new LinkedHashMap<FeedbackQuestionAttributes, List<FeedbackResponseAttributes>>();
                giverTeam = getTeamNameForEmail(response.giverEmail);
                if(giverTeam == ""){
                    giverTeam = getNameForEmail(response.giverEmail);
                }
                questionId = null;
            }
            if(questionId == null || !response.feedbackQuestionId.equals(questionId)){
                if(questionId!=null && responsesFromOneGiverOneQuestion!=null){
                    responsesFromOneGiver.put(questions.get(questionId), responsesFromOneGiverOneQuestion);
                }
                responsesFromOneGiverOneQuestion = new ArrayList<FeedbackResponseAttributes>();
                questionId = response.feedbackQuestionId;
            }
            responsesFromOneGiverOneQuestion.add(response);
        }
        if(questionId!=null && responsesFromOneGiverOneQuestion!=null && responsesFromOneGiver!=null){
            responsesFromOneGiver.put(questions.get(questionId), responsesFromOneGiverOneQuestion);
        }
        if(giverTeam!=null && responsesFromOneGiver!=null){
            sortedMap.put(giverTeam, responsesFromOneGiver);
        }
        
        return sortedMap;
    }
    
    /**
     * Returns responses as a Map<recipientName, Map<question, List<response>>>
     * Where the responses are sorted in the order of recipient, question, giver.
     * @param sortByTeam
     * @return responses sorted by Recipient > Question > Giver
     */
    public Map<String, Map<FeedbackQuestionAttributes, List<FeedbackResponseAttributes>>>
                    getResponsesSortedByRecipientQuestionGiver(boolean sortByTeam) {
        
        Map<String, Map<FeedbackQuestionAttributes, List<FeedbackResponseAttributes>>> sortedMap
             = new LinkedHashMap<String, Map<FeedbackQuestionAttributes, List<FeedbackResponseAttributes>>>();
        Map<FeedbackQuestionAttributes, List<FeedbackResponseAttributes>> responsesForOneRecipient = null;
        List<FeedbackResponseAttributes> responsesForOneRecipientOneQuestion = null;
        
        if(sortByTeam){
            Collections.sort(responses, compareByTeamRecipientQuestionTeamGiver);
        } else {
            Collections.sort(responses, compareByRecipientQuestionTeamGiver);
        }
        
        String recipient = null;
        String questionId = null;
        String recipientName = null;
        
        for (FeedbackResponseAttributes response : responses) {
            if(recipient == null || !response.recipientEmail.equals(recipient)){
                if(questionId!=null && responsesForOneRecipientOneQuestion!=null && responsesForOneRecipient!=null){
                    responsesForOneRecipient.put(questions.get(questionId), responsesForOneRecipientOneQuestion);
                }
                if(recipient!=null && responsesForOneRecipient!=null){
                    sortedMap.put(recipientName, responsesForOneRecipient);
                }
                responsesForOneRecipient = new LinkedHashMap<FeedbackQuestionAttributes, List<FeedbackResponseAttributes>>();
                recipient = response.recipientEmail;
                recipientName = this.getRecipientNameForResponse(questions.get(response.feedbackQuestionId), response);
                questionId = null;
            }
            if(questionId == null || !response.feedbackQuestionId.equals(questionId)){
                if(questionId!=null && responsesForOneRecipientOneQuestion!=null){
                    responsesForOneRecipient.put(questions.get(questionId), responsesForOneRecipientOneQuestion);
                }
                responsesForOneRecipientOneQuestion = new ArrayList<FeedbackResponseAttributes>();
                questionId = response.feedbackQuestionId;
            }
            responsesForOneRecipientOneQuestion.add(response);
        }
        if(questionId!=null && responsesForOneRecipientOneQuestion!=null && responsesForOneRecipient!=null){
            responsesForOneRecipient.put(questions.get(questionId), responsesForOneRecipientOneQuestion);
        }
        if(recipient!=null && responsesForOneRecipient!=null){

            sortedMap.put(recipientName, responsesForOneRecipient);
        }
        
        return sortedMap;
    }

    
    /**
     * Returns the responses in this bundle as a {@code Tree} structure with no base node using a {@code LinkedHashMap} implementation.
     * <br>The tree is sorted by recipientName > giverName > questionNumber.
     * <br>The key of each map represents the parent node, while the value represents the leaf.
     * <br>The top-most parent {@code String recipientName} is the recipient's name of all it's leafs.
     * <br>The inner parent {@code String giverName} is the giver's name of all it's leafs.
     * <br>The inner-most child is a {@code List<FeedbackResponseAttributes} of all the responses
     * <br>with attributes corresponding to it's parents.
     * @return The responses in this bundle sorted by recipient's name > giver's name > question number.
     */
    public Map<String, Map<String, List<FeedbackResponseAttributes>>> getResponsesSortedByRecipient() {
        return getResponsesSortedByRecipient(false);
    }
    
    public Map<String, Map<String, List<FeedbackResponseAttributes>>> getResponsesSortedByRecipient(boolean sortByTeam) {

        Map<String, Map<String, List<FeedbackResponseAttributes>>> sortedMap =
                new LinkedHashMap<String, Map<String, List<FeedbackResponseAttributes>>>();

        if(sortByTeam){
            Collections.sort(responses, compareByTeamRecipientGiverQuestion);
        } else {
            Collections.sort(responses, compareByRecipientGiverQuestion);
        }  

        String prevGiver = null;
        String prevRecipient = null;
        String recipientName = null;
        String giverName = null;
        String recipientTeamName = null;
        String giverTeamName = null;

        List<FeedbackResponseAttributes> responsesFromOneGiverToOneRecipient =
                new ArrayList<FeedbackResponseAttributes>();
        Map<String, List<FeedbackResponseAttributes>> responsesToOneRecipient =
                new LinkedHashMap<String, List<FeedbackResponseAttributes>>();

        for (FeedbackResponseAttributes response : responses) {
            // New recipient, add response package to map.
            if (response.recipientEmail.equals(prevRecipient) == false
                    && prevRecipient != null) {
                // Put previous giver responses into inner map. 
                responsesToOneRecipient.put(giverName,
                        responsesFromOneGiverToOneRecipient);
                // Put all responses for previous recipient into outer map.
                sortedMap.put(recipientName, responsesToOneRecipient);
                // Clear responses
                responsesToOneRecipient = new LinkedHashMap<String,
                        List<FeedbackResponseAttributes>>();
                responsesFromOneGiverToOneRecipient = new 
                        ArrayList<FeedbackResponseAttributes>();
            } else if (response.giverEmail.equals(prevGiver) == false 
                    && prevGiver != null) {
                // New giver, add giver responses to response package for
                // one recipient
                responsesToOneRecipient.put(giverName,
                        responsesFromOneGiverToOneRecipient);
                // Clear response list
                responsesFromOneGiverToOneRecipient = new
                        ArrayList<FeedbackResponseAttributes>();
            }
            
            responsesFromOneGiverToOneRecipient.add(response);

            prevGiver = response.giverEmail;
            prevRecipient = response.recipientEmail;
            recipientName = this.getRecipientNameForResponse(
                    questions.get(response.feedbackQuestionId), response);
            recipientTeamName = this.getTeamNameForEmail(response.recipientEmail);
            recipientName = this.appendTeamNameToName(recipientName, recipientTeamName);
            giverName = this.getGiverNameForResponse(
                    questions.get(response.feedbackQuestionId), response);
            giverTeamName = this.getTeamNameForEmail(response.giverEmail);
            giverName = this.appendTeamNameToName(giverName, giverTeamName);
        }
        
        if (responses.isEmpty() == false ) {
            // Put responses for final giver
            responsesToOneRecipient.put(giverName,
                    responsesFromOneGiverToOneRecipient);
            sortedMap.put(recipientName, responsesToOneRecipient);
        }

        return sortedMap;
    }
    
    /**
     * Returns responses as a Map<giverName, Map<question, List<response>>>
     * Where the responses are sorted in the order of giver, question, recipient.
     * @param sortByTeam
     * @return responses sorted by Giver > Question > Recipient
     */
    public Map<String, Map<FeedbackQuestionAttributes, List<FeedbackResponseAttributes>>>
                    getResponsesSortedByGiverQuestionRecipient(boolean sortByTeam) {
        
        Map<String, Map<FeedbackQuestionAttributes, List<FeedbackResponseAttributes>>> sortedMap
             = new LinkedHashMap<String, Map<FeedbackQuestionAttributes, List<FeedbackResponseAttributes>>>();
        Map<FeedbackQuestionAttributes, List<FeedbackResponseAttributes>> responsesFromOneGiver = null;
        List<FeedbackResponseAttributes> responsesFromOneGiverOneQuestion = null;
        
        if(sortByTeam){
            Collections.sort(responses, compareByTeamGiverQuestionTeamRecipient);
        } else {
            Collections.sort(responses, compareByGiverQuestionTeamRecipient);
        }
        
        String giver = null;
        String questionId = null;
        String giverName = null;
        
        for (FeedbackResponseAttributes response : responses) {
            if(giver == null || !response.giverEmail.equals(giver)){
                if(questionId!=null && responsesFromOneGiverOneQuestion!=null && responsesFromOneGiver!=null){
                    responsesFromOneGiver.put(questions.get(questionId), responsesFromOneGiverOneQuestion);
                }
                if(giver!=null && responsesFromOneGiver!=null){
                    sortedMap.put(giverName, responsesFromOneGiver);
                }
                responsesFromOneGiver = new LinkedHashMap<FeedbackQuestionAttributes, List<FeedbackResponseAttributes>>();
                giver = response.giverEmail;
                giverName = this.getGiverNameForResponse(questions.get(response.feedbackQuestionId), response);
                questionId = null;
            }
            if(questionId == null || !response.feedbackQuestionId.equals(questionId)){
                if(questionId!=null && responsesFromOneGiverOneQuestion!=null){
                    responsesFromOneGiver.put(questions.get(questionId), responsesFromOneGiverOneQuestion);
                }
                responsesFromOneGiverOneQuestion = new ArrayList<FeedbackResponseAttributes>();
                questionId = response.feedbackQuestionId;
            }
            responsesFromOneGiverOneQuestion.add(response);
        }
        if(questionId!=null && responsesFromOneGiverOneQuestion!=null && responsesFromOneGiver!=null){
            responsesFromOneGiver.put(questions.get(questionId), responsesFromOneGiverOneQuestion);
        }
        if(giver!=null && responsesFromOneGiver!=null){

            sortedMap.put(giverName, responsesFromOneGiver);
        }
        
        return sortedMap;
    }
    
    /**
     * Returns the responses in this bundle as a {@code Tree} structure with no base node using a {@code LinkedHashMap} implementation.
     * <br>The tree is sorted by giverName > recipientName > questionNumber.
     * <br>The key of each map represents the parent node, while the value represents the leaf.
     * <br>The top-most parent {@code String giverName} is the recipient's name of all it's leafs.
     * <br>The inner parent {@code String recipientName} is the giver's name of all it's leafs.
     * <br>The inner-most child is a {@code List<FeedbackResponseAttributes} of all the responses
     * <br>with attributes corresponding to it's parents.
     * @return The responses in this bundle sorted by giver's name > recipient's name > question number.
     */
    public Map<String, Map<String, List<FeedbackResponseAttributes>>> getResponsesSortedByGiver() {
        return getResponsesSortedByGiver(false);
    }
    public Map<String, Map<String, List<FeedbackResponseAttributes>>> getResponsesSortedByGiver(boolean sortByTeam) {

        Map<String, Map<String, List<FeedbackResponseAttributes>>> sortedMap =
                new LinkedHashMap<String, Map<String, List<FeedbackResponseAttributes>>>();

        if(sortByTeam){
            Collections.sort(responses, compareByTeamGiverRecipientQuestion);
        } else {
            Collections.sort(responses, compareByGiverRecipientQuestion);
        }
        
        String prevRecipient = null;
        String prevGiver = null;
        String recipientName = null;
        String giverName = null;
        String recipientTeamName = null;
        String giverTeamName = null;
        
        List<FeedbackResponseAttributes> responsesFromOneGiverToOneRecipient =
                new ArrayList<FeedbackResponseAttributes>();
        Map<String, List<FeedbackResponseAttributes>> responsesFromOneGiver =
                new LinkedHashMap<String, List<FeedbackResponseAttributes>>();

        for (FeedbackResponseAttributes response : responses) {
            // New recipient, add response package to map.
            if (response.giverEmail.equals(prevGiver) == false
                    && prevGiver != null) {
                // Put previous recipient responses into inner map. 
                responsesFromOneGiver.put(recipientName,
                        responsesFromOneGiverToOneRecipient);
                // Put all responses for previous giver into outer map.
                sortedMap.put(giverName, responsesFromOneGiver);
                // Clear responses
                responsesFromOneGiver = new LinkedHashMap<String,
                        List<FeedbackResponseAttributes>>();
                responsesFromOneGiverToOneRecipient = new 
                        ArrayList<FeedbackResponseAttributes>();
            } else if (response.recipientEmail.equals(prevRecipient) == false 
                    && prevRecipient != null) {
                // New recipient, add recipient responses to response package for
                // one giver
                responsesFromOneGiver.put(recipientName,
                        responsesFromOneGiverToOneRecipient);
                // Clear response list
                responsesFromOneGiverToOneRecipient = new
                        ArrayList<FeedbackResponseAttributes>();
            }
            
            responsesFromOneGiverToOneRecipient.add(response);

            prevRecipient = response.recipientEmail;
            prevGiver = response.giverEmail;            
            recipientName = this.getRecipientNameForResponse(
                    questions.get(response.feedbackQuestionId), response);
            recipientTeamName = this.getTeamNameForEmail(response.recipientEmail);
            recipientName = this.appendTeamNameToName(recipientName, recipientTeamName);
            giverName = this.getGiverNameForResponse(
                    questions.get(response.feedbackQuestionId), response);
            giverTeamName = this.getTeamNameForEmail(response.giverEmail);
            giverName = this.appendTeamNameToName(giverName, giverTeamName);
        }
        
        if (responses.isEmpty() == false ) {
            // Put responses for final recipient
            responsesFromOneGiver.put(recipientName,
                    responsesFromOneGiverToOneRecipient);
            sortedMap.put(giverName, responsesFromOneGiver);
        }

        return sortedMap;
    }
    
    public boolean isStudentHasSomethingNewToSee(StudentAttributes student) {
        for (FeedbackResponseAttributes response : responses) {
            // There is a response not written by the student 
            // which is visible to the student 
            if (!response.giverEmail.equals(student.email)) {
                return true;
            }
            
            // There is a response comment visible to the student
            if (responseComments.containsKey(response.getId())) {
                return true;
            }
        }

        return false;
    }
    
    @SuppressWarnings("unused")
    private void ________________COMPARATORS_____________(){}
    
    // Sorts by giverName > recipientName > qnNumber
    // General questions and team questions at the bottom.
    public Comparator<FeedbackResponseAttributes> compareByGiverRecipientQuestion
        = new Comparator<FeedbackResponseAttributes>() {
        @Override
        public int compare(FeedbackResponseAttributes o1,
                FeedbackResponseAttributes o2) {
            String giverName1 = emailNameTable.get(o1.giverEmail);
            String giverName2 = emailNameTable.get(o2.giverEmail);
            int order = compareByNames(giverName1, giverName2);
            if(order != 0){
                return order;
            }

            String recipientName1 = emailNameTable.get(o1.recipientEmail);
            String recipientName2 = emailNameTable.get(o2.recipientEmail);            
            order = compareByNames(recipientName1, recipientName2);
            if(order != 0){
                return order;
            }

            order = compareByQuestionNumber(o1, o2);
            return order; 
        }
    };

    // Sorts by teamName > giverName > recipientName > qnNumber
    public final Comparator<FeedbackResponseAttributes> compareByTeamGiverRecipientQuestion 
        = new Comparator<FeedbackResponseAttributes>() {
        @Override
        public int compare(FeedbackResponseAttributes o1, FeedbackResponseAttributes o2){
            String t1 = getTeamNameForEmail(o1.giverEmail).equals("")?getNameForEmail(o1.giverEmail):getTeamNameForEmail(o1.giverEmail);
            String t2 = getTeamNameForEmail(o2.giverEmail).equals("")?getNameForEmail(o2.giverEmail):getTeamNameForEmail(o2.giverEmail);
            int order = t1.compareTo(t2);
            if(order != 0){
                return order;
            }

            String giverName1 = emailNameTable.get(o1.giverEmail);
            String giverName2 = emailNameTable.get(o2.giverEmail);
            order = compareByNames(giverName1, giverName2);
            if(order != 0){
                return order;
            }

            String recipientName1 = emailNameTable.get(o1.recipientEmail);
            String recipientName2 = emailNameTable.get(o2.recipientEmail);            
            order = compareByNames(recipientName1, recipientName2);
            if(order != 0){
                return order;
            }

            order = compareByQuestionNumber(o1, o2);
            return order; 
        }
        
    };
    
    //Sorts by recipientName > giverName > qnNumber
    public final Comparator<FeedbackResponseAttributes> compareByRecipientGiverQuestion
        = new Comparator<FeedbackResponseAttributes>() {
        @Override
        public int compare(FeedbackResponseAttributes o1,
                FeedbackResponseAttributes o2) {
            String recipientName1 = emailNameTable.get(o1.recipientEmail);
            String recipientName2 = emailNameTable.get(o2.recipientEmail);
            int order = compareByNames(recipientName1, recipientName2);
            if(order != 0){
                return order;
            }

            String giverName1 = emailNameTable.get(o1.giverEmail);
            String giverName2 = emailNameTable.get(o2.giverEmail);
            order = compareByNames(giverName1, giverName2);
            if(order != 0){
                return order;
            }

            order = compareByQuestionNumber(o1, o2);
            return order;
        }
    };

    //Sorts by teamName > recipientName > giverName > qnNumber
    public final Comparator<FeedbackResponseAttributes> compareByTeamRecipientGiverQuestion
        = new Comparator<FeedbackResponseAttributes>() {
        @Override
        public int compare(FeedbackResponseAttributes o1,
                FeedbackResponseAttributes o2) {
            String t1 = getTeamNameForEmail(o1.recipientEmail).equals("")?getNameForEmail(o1.recipientEmail):getTeamNameForEmail(o1.recipientEmail);
            String t2 = getTeamNameForEmail(o2.recipientEmail).equals("")?getNameForEmail(o2.recipientEmail):getTeamNameForEmail(o2.recipientEmail);
            int order = t1.compareTo(t2);
            if(order != 0){
                return order;
            }
            
            String recipientName1 = emailNameTable.get(o1.recipientEmail);
            String recipientName2 = emailNameTable.get(o2.recipientEmail);
            order = compareByNames(recipientName1, recipientName2);
            if(order != 0){
                return order;
            }

            String giverName1 = emailNameTable.get(o1.giverEmail);
            String giverName2 = emailNameTable.get(o2.giverEmail);
            order = compareByNames(giverName1, giverName2);
            if(order != 0){
                return order;
            }

            order = compareByQuestionNumber(o1, o2);
            return order;
        }
    };
    
    // Sorts by giverName > question > recipientTeam > recipientName
    public final Comparator<FeedbackResponseAttributes> compareByGiverQuestionTeamRecipient
        = new Comparator<FeedbackResponseAttributes>() {
        @Override
        public int compare(FeedbackResponseAttributes o1,
                FeedbackResponseAttributes o2) {
            String giverName1 = emailNameTable.get(o1.giverEmail);
            String giverName2 = emailNameTable.get(o2.giverEmail);
            int order = compareByNames(giverName1, giverName2);
            if(order != 0){
                return order;
            }
            
            order = compareByQuestionNumber(o1, o2);
            if(order != 0){
                return order;
            }
            
            String t1 = getTeamNameForEmail(o1.recipientEmail).equals("")?getNameForEmail(o1.recipientEmail):getTeamNameForEmail(o1.recipientEmail);
            String t2 = getTeamNameForEmail(o2.recipientEmail).equals("")?getNameForEmail(o2.recipientEmail):getTeamNameForEmail(o2.recipientEmail);
            order = t1.compareTo(t2);
            if(order != 0){
                return order;
            }
            
            String recipientName1 = emailNameTable.get(o1.recipientEmail);
            String recipientName2 = emailNameTable.get(o2.recipientEmail);
            order = compareByNames(recipientName1, recipientName2);
            return order;
        }
    };
    
    // Sorts by giverTeam > giverName > question > recipientTeam > recipientName
    public final Comparator<FeedbackResponseAttributes> compareByTeamGiverQuestionTeamRecipient
        = new Comparator<FeedbackResponseAttributes>() {
        @Override
        public int compare(FeedbackResponseAttributes o1,
                FeedbackResponseAttributes o2) {
            String giverTeam1 = getTeamNameForEmail(o1.giverEmail).equals("")?getNameForEmail(o1.giverEmail):getTeamNameForEmail(o1.giverEmail);
            String giverTeam2 = getTeamNameForEmail(o2.giverEmail).equals("")?getNameForEmail(o2.giverEmail):getTeamNameForEmail(o2.giverEmail);
            int order = giverTeam1.compareTo(giverTeam2);
            if(order != 0){
                return order;
            }
            
            String giverName1 = emailNameTable.get(o1.giverEmail);
            String giverName2 = emailNameTable.get(o2.giverEmail);
            order = compareByNames(giverName1, giverName2);
            if(order != 0){
                return order;
            }
            
            order = compareByQuestionNumber(o1, o2);
            if(order != 0){
                return order;
            }
            
            String receiverTeam1 = getTeamNameForEmail(o1.recipientEmail).equals("")?getNameForEmail(o1.recipientEmail):getTeamNameForEmail(o1.recipientEmail);
            String receiverTeam2 = getTeamNameForEmail(o2.recipientEmail).equals("")?getNameForEmail(o2.recipientEmail):getTeamNameForEmail(o2.recipientEmail);
            order = receiverTeam1.compareTo(receiverTeam2);
            if(order != 0){
                return order;
            }
            
            String recipientName1 = emailNameTable.get(o1.recipientEmail);
            String recipientName2 = emailNameTable.get(o2.recipientEmail);
            order = compareByNames(recipientName1, recipientName2);
            return order;
        }
    };
    
 // Sorts by recipientName > question > giverTeam > giverName
    public final Comparator<FeedbackResponseAttributes> compareByRecipientQuestionTeamGiver
        = new Comparator<FeedbackResponseAttributes>() {
        @Override
        public int compare(FeedbackResponseAttributes o1,
                FeedbackResponseAttributes o2) {
            String recipientName1 = emailNameTable.get(o1.recipientEmail);
            String recipientName2 = emailNameTable.get(o2.recipientEmail);
            int order = compareByNames(recipientName1, recipientName2);
            if(order != 0){
                return order;
            }
            
            order = compareByQuestionNumber(o1, o2);
            if(order != 0){
                return order;
            }
            
            String t1 = getTeamNameForEmail(o1.giverEmail).equals("")?getNameForEmail(o1.giverEmail):getTeamNameForEmail(o1.giverEmail);
            String t2 = getTeamNameForEmail(o2.giverEmail).equals("")?getNameForEmail(o2.giverEmail):getTeamNameForEmail(o2.giverEmail);
            order = t1.compareTo(t2);
            if(order != 0){
                return order;
            }
            
            String giverName1 = emailNameTable.get(o1.giverEmail);
            String giverName2 = emailNameTable.get(o2.giverEmail);
            order = compareByNames(giverName1, giverName2);
            return order;
        }
    };
    
    // Sorts by recipientTeam > recipientName > question > giverTeam > giverName
    public final Comparator<FeedbackResponseAttributes> compareByTeamRecipientQuestionTeamGiver
        = new Comparator<FeedbackResponseAttributes>() {
        @Override
        public int compare(FeedbackResponseAttributes o1,
                FeedbackResponseAttributes o2) {
            String recipientTeam1 = getTeamNameForEmail(o1.recipientEmail).equals("")?getNameForEmail(o1.recipientEmail):getTeamNameForEmail(o1.recipientEmail);
            String recipientTeam2 = getTeamNameForEmail(o2.recipientEmail).equals("")?getNameForEmail(o2.recipientEmail):getTeamNameForEmail(o2.recipientEmail);
            int order = recipientTeam1.compareTo(recipientTeam2);
            if(order != 0){
                return order;
            }
            
            String recipientName1 = emailNameTable.get(o1.recipientEmail);
            String recipientName2 = emailNameTable.get(o2.recipientEmail);
            order = compareByNames(recipientName1, recipientName2);
            if(order != 0){
                return order;
            }
            
            order = compareByQuestionNumber(o1, o2);
            if(order != 0){
                return order;
            }
            
            String giverTeam1 = getTeamNameForEmail(o1.giverEmail).equals("")?getNameForEmail(o1.giverEmail):getTeamNameForEmail(o1.giverEmail);
            String giverTeam2 = getTeamNameForEmail(o2.giverEmail).equals("")?getNameForEmail(o2.giverEmail):getTeamNameForEmail(o2.giverEmail);
            order = giverTeam1.compareTo(giverTeam2);
            if(order != 0){
                return order;
            }
            
            String giverName1 = emailNameTable.get(o1.giverEmail);
            String giverName2 = emailNameTable.get(o2.giverEmail);
            order = compareByNames(giverName1, giverName2);
            return order;
        }
    };
    
    // Sorts by recipientTeam > question > recipientName > giverTeam > giverName
    public final Comparator<FeedbackResponseAttributes> compareByTeamQuestionRecipientTeamGiver
        = new Comparator<FeedbackResponseAttributes>() {
        @Override
        public int compare(FeedbackResponseAttributes o1,
                FeedbackResponseAttributes o2) {
            String recipientTeam1 = getTeamNameForEmail(o1.recipientEmail).equals("")?getNameForEmail(o1.recipientEmail):getTeamNameForEmail(o1.recipientEmail);
            String recipientTeam2 = getTeamNameForEmail(o2.recipientEmail).equals("")?getNameForEmail(o2.recipientEmail):getTeamNameForEmail(o2.recipientEmail);
            int order = recipientTeam1.compareTo(recipientTeam2);
            if(order != 0){
                return order;
            }
            
            order = compareByQuestionNumber(o1, o2);
            if(order != 0){
                return order;
            }
            
            String recipientName1 = emailNameTable.get(o1.recipientEmail);
            String recipientName2 = emailNameTable.get(o2.recipientEmail);
            order = compareByNames(recipientName1, recipientName2);
            if(order != 0){
                return order;
            }
            
            String giverTeam1 = getTeamNameForEmail(o1.giverEmail).equals("")?getNameForEmail(o1.giverEmail):getTeamNameForEmail(o1.giverEmail);
            String giverTeam2 = getTeamNameForEmail(o2.giverEmail).equals("")?getNameForEmail(o2.giverEmail):getTeamNameForEmail(o2.giverEmail);
            order = giverTeam1.compareTo(giverTeam2);
            if(order != 0){
                return order;
            }
            
            String giverName1 = emailNameTable.get(o1.giverEmail);
            String giverName2 = emailNameTable.get(o2.giverEmail);
            order = compareByNames(giverName1, giverName2);
            return order;
        }
    };
    
 // Sorts by giverTeam > question > giverName > recipientTeam > recipientName
    public final Comparator<FeedbackResponseAttributes> compareByTeamQuestionGiverTeamRecipient
        = new Comparator<FeedbackResponseAttributes>() {
        @Override
        public int compare(FeedbackResponseAttributes o1,
                FeedbackResponseAttributes o2) {
            String giverTeam1 = getTeamNameForEmail(o1.giverEmail).equals("")?getNameForEmail(o1.giverEmail):getTeamNameForEmail(o1.giverEmail);
            String giverTeam2 = getTeamNameForEmail(o2.giverEmail).equals("")?getNameForEmail(o2.giverEmail):getTeamNameForEmail(o2.giverEmail);
            int order = giverTeam1.compareTo(giverTeam2);
            if(order != 0){
                return order;
            }
            
            order = compareByQuestionNumber(o1, o2);
            if(order != 0){
                return order;
            }
            
            String giverName1 = emailNameTable.get(o1.giverEmail);
            String giverName2 = emailNameTable.get(o2.giverEmail);
            order = compareByNames(giverName1, giverName2);
            if(order != 0){
                return order;
            }
            
            String receiverTeam1 = getTeamNameForEmail(o1.recipientEmail).equals("")?getNameForEmail(o1.recipientEmail):getTeamNameForEmail(o1.recipientEmail);
            String receiverTeam2 = getTeamNameForEmail(o2.recipientEmail).equals("")?getNameForEmail(o2.recipientEmail):getTeamNameForEmail(o2.recipientEmail);
            order = receiverTeam1.compareTo(receiverTeam2);
            if(order != 0){
                return order;
            }
            
            String recipientName1 = emailNameTable.get(o1.recipientEmail);
            String recipientName2 = emailNameTable.get(o2.recipientEmail);
            order = compareByNames(recipientName1, recipientName2);
            return order;
        }
    };
    
    
    //Sorts by questionNumber
    public final Comparator<FeedbackResponseAttributes> compareByQuestionNumber
        = new Comparator<FeedbackResponseAttributes>() {
        @Override
        public int compare(FeedbackResponseAttributes o1,
                FeedbackResponseAttributes o2) {
            return compareByQuestionNumber(o1,o2);
        }
    };
    
    //Sorts by recipientName
    public final Comparator<FeedbackResponseAttributes> compareByRecipientName
        = new Comparator<FeedbackResponseAttributes>() {
        @Override
        public int compare(FeedbackResponseAttributes o1,
                FeedbackResponseAttributes o2) {
            return compareByNames(getNameForEmail(o1.recipientEmail),
                                getNameForEmail(o2.recipientEmail));
        }
    };
    
    //Sorts by recipientName
    public final Comparator<FeedbackResponseAttributes> compareByGiverName
        = new Comparator<FeedbackResponseAttributes>() {
        @Override
        public int compare(FeedbackResponseAttributes o1,
                FeedbackResponseAttributes o2) {
            return compareByNames(getNameForEmail(o1.giverEmail),
                                getNameForEmail(o2.giverEmail));
        }
    };
    
    //Sorts by recipientTeamName
    public final Comparator<FeedbackResponseAttributes> compareByRecipientTeamName
        = new Comparator<FeedbackResponseAttributes>() {
        @Override
        public int compare(FeedbackResponseAttributes o1,
                FeedbackResponseAttributes o2) {
            String t1 = getTeamNameForEmail(o1.recipientEmail).equals("")?getNameForEmail(o1.recipientEmail):getTeamNameForEmail(o1.recipientEmail);
            String t2 = getTeamNameForEmail(o2.recipientEmail).equals("")?getNameForEmail(o2.recipientEmail):getTeamNameForEmail(o2.recipientEmail);
            
            return t1.compareTo(t2);
        }
    };
    
    //Sorts by giverTeamName
    public final Comparator<FeedbackResponseAttributes> compareByGiverTeamName
        = new Comparator<FeedbackResponseAttributes>() {
        @Override
        public int compare(FeedbackResponseAttributes o1,
                FeedbackResponseAttributes o2) {
            String t1 = getTeamNameForEmail(o1.giverEmail).equals("")?getNameForEmail(o1.giverEmail):getTeamNameForEmail(o1.giverEmail);
            String t2 = getTeamNameForEmail(o2.giverEmail).equals("")?getNameForEmail(o2.giverEmail):getTeamNameForEmail(o2.giverEmail);
            
            return t1.compareTo(t2);
        }
    };
    
    private int compareByQuestionNumber(FeedbackResponseAttributes r1, FeedbackResponseAttributes r2) {
        FeedbackQuestionAttributes q1 = questions.get(r1.feedbackQuestionId);
        FeedbackQuestionAttributes q2 = questions.get(r2.feedbackQuestionId);        
        if (q1 == null || q2 == null) {
            return 0;
        } else {
            return q1.compareTo(q2);
        }
    }
    
    private int compareByNames(String n1, String n2) {
        
        // Make class feedback always appear on top, and team responses at bottom.
        int n1Priority = 0;
        int n2Priority = 0;
        
        if (n1.equals(Const.USER_IS_NOBODY)) {
            n1Priority = -1;
        } else if(n1.equals(Const.USER_IS_TEAM)) {
            n1Priority = 1;
        }
        if (n2.equals(Const.USER_IS_NOBODY)) {
            n2Priority = -1;
        } else if(n2.equals(Const.USER_IS_TEAM)) {
            n2Priority = 1;
        }
        
        int order = Integer.compare(n1Priority, n2Priority);
        return order == 0 ? n1.compareTo(n2) : order; 
    }
}<|MERGE_RESOLUTION|>--- conflicted
+++ resolved
@@ -63,9 +63,7 @@
                 response.giverEmail += Const.TEAM_OF_EMAIL_OWNER;
             }
         }
-<<<<<<< HEAD
         this.isComplete = isComplete;
-=======
         
         hideResponsesGiverRecipient(responses, questions, emailNameTable,
                 emailTeamNameTable, visibilityTable);
@@ -130,7 +128,6 @@
                 response.giverEmail = anonEmail;
             }
         }
->>>>>>> cc3bf523
     }
     
     public String getNameForEmail(String email) {
