--- conflicted
+++ resolved
@@ -108,17 +108,11 @@
         }
     }
     
-<<<<<<< HEAD
-    /**
-     * Updates comments from {@code oldEmail} to be given by {@code updatedEmail} instead
-     */
-    public void updateFeedbackResponseCommentsGiverEmail(String courseId, String oldEmail, String updatedEmail) {
-=======
-    /*
+
+    /**
      * Updates all email fields of feedback response comments with the new email
      */
     public void updateFeedbackResponseCommentsEmails(String courseId, String oldEmail, String updatedEmail) {
->>>>>>> e7cbd795
         frcDb.updateGiverEmailOfFeedbackResponseComments(courseId, oldEmail, updatedEmail);
         frcDb.updateLastEditorEmailOfFeedbackResponseComments(courseId, oldEmail, updatedEmail);
     }
