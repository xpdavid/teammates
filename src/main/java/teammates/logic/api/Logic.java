--- conflicted
+++ resolved
@@ -1345,19 +1345,13 @@
      * Preconditions: <br>
      * * All parameters are non-null.
      */
-<<<<<<< HEAD
-    public FeedbackSessionAttributes copyFeedbackSession(String copiedFeedbackSessionName,
-            String copiedCourseId, String feedbackSessionName, String courseId, String instructorEmail)
-            throws EntityAlreadyExistsException, InvalidParametersException, EntityDoesNotExistException {
-=======
     public FeedbackSessionAttributes copyFeedbackSession(String copiedFeedbackSessionName, 
-                                                         String copiedCourseId, 
+                                                         String copiedCourseId,
                                                          String feedbackSessionName, 
-                                                         String courseId, 
-                                                         String instructorEmail) throws EntityAlreadyExistsException, 
-                                                                                        InvalidParametersException, 
+                                                         String courseId,
+                                                         String instructorEmail) throws EntityAlreadyExistsException,
+                                                                                        InvalidParametersException,
                                                                                         EntityDoesNotExistException {
->>>>>>> b0f9a8a3
         
         Assumption.assertNotNull(ERROR_NULL_PARAMETER, copiedFeedbackSessionName);
         Assumption.assertNotNull(ERROR_NULL_PARAMETER, copiedCourseId);
@@ -1820,11 +1814,7 @@
      * Preconditions: <br>
      * * All parameters are non-null.
      */
-<<<<<<< HEAD
     public List<FeedbackQuestionAttributes> getCopiableFeedbackQuestionsForInstructor(String googleId)
-=======
-    public List<FeedbackQuestionAttributes> getCopiableFeedbackQuestionsForInstructor(String googleId) 
->>>>>>> b0f9a8a3
             throws EntityDoesNotExistException {
         Assumption.assertNotNull(ERROR_NULL_PARAMETER, googleId);
         return feedbackQuestionsLogic.getCopiableFeedbackQuestionsForInstructor(googleId);
