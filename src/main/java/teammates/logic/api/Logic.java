package teammates.logic.api;

import java.util.ArrayList;
import java.util.Date;
import java.util.HashMap;
import java.util.List;
import java.util.Set;
import java.util.logging.Logger;

import javax.mail.internet.MimeMessage;

import teammates.common.datatransfer.AccountAttributes;
import teammates.common.datatransfer.CommentAttributes;
import teammates.common.datatransfer.CommentRecipientType;
import teammates.common.datatransfer.CommentSendingState;
import teammates.common.datatransfer.CourseAttributes;
import teammates.common.datatransfer.CourseDetailsBundle;
import teammates.common.datatransfer.CourseRoster;
import teammates.common.datatransfer.CourseSummaryBundle;
import teammates.common.datatransfer.EvaluationAttributes;
import teammates.common.datatransfer.EvaluationDetailsBundle;
import teammates.common.datatransfer.EvaluationResultsBundle;
import teammates.common.datatransfer.FeedbackQuestionAttributes;
import teammates.common.datatransfer.FeedbackQuestionBundle;
import teammates.common.datatransfer.FeedbackResponseAttributes;
import teammates.common.datatransfer.FeedbackResponseCommentAttributes;
import teammates.common.datatransfer.FeedbackSessionAttributes;
import teammates.common.datatransfer.FeedbackSessionDetailsBundle;
import teammates.common.datatransfer.FeedbackSessionQuestionsBundle;
import teammates.common.datatransfer.FeedbackSessionResponseStatus;
import teammates.common.datatransfer.FeedbackSessionResultsBundle;
import teammates.common.datatransfer.InstructorAttributes;
import teammates.common.datatransfer.InstructorPrivileges;
import teammates.common.datatransfer.SectionDetailsBundle;
import teammates.common.datatransfer.StudentAttributes;
import teammates.common.datatransfer.StudentProfileAttributes;
import teammates.common.datatransfer.StudentResultBundle;
import teammates.common.datatransfer.SubmissionAttributes;
import teammates.common.datatransfer.TeamDetailsBundle;
import teammates.common.datatransfer.UserType;
import teammates.common.exception.EnrollException;
import teammates.common.exception.EntityAlreadyExistsException;
import teammates.common.exception.EntityDoesNotExistException;
import teammates.common.exception.InvalidParametersException;
import teammates.common.exception.JoinCourseException;
import teammates.common.exception.NotImplementedException;
import teammates.common.exception.UnauthorizedAccessException;
import teammates.common.util.Assumption;
import teammates.common.util.Utils;
import teammates.logic.core.AccountsLogic;
import teammates.logic.core.CommentsLogic;
import teammates.logic.core.CoursesLogic;
import teammates.logic.core.Emails;
import teammates.logic.core.EvaluationsLogic;
import teammates.logic.core.FeedbackQuestionsLogic;
import teammates.logic.core.FeedbackResponseCommentsLogic;
import teammates.logic.core.FeedbackResponsesLogic;
import teammates.logic.core.FeedbackSessionsLogic;
import teammates.logic.core.InstructorsLogic;
import teammates.logic.core.StudentsLogic;
import teammates.logic.core.SubmissionsLogic;

import com.google.appengine.api.blobstore.BlobKey;
import com.google.appengine.api.blobstore.BlobstoreFailureException;
import com.google.appengine.api.datastore.Text;

/**
 * This class represents the API to the business logic of the system. Please
 * refer to DevMan for general policies followed by Logic. As those policies
 * cover most of the behavior of the API, we use very short comments to describe
 * operations here.
 * Logic class is a Facade class. It simply forwards the method to internal classes.
 */
public class Logic {
    
    //TODO: sanitizes values received from outside.

    @SuppressWarnings("unused")
    private static Logger log = Utils.getLogger();

    //TODO: remove this constant
    public static final String ERROR_NULL_PARAMETER = "The supplied parameter was null\n";
    
    protected static GateKeeper gateKeeper = GateKeeper.inst();
    protected static Emails emailManager = new Emails();
    protected static AccountsLogic accountsLogic = AccountsLogic.inst();
    protected static StudentsLogic studentsLogic = StudentsLogic.inst();
    protected static InstructorsLogic instructorsLogic = InstructorsLogic.inst();
    protected static CoursesLogic coursesLogic = CoursesLogic.inst();
    protected static CommentsLogic commentsLogic = CommentsLogic.inst();
    protected static EvaluationsLogic evaluationsLogic = EvaluationsLogic.inst();
    protected static SubmissionsLogic submissionsLogic = SubmissionsLogic.inst();
    protected static FeedbackSessionsLogic feedbackSessionsLogic = FeedbackSessionsLogic.inst();
    protected static FeedbackQuestionsLogic feedbackQuestionsLogic = FeedbackQuestionsLogic.inst();
    protected static FeedbackResponsesLogic feedbackResponsesLogic = FeedbackResponsesLogic.inst();
    protected static FeedbackResponseCommentsLogic feedbackResponseCommentsLogic = FeedbackResponseCommentsLogic.inst();

    @SuppressWarnings("unused")
    private void ____USER_level_methods__________________________________() {
    }

    /**
     * Produces the URL the user should use to login to the system
     * 
     * @param redirectUrl
     *            This is the URL the user will be directed to after login.
     */
    public static String getLoginUrl(String redirectUrl) {
        return gateKeeper.getLoginUrl(redirectUrl);
    }

    /**
     * Produces the URL used to logout the user
     * 
     * @param redirectUrl
     *            This is the URL the user will be directed to after logout.
     */
    public static String getLogoutUrl(String redirectUrl) {
        return gateKeeper.getLogoutUrl(redirectUrl);
    }

    /**
     * Verifies if the user is logged into his/her Google account
     */
    public static boolean isUserLoggedIn() {
        return gateKeeper.isUserLoggedOn();
    }

    /**
     * @return Returns null if the user is not logged in.
     */
    public UserType getCurrentUser() {
        return gateKeeper.getCurrentUser();
    }
    
    @SuppressWarnings("unused")
    private void ____ACCOUNT_level_methods____________________________________() {
    }

    /**
     * Preconditions: <br>
     * * All parameters are non-null.
     * 
     */
    public void createAccount(String googleId, String name, boolean isInstructor,
                                String email, String institute, StudentProfileAttributes studentProfile) throws InvalidParametersException, EntityAlreadyExistsException, EntityDoesNotExistException {
        
        Assumption.assertNotNull(ERROR_NULL_PARAMETER, googleId);
        Assumption.assertNotNull(ERROR_NULL_PARAMETER, name);
        Assumption.assertNotNull(ERROR_NULL_PARAMETER, isInstructor);
        Assumption.assertNotNull(ERROR_NULL_PARAMETER, email);
        Assumption.assertNotNull(ERROR_NULL_PARAMETER, institute);
        
        if (studentProfile == null) {
            studentProfile = new StudentProfileAttributes();
            studentProfile.googleId = googleId;
        }
        AccountAttributes accountToAdd = new AccountAttributes(googleId, name, isInstructor, email, institute, studentProfile);
        
        accountsLogic.createAccount(accountToAdd);
    }
    
    /**
     * Preconditions: <br>
     * * All parameters are non-null.
     * This is just for legacy code that creates an Account without the profile parameter
     */
    public void createAccount(String googleId, String name, boolean isInstructor,
                                String email, String institute) throws InvalidParametersException, EntityAlreadyExistsException, EntityDoesNotExistException {

        createAccount(googleId, name, isInstructor, email, institute, null);
    }
    
    /**
     * Preconditions: <br>
     * * All parameters are non-null.
     */
    public AccountAttributes getAccount(String googleId) {
        return accountsLogic.getAccount(googleId, false);
    }
    
    public AccountAttributes getAccount(String googleId, boolean retrieveStudentProfile) {
        
        Assumption.assertNotNull(ERROR_NULL_PARAMETER, googleId);
        
        return accountsLogic.getAccount(googleId, retrieveStudentProfile);
    }
    
    /**
     * Preconditions: <br>
     * * All parameters are non-null.
     * 
     * @return Details of accounts with instruction privileges. Returns empty
     *         list if no such accounts are found.
     */
    @Deprecated //Not scalable.
    public List<AccountAttributes> getInstructorAccounts() {
        
        return accountsLogic.getInstructorAccounts();
    }
    
    /**
     * Preconditions: <br>
     * * All parameters are non-null.<br>
     * * {@code newAccountAttributes} represents an existing account.
     */
    public void updateAccount(AccountAttributes newAccountAttributes) 
            throws InvalidParametersException, EntityDoesNotExistException {
        
        Assumption.assertNotNull(ERROR_NULL_PARAMETER, newAccountAttributes);
        
        accountsLogic.updateAccount(newAccountAttributes);
    }
    
    /**
     * Preconditions: <br>
     * * All parameters are non-null.<br>
     * * {@code newAccountAttributes} represents an existing account.
     */
    public void updateStudentProfile(StudentProfileAttributes newStudentProfileAttributes) 
            throws InvalidParametersException, EntityDoesNotExistException {
        
        Assumption.assertNotNull(ERROR_NULL_PARAMETER, newStudentProfileAttributes);
        
        accountsLogic.updateStudentProfile(newStudentProfileAttributes);
    }
    
    /**
     * Deletes both instructor and student privileges.
     * Does not delete courses. Can result in orphan courses 
     * (to be rectified in future).
     * Fails silently if no such account. <br>
     * Preconditions: <br>
     * * All parameters are non-null.
     */
    public void deleteAccount(String googleId) {
        
        Assumption.assertNotNull(ERROR_NULL_PARAMETER, googleId);
        
        accountsLogic.deleteAccountCascade(googleId);
    }
    
    public void deleteProfilePicture(BlobKey key) throws BlobstoreFailureException {
        Assumption.assertNotNull(ERROR_NULL_PARAMETER, key);
        
        accountsLogic.deleteProfilePicture(key);
    }

    @SuppressWarnings("unused")
    private void ____INSTRUCTOR_level_methods____________________________________() {
    }
    
    /**
     * Creates an instructor and an new account if the instructor doesn't not have account yet.<br>
     * <b>Note: Now used for the purpose of testing only.</b><br>
     * Preconditions: <br>
     * * All parameters are non-null.
     */
    @Deprecated
    public void createInstructorAccount(String googleId, String courseId, String name, String email, String institute)
            throws EntityAlreadyExistsException, InvalidParametersException {
        
        Assumption.assertNotNull(ERROR_NULL_PARAMETER, googleId);
        Assumption.assertNotNull(ERROR_NULL_PARAMETER, courseId);
        Assumption.assertNotNull(ERROR_NULL_PARAMETER, name);
        Assumption.assertNotNull(ERROR_NULL_PARAMETER, email);
        Assumption.assertNotNull(ERROR_NULL_PARAMETER, institute);

        accountsLogic.createInstructorAccount(googleId, courseId, name, email, institute);
    }

    /**
     * Creates a new instructor for a course. <br>
     * Preconditions: <br>
     * * All parameters are non-null.
     */
    @Deprecated
    public void createInstructor(String googleId, String courseId, String name, String email) 
            throws InvalidParametersException, EntityAlreadyExistsException {
        
        Assumption.assertNotNull(ERROR_NULL_PARAMETER, googleId);
        Assumption.assertNotNull(ERROR_NULL_PARAMETER, courseId);
        Assumption.assertNotNull(ERROR_NULL_PARAMETER, name);
        Assumption.assertNotNull(ERROR_NULL_PARAMETER, email);

        instructorsLogic.createInstructor(googleId, courseId, name, email);
    }
    
    /**
     * Add an instructor for a course. <br>
     * Preconditions: <br>
     * * All parameters are non-null.
     */
    @Deprecated
    public void addInstructor(String courseId, String name, String email, String role) 
            throws InvalidParametersException, EntityAlreadyExistsException {
        
        Assumption.assertNotNull(ERROR_NULL_PARAMETER, courseId);
        Assumption.assertNotNull(ERROR_NULL_PARAMETER, name);
        Assumption.assertNotNull(ERROR_NULL_PARAMETER, email);
        
        InstructorAttributes instructor = new InstructorAttributes(null, courseId, name, email, role, role, new InstructorPrivileges(role));

        instructorsLogic.createInstructor(instructor);
    }
    
    public void createInstructor(InstructorAttributes instructor) throws InvalidParametersException, EntityAlreadyExistsException {
        instructorsLogic.createInstructor(instructor);
    }

    /**
     * Preconditions: <br>
     * * All parameters are non-null.
     * @return null if not found.
     */
    public InstructorAttributes getInstructorForEmail(String courseId, String email) {
        
        Assumption.assertNotNull(ERROR_NULL_PARAMETER, courseId);
        Assumption.assertNotNull(ERROR_NULL_PARAMETER, email);
        
        return instructorsLogic.getInstructorForEmail(courseId, email);
    }
    
    /**
     * Preconditions: <br>
     * * All parameters are non-null.
     * @return null if not found.
     */
    public InstructorAttributes getInstructorForGoogleId(String courseId, String googleId) {
        
        Assumption.assertNotNull(ERROR_NULL_PARAMETER, googleId);
        Assumption.assertNotNull(ERROR_NULL_PARAMETER, courseId);

        return instructorsLogic.getInstructorForGoogleId(courseId, googleId);
    }
    
    /**
     * Preconditions: <br>
     * * All parameters are non-null.
     * @return null if not found.
     */
    public InstructorAttributes getInstructorForRegistrationKey(String encryptedKey) {
        
        Assumption.assertNotNull(ERROR_NULL_PARAMETER, encryptedKey);

        return instructorsLogic.getInstructorForRegistrationKey(encryptedKey);
    }
    
    /**
     * Preconditions: <br>
     * * All parameters are non-null. 
     * @return Empty list if none found.
     */
    public List<InstructorAttributes> getInstructorsForGoogleId(String googleId) {
        
        Assumption.assertNotNull(ERROR_NULL_PARAMETER, googleId);
        
        return instructorsLogic.getInstructorsForGoogleId(googleId);
    }
    
    /**
     * Preconditions: <br>
     * * All parameters are non-null. 
     * @return Empty list if none found.
     */
    public List<InstructorAttributes> getInstructorsForEmail(String email) {
        
        Assumption.assertNotNull(ERROR_NULL_PARAMETER, email);
        
        return instructorsLogic.getInstructorsForEmail(email);
    }

    /**
     * Preconditions: <br>
     * * All parameters are non-null. 
     * @return Empty list if none found.
     */
    public List<InstructorAttributes> getInstructorsForCourse(String courseId) {
        
        Assumption.assertNotNull(ERROR_NULL_PARAMETER, courseId);
        
        return instructorsLogic.getInstructorsForCourse(courseId);
    }
    
    /**
     * Get the decrypted registration key for the instructor.
     * Preconditions: <br>
     * * All parameters are non-null.
     * @return null if the key doesn't exist.
     * @throws EntityDoesNotExistException 
     */
    public String getKeyForInstructor(String courseId, String email)
            throws EntityDoesNotExistException {
        
        Assumption.assertNotNull(ERROR_NULL_PARAMETER, courseId);
        Assumption.assertNotNull(ERROR_NULL_PARAMETER, email);
    
        return instructorsLogic.getKeyForInstructor(courseId, email);
    }

    /**
     * @deprecated Not scalable. Don't use unless in admin features.
     */
    @Deprecated
    public List<InstructorAttributes> getAllInstructors() {
        
        return instructorsLogic.getAllInstructors();
    }
    
    
    
    /**
     * @return true if this user has instructor privileges.
     */
    public boolean isInstructor(String googleId) {
        
        return accountsLogic.isAccountAnInstructor(googleId);
    }

    /**
     * @return true if this user is an instructor of the course
     */
    public boolean isInstructorOfCourse(String googleId, String courseId) {
        
        return instructorsLogic.isGoogleIdOfInstructorOfCourse(googleId, courseId);
    }
    
    /**
     * @return true if this email belongs to an instructor of the course
     */
    public boolean isInstructorEmailOfCourse(String email, String courseId) {
        
        return instructorsLogic.isEmailOfInstructorOfCourse(email, courseId);
    }
    
    /**
     * Returns whether the instructor is a new user, according to one of the following criterias:<br>
     * <ul>
     *     <li>
     *         There is only a sample course (created by system) for the instructor.</li>
     *  </li>
     *  <li>
     *      There is no any course for the instructor.
     *     </li>
     * </ul>
     * 
     * Preconditions: <br>
     * * All parameters are non-null. 
     * 
     * @return true if the instructor is a new user
     */
    public boolean isNewInstructor(String googleId) {
        
        return instructorsLogic.isNewInstructor(googleId);
    }

    /**
     * Update the name and email address of an instructor with the specific Google ID.
     * Preconditions: <br>
     * * All parameters are non-null. 
     * @param googleId
     * @param instr InstructorAttributes object containing the details to be updated
     * @throws InvalidParametersException 
     * @throws EntityDoesNotExistException 
     */
    public void updateInstructorByGoogleId(String googleId, InstructorAttributes instr) 
            throws InvalidParametersException, EntityDoesNotExistException {
        
        Assumption.assertNotNull(ERROR_NULL_PARAMETER, googleId);
        Assumption.assertNotNull(ERROR_NULL_PARAMETER, instr);
            
        instructorsLogic.updateInstructorByGoogleId(googleId, instr);
    }
    
    /**
     * Make the instructor join the course, i.e. associate the Google ID to the instructor.<br>
     * Create an account for the instructor if there is no account exist for him.
     * Preconditions: <br>
     * * All parameters are non-null.
     */
    public void joinCourseForInstructor(String encryptedKey, String googleId)
            throws JoinCourseException {
        
        Assumption.assertNotNull(ERROR_NULL_PARAMETER, googleId);
        Assumption.assertNotNull(ERROR_NULL_PARAMETER, encryptedKey);
    
        accountsLogic.joinCourseForInstructor(encryptedKey, googleId);
    }

    /**
     * Preconditions: <br>
     * * All parameters are non-null.
     */
    public MimeMessage sendRegistrationInviteToInstructor(String courseId, String instructorEmail) 
            throws EntityDoesNotExistException {
        
        Assumption.assertNotNull(ERROR_NULL_PARAMETER, courseId);
        Assumption.assertNotNull(ERROR_NULL_PARAMETER, instructorEmail);
    
        return instructorsLogic.sendRegistrationInviteToInstructor(courseId, instructorEmail);
    }
    
    /**
     * Removes instructor access but does not delete the account. 
     * The account will continue to have student access. <br>
     * Fails silently if no match found.<br>
     * Preconditions: <br>
     * * All parameters are non-null. 
     */
    public void downgradeInstructorToStudentCascade(String googleId) {
    
        Assumption.assertNotNull(ERROR_NULL_PARAMETER, googleId);
        
        accountsLogic.downgradeInstructorToStudentCascade(googleId);
    }

    /**
     * Fails silently if no match found.
     * Preconditions: <br>
     * * All parameters are non-null. 
     */
    public void deleteInstructor(String courseId, String email) {
        
        Assumption.assertNotNull(ERROR_NULL_PARAMETER, courseId);
        Assumption.assertNotNull(ERROR_NULL_PARAMETER, email);

        instructorsLogic.deleteInstructor(courseId, email);
    }

    @SuppressWarnings("unused")
    private void ____COURSE_level_methods__________________________________() {
    }

    /**
     * Creates a course and an instructor for it. <br>
     * Preconditions: <br>
     * * All parameters are non-null. <br>
     * * {@code instructorGoogleId} already has instructor privileges.
     */
    public void createCourseAndInstructor(String instructorGoogleId, String courseId, String courseName) 
            throws EntityAlreadyExistsException, InvalidParametersException {
        
        Assumption.assertNotNull(ERROR_NULL_PARAMETER, instructorGoogleId);
        Assumption.assertNotNull(ERROR_NULL_PARAMETER, courseId);
        Assumption.assertNotNull(ERROR_NULL_PARAMETER, courseName);

        coursesLogic.createCourseAndInstructor(instructorGoogleId, courseId, courseName);
    }
    
    /**
     * Preconditions: <br>
     * * All parameters are non-null.
     * @return null if not found.
     */
    public CourseAttributes getCourse(String courseId) {
        
        Assumption.assertNotNull(ERROR_NULL_PARAMETER, courseId);
        
        return coursesLogic.getCourse(courseId);
    }
    
    
    /**
     * Returns a detailed version of course data, including evaluation data. <br>
     * Preconditions: <br>
     * * All parameters are non-null.
     */
    public CourseDetailsBundle getCourseDetails(String courseId)
            throws EntityDoesNotExistException {
        
        Assumption.assertNotNull(ERROR_NULL_PARAMETER, courseId);

        return coursesLogic.getCourseDetails(courseId);

    }

    /**
     * Preconditions: <br>
     * * All parameters are non-null.
     */
    public List<CourseAttributes> getCoursesForStudentAccount(String googleId)
            throws EntityDoesNotExistException {
        
        Assumption.assertNotNull(ERROR_NULL_PARAMETER, googleId);
    
        return coursesLogic.getCoursesForStudentAccount(googleId);
    }

    /**
     * Preconditions: <br>
     * * All parameters are non-null. 
     * @return A less detailed version of courses for this instructor without stats
     *   Returns an empty list if none found.
     */
    public HashMap<String, CourseSummaryBundle> getCourseSummariesWithoutStatsForInstructor(String googleId) 
            throws EntityDoesNotExistException {
        
        Assumption.assertNotNull(ERROR_NULL_PARAMETER, googleId);
        
        return coursesLogic.getCoursesSummaryWithoutStatsForInstructor(googleId);
    }

    /**
     * Preconditions: <br>
     * * All parameters are non-null. 
     * @return A more detailed version of courses for this instructor. 
     *   Returns an empty list if none found.
     */
    public HashMap<String, CourseDetailsBundle> getCourseDetailsListForInstructor(
            String instructorId) throws EntityDoesNotExistException {
        
        Assumption.assertNotNull(ERROR_NULL_PARAMETER, instructorId);

        return coursesLogic.getCoursesDetailsListForInstructor(instructorId);    
    }
    
    /**
     * Preconditions: <br>
     * * All parameters are non-null. 
     * @return A less detailed version of courses for this instructor. 
     *   Returns an empty list if none found.
     */
    public HashMap<String, CourseDetailsBundle> getCourseSummariesForInstructor(String googleId) 
            throws EntityDoesNotExistException {
        
        Assumption.assertNotNull(ERROR_NULL_PARAMETER, googleId);
        
        return coursesLogic.getCourseSummariesForInstructor(googleId);
    }
    
    /**
     * Preconditions: <br>
     * * All parameters are non-null.
     * @return All archived courses for this instructor.
     */
    public List<CourseAttributes> getArchivedCoursesForInstructor(String googleId)
            throws EntityDoesNotExistException {
        
        Assumption.assertNotNull(ERROR_NULL_PARAMETER, googleId);
    
        return coursesLogic.getArchivedCoursesForInstructor(googleId);
    }
    
    /**
     * Preconditions: <br>
     * * All parameters are non-null.
     * 
     * @return Details of courses the student is in. CourseData objects
     *         returned contain details of evaluations too (except the ones
     *         still AWAITING).
     */
    public List<CourseDetailsBundle> getCourseDetailsListForStudent(String googleId)
            throws EntityDoesNotExistException {
        
        Assumption.assertNotNull(ERROR_NULL_PARAMETER, googleId);
    
        return coursesLogic.getCourseDetailsListForStudent(googleId);
    
    }
    
    /**
     * Preconditions: <br>
     * * All parameters are non-null.
     * 
     * @return Courses the instructor is in.
     */
    public List<CourseAttributes> getCoursesForInstructor(String googleId)
            throws EntityDoesNotExistException {
        
        Assumption.assertNotNull(ERROR_NULL_PARAMETER, googleId);
    
        return coursesLogic.getCoursesForInstructor(googleId);
    
    }
    
    public void updateCourse(CourseAttributes course) throws NotImplementedException {
        throw new NotImplementedException("Not implemented because we do "
                + "not allow editing courses");
    }
    
    /**
     * Change the archive status of a course.<br>
     * Preconditions: <br>
     * * All parameters are non-null.
     * @param courseId The course of which the archive status is to be changed
     * @param archiveStatus The archive status to be set
     */
    public void setArchiveStatusOfCourse(String courseId, boolean archiveStatus)
            throws InvalidParametersException, EntityDoesNotExistException {
        
        Assumption.assertNotNull(ERROR_NULL_PARAMETER, courseId);
        coursesLogic.setArchiveStatusOfCourse(courseId, archiveStatus);
    }
    
    /**
     * Deletes the course and all data related to the course 
     * (instructors, students, evaluations, feedback sessions).
     * Fails silently if no such account. <br>
     * Preconditions: <br>
     * * All parameters are non-null.
     */
    public void deleteCourse(String courseId) {
        
        Assumption.assertNotNull(ERROR_NULL_PARAMETER, courseId);

        coursesLogic.deleteCourseCascade(courseId);
    }

    @SuppressWarnings("unused")
    private void ____STUDENT_level_methods__________________________________() {
    }

    /**
     * Creates a student and adjust existing evaluations to accommodate the new student. <br> 
     * Preconditions: <br>
     * * All parameters are non-null.
     */
    public void createStudent(StudentAttributes student)
            throws EntityAlreadyExistsException, InvalidParametersException, EntityDoesNotExistException {
        
        Assumption.assertNotNull(ERROR_NULL_PARAMETER, student);

        studentsLogic.createStudentCascade(student);

    }

    /**
     * Preconditions: <br>
     * * All parameters are non-null.
     * 
     * @return Null if no match found.
     */
    public StudentAttributes getStudentForRegistrationKey(String registrationKey) {
        
        Assumption.assertNotNull(ERROR_NULL_PARAMETER, registrationKey);

        return studentsLogic.getStudentForRegistrationKey(registrationKey);
    }
    
    /**
     * Preconditions: <br>
     * * All parameters are non-null.
     * 
     * @return Null if no match found.
     */
    public StudentAttributes getStudentForEmail(String courseId, String email) {
        
        Assumption.assertNotNull(ERROR_NULL_PARAMETER, courseId);
        Assumption.assertNotNull(ERROR_NULL_PARAMETER, email);

        return studentsLogic.getStudentForEmail(courseId, email);
    }

    
    /**
     * Preconditions: <br>
     * * All parameters are non-null.
     * 
     * @return Null if no match found.
     */
    public StudentAttributes getStudentForGoogleId(String courseId, String googleId) {
        
        Assumption.assertNotNull(ERROR_NULL_PARAMETER, courseId);
        Assumption.assertNotNull(ERROR_NULL_PARAMETER, googleId);
    
        return studentsLogic.getStudentForCourseIdAndGoogleId(courseId, googleId);
    }
    
    /**
     * Preconditions: <br>
     * * All parameters are non-null.
     * 
     * @return Null if no match found.
     */
    public StudentProfileAttributes getStudentProfile(String googleId) {
        Assumption.assertNotNull(ERROR_NULL_PARAMETER, googleId);
        
        return accountsLogic.getStudentProfile(googleId);
    }

    /**
     * Preconditions: <br>
     * * All parameters are non-null.
     * 
     * @return Empty list if no match found.
     */
    public List<StudentAttributes> getStudentsForGoogleId(String googleId) {
        
        Assumption.assertNotNull(ERROR_NULL_PARAMETER, googleId);
        
        return studentsLogic.getStudentsForGoogleId(googleId);
    }

    
    /**
     * Preconditions: <br>
     * * All parameters are non-null.
     * @return Empty list if none found.
     */
    public List<StudentAttributes> getStudentsForCourse(String courseId)
            throws EntityDoesNotExistException {
        Assumption.assertNotNull(ERROR_NULL_PARAMETER, courseId);
    
        return studentsLogic.getStudentsForCourse(courseId);
    
    }

     /**
     * Preconditions: <br>
     * * All parameters are non-null.
     * @return Empty list if none found.
     */
    public List<StudentAttributes> getStudentsForSection(String section, String courseId)
            throws EntityDoesNotExistException {

        Assumption.assertNotNull(ERROR_NULL_PARAMETER, courseId);
        Assumption.assertNotNull(ERROR_NULL_PARAMETER, section);

        return studentsLogic.getStudentsForSection(section, courseId);
    }
    
    /**
     * Preconditions: <br>
     * * All parameters are non-null.
     * @return Empty list if none found.
     */
    public List<StudentAttributes> getStudentsForTeam(String team, String courseId)
            throws EntityDoesNotExistException {

        Assumption.assertNotNull(ERROR_NULL_PARAMETER, courseId);
        Assumption.assertNotNull(ERROR_NULL_PARAMETER, team);

        return studentsLogic.getStudentsForTeam(team, courseId);
    }

    /** 
     * Preconditions: <br>
     * * All parameters are non-null    
     */
    public List<String> getSectionNamesForCourse(String courseId)
            throws EntityDoesNotExistException {

        Assumption.assertNotNull(ERROR_NULL_PARAMETER, courseId);

        return coursesLogic.getSectionsNameForCourse(courseId);
    }

    /** 
     * Preconditions: <br>
     * * All parameters are non-null    
     */
    public SectionDetailsBundle getSectionForCourse(String section, String courseId)
            throws EntityDoesNotExistException {

        Assumption.assertNotNull(ERROR_NULL_PARAMETER, section);
        Assumption.assertNotNull(ERROR_NULL_PARAMETER, courseId);
        
        return coursesLogic.getSectionForCourse(section, courseId);
    }

    /** 
     * Preconditions: <br>
     * * All parameters are non-null    
     */
    public List<SectionDetailsBundle> getSectionsForCourse(String courseId)
            throws EntityDoesNotExistException {

        Assumption.assertNotNull(ERROR_NULL_PARAMETER, courseId);

        return coursesLogic.getSectionsForCourse(courseId);
    }

    /**
     * Preconditions: <br>
     * * All parameters are non-null.
     */
    public List<TeamDetailsBundle> getTeamsForCourse(String courseId)
            throws EntityDoesNotExistException {
        
        Assumption.assertNotNull(ERROR_NULL_PARAMETER, courseId);
    
        return coursesLogic.getTeamsForCourse(courseId);
        
    }

    /**
     * Preconditions: <br>
     * * All parameters are non-null.
     * 
     * @throws EntityDoesNotExistException 
     */
    public String getKeyForStudent(String courseId, String email) throws EntityDoesNotExistException {
        
        Assumption.assertNotNull(ERROR_NULL_PARAMETER, courseId);
        Assumption.assertNotNull(ERROR_NULL_PARAMETER, email);
    
        return studentsLogic.getKeyForStudent(courseId, email);
    }
    
    /**
     * Preconditions: <br>
     * * All parameters are non-null.
     * 
     * @throws EntityDoesNotExistException 
     */
    public String getEncryptedKeyForStudent(String courseId, String email) throws EntityDoesNotExistException {
        
        Assumption.assertNotNull(ERROR_NULL_PARAMETER, courseId);
        Assumption.assertNotNull(ERROR_NULL_PARAMETER, email);
    
        return studentsLogic.getEncryptedKeyForStudent(courseId, email);
    }

    /**
     * All attributes except courseId be changed. Trying to change courseId will
     * be treated as trying to edit a student in a different course.<br>
     * Changing team name will not delete existing submissions under that team <br>
     * Cascade logic: Email changed-> changes email in all existing submissions <br>
     * Team changed-> creates new submissions for the new team, deletes
     * submissions for previous team structure. <br>
     * Preconditions: <br>
     * * All parameters are non-null.
     */
    public void updateStudent(String originalEmail, StudentAttributes student)
            throws InvalidParametersException, EntityDoesNotExistException, EnrollException {
        
        Assumption.assertNotNull(ERROR_NULL_PARAMETER, originalEmail);
        Assumption.assertNotNull(ERROR_NULL_PARAMETER, student);

        studentsLogic.updateStudentCascade(originalEmail, student);
    }

    /**
     * Make the student join the course, i.e. associate the Google ID to the student.<br>
     * Create an account for the student if there is no account exist for him.
     * Preconditions: <br>
     * * All parameters are non-null.
     * @param googleId
     * @param key the encrypted registration key
     */
    public void joinCourseForStudent(String key, String googleId)
            throws JoinCourseException, InvalidParametersException, EntityAlreadyExistsException {
        
        Assumption.assertNotNull(ERROR_NULL_PARAMETER, googleId);
        Assumption.assertNotNull(ERROR_NULL_PARAMETER, key);
    
        accountsLogic.joinCourseForStudent(key, googleId);
    
    }

    /**
     * Enrolls new students in the course or modifies existing students. But it
     * will not delete any students. It will not edit email address either. If
     * an existing student was enrolled with a different email address, that
     * student will be treated as a new student.<br>
     * If there is an error in the enrollLines, there will be no changes to the
     * datastore <br>
     * Preconditions: <br>
     * * All parameters are non-null.
     * @return StudentData objects in the return value contains the status of
     *         enrollment. It also includes data for other students in the
     *         course that were not touched by the operation.
     */
    public List<StudentAttributes> enrollStudents(String enrollLines, String courseId)
            throws EnrollException, EntityDoesNotExistException, InvalidParametersException {
        
        Assumption.assertNotNull(ERROR_NULL_PARAMETER, courseId);
        Assumption.assertNotNull(ERROR_NULL_PARAMETER, enrollLines);
    
        return studentsLogic.enrollStudents(enrollLines.trim(), courseId);
    
    }

    /**
     * Sends the registration invite to unregistered students in the course.
     * Preconditions: <br>
     * * All parameters are non-null.
     * 
     * @return The list of emails sent. These can be used for
     *         verification.
     */
    public List<MimeMessage> sendRegistrationInviteForCourse(String courseId)
            throws InvalidParametersException {
        
        Assumption.assertNotNull(ERROR_NULL_PARAMETER, courseId);
    
        return studentsLogic.sendRegistrationInviteForCourse(courseId);
    }

    /**
     * Preconditions: <br>
     * * All parameters are non-null.
     */
    public MimeMessage sendRegistrationInviteToStudent(String courseId,    String studentEmail) 
            throws EntityDoesNotExistException,    InvalidParametersException {
        
        Assumption.assertNotNull(ERROR_NULL_PARAMETER, courseId);
        Assumption.assertNotNull(ERROR_NULL_PARAMETER, studentEmail);
    
        return studentsLogic.sendRegistrationInviteToStudent(courseId, studentEmail);
    }

    /**
     * Sends reminders to students who haven't submitted yet. <br>
     * Preconditions: <br>
     * * All parameters are non-null. <br>
     */
    public void sendReminderForEvaluation(String courseId,
            String evaluationName) throws EntityDoesNotExistException {
        
        Assumption.assertNotNull(ERROR_NULL_PARAMETER, courseId);
        Assumption.assertNotNull(ERROR_NULL_PARAMETER, evaluationName);
    
        evaluationsLogic.scheduleEvaluationRemindEmails(courseId, evaluationName);
    }
    
    /**
     * Sends reminders to students who haven't submitted yet. <br>
     * Preconditions: <br>
     * * All parameters are non-null. <br>
     */
    public List<MimeMessage> sendReminderForFeedbackSession(String courseId,
            String feedbackSessionName) throws EntityDoesNotExistException {
        
        Assumption.assertNotNull(ERROR_NULL_PARAMETER, courseId);
        Assumption.assertNotNull(ERROR_NULL_PARAMETER, feedbackSessionName);
        
        return feedbackSessionsLogic.sendReminderForFeedbackSession(courseId, feedbackSessionName);
    }

    /**
     * Deletes the student from the course including any submissions to/from
     * for this student in this course.
     * Fails silently if no match found. <br>
     * Preconditions: <br>
     * * All parameters are non-null.
     */
    public void deleteStudent(String courseId, String studentEmail) {
        
        Assumption.assertNotNull(ERROR_NULL_PARAMETER, courseId);
        Assumption.assertNotNull(ERROR_NULL_PARAMETER, studentEmail);

        studentsLogic.deleteStudentCascade(courseId, studentEmail);
    }

    /**
     *  Checks if a course has sections for each team 
     *  Preconditions: <br>
     *  * All parameters are non-null.
     */
    public boolean hasIndicatedSections(String courseId) throws EntityDoesNotExistException {

        Assumption.assertNotNull(ERROR_NULL_PARAMETER, courseId);

        return coursesLogic.hasIndicatedSections(courseId);
    }

    /**
     * Validate if the list of modified students will not create conflicts for the sections
     * in a course 
     * Preconditions: <br>
     * * All parameters are non-null
     */
    public void validateSections(List<StudentAttributes> studentList, String courseId) throws EntityDoesNotExistException, EnrollException {

        Assumption.assertNotNull(ERROR_NULL_PARAMETER, studentList);
        Assumption.assertNotNull(ERROR_NULL_PARAMETER, courseId);

        studentsLogic.validateSections(studentList, courseId);
    }

    @SuppressWarnings("unused")
    private void ____EVALUATION_level_methods______________________________() {
    }

    /**
     * Preconditions: <br>
     * * All parameters are non-null.
     */
    public void createEvaluation(EvaluationAttributes evaluation)
            throws EntityAlreadyExistsException, InvalidParametersException, EntityDoesNotExistException {
        
        Assumption.assertNotNull(ERROR_NULL_PARAMETER, evaluation);

        evaluationsLogic.createEvaluationCascade(evaluation);
    }
    
    /**
     * Preconditions: <br>
     * * All parameters are non-null.
     */
    @SuppressWarnings("deprecation")
    public void createEvaluationWithoutSubmissionQueue(EvaluationAttributes evaluation)
            throws EntityAlreadyExistsException, InvalidParametersException, EntityDoesNotExistException {
        
        Assumption.assertNotNull(ERROR_NULL_PARAMETER, evaluation);

        evaluationsLogic.createEvaluationCascadeWithoutSubmissionQueue(evaluation);
    }

    /**
     * Preconditions: <br>
     * * All parameters are non-null.
     */
    public EvaluationAttributes getEvaluation(String courseId, String evaluationName) {
        
        Assumption.assertNotNull(ERROR_NULL_PARAMETER, courseId);
        Assumption.assertNotNull(ERROR_NULL_PARAMETER, evaluationName);

        return evaluationsLogic.getEvaluation(courseId, evaluationName);
    }
    
    /**
     * Preconditions: <br>
     * * All parameters are non-null.
     * @throws EntityDoesNotExistException 
     */
    public EvaluationDetailsBundle getEvaluationDetails(String courseId, String evaluationName) 
            throws EntityDoesNotExistException {

        EvaluationAttributes ea = evaluationsLogic.getEvaluation(courseId, evaluationName);
        
        return evaluationsLogic.getEvaluationsDetailsForCourseAndEval(ea);
    }

    /**
     * Preconditions: <br>
     * * All parameters are non-null. <br>
     * 
     * @return Details of Instructor's evaluations. <br>
     * Returns an empty list if none found.
     */
    public ArrayList<EvaluationDetailsBundle> getEvaluationsDetailsForInstructor(String instructorId) 
            throws EntityDoesNotExistException {
        
        Assumption.assertNotNull(ERROR_NULL_PARAMETER, instructorId);

        instructorsLogic.verifyInstructorExists(instructorId);

        return evaluationsLogic.getEvaluationsDetailsForInstructor(instructorId);
    }
    
    /**
     * Preconditions: <br>
     * * All parameters are non-null. <br>
     * 
     * @return List of Instructor's evaluations. <br>
     * Returns an empty list if none found.
     */
    public ArrayList<EvaluationAttributes> getEvaluationsListForInstructor(String instructorId) 
            throws EntityDoesNotExistException {
        
        Assumption.assertNotNull(ERROR_NULL_PARAMETER, instructorId);
        
        instructorsLogic.verifyInstructorExists(instructorId);

        return evaluationsLogic.getEvaluationsListForInstructor(instructorId);
    }

    /**
     * Preconditions: <br>
     * * All parameters are non-null. 
     */
    public EvaluationResultsBundle getEvaluationResult(
            String courseId, String evaluationName) 
                    throws EntityDoesNotExistException {
        
        Assumption.assertNotNull(ERROR_NULL_PARAMETER, courseId);
        Assumption.assertNotNull(ERROR_NULL_PARAMETER, evaluationName);

        return evaluationsLogic.getEvaluationResult(courseId, evaluationName);

    }

    /**
     * Generates summary results (without comments) in CSV format. <br>
     * Preconditions: <br>
     * * All parameters are non-null. <br>
     */
    public String getEvaluationResultSummaryAsCsv(String courseId, String instrEmail, String evalName) 
            throws EntityDoesNotExistException {
        
        Assumption.assertNotNull(ERROR_NULL_PARAMETER, courseId);
        Assumption.assertNotNull(ERROR_NULL_PARAMETER, evalName);
        
        return evaluationsLogic.getEvaluationResultSummaryAsCsv(courseId, instrEmail, evalName);
    }
    
    /**
     * Generates students list of a course in CSV format. <br>
     * Preconditions: <br>
     * * All parameters are non-null. <br>
     */
    public String getCourseStudentListAsCsv(String courseId, String googleId)
            throws EntityDoesNotExistException {
        
        Assumption.assertNotNull(ERROR_NULL_PARAMETER, courseId);
        Assumption.assertNotNull(ERROR_NULL_PARAMETER, googleId);
        
        return coursesLogic.getCourseStudentListAsCsv(courseId, googleId);
    }
    
    /**
     * Preconditions: <br>
     * * All parameters are non-null. <br>
     * 
     * @return Returns details of the course's evaluations. <br>
     */
    public ArrayList<EvaluationDetailsBundle> getEvaluationDetailsForCourse(String courseId)
            throws EntityDoesNotExistException {
        
        Assumption.assertNotNull(ERROR_NULL_PARAMETER, courseId);
    
        return evaluationsLogic.getEvaluationsDetailsForCourse(courseId);
    }

    /**
     * Preconditions: <br>
     * * All parameters are non-null.
     */
    public StudentResultBundle getEvaluationResultForStudent(
            String courseId, String evaluationName, String studentEmail)
            throws EntityDoesNotExistException, InvalidParametersException {
        
        Assumption.assertNotNull(ERROR_NULL_PARAMETER, courseId);
        Assumption.assertNotNull(ERROR_NULL_PARAMETER, evaluationName);
        Assumption.assertNotNull(ERROR_NULL_PARAMETER, studentEmail);
    
        return evaluationsLogic.getEvaluationResultForStudent(courseId, evaluationName, studentEmail);
    }

    /**
     * Can be used to change instructions, p2pEnabled, start/end times, grace period and time zone. <br>
     * Preconditions: <br>
     * * All parameters are non-null.
     * 
     */
    public void updateEvaluation(String courseId, String evaluationName,
            String instructions, Date start, Date end, double timeZone,
            int gracePeriod, boolean p2pEnabled)
            throws EntityDoesNotExistException, InvalidParametersException {
        
        Assumption.assertNotNull(ERROR_NULL_PARAMETER, courseId);
        Assumption.assertNotNull(ERROR_NULL_PARAMETER, evaluationName);
        Assumption.assertNotNull(ERROR_NULL_PARAMETER, instructions);
        Assumption.assertNotNull(ERROR_NULL_PARAMETER, start);
        Assumption.assertNotNull(ERROR_NULL_PARAMETER, end);
    
        //TODO: push the code below to a lower level class?
        if (!evaluationsLogic.isEvaluationExists(courseId, evaluationName)) {
            throw new EntityDoesNotExistException("Trying to edit non-existent evaluation " + courseId + "/" + evaluationName);
        }
    
        EvaluationAttributes evaluation = new EvaluationAttributes();
        evaluation.courseId = courseId;
        evaluation.name = evaluationName;
        evaluation.instructions = new Text(instructions);
        evaluation.p2pEnabled = p2pEnabled;
        evaluation.startTime = start;
        evaluation.endTime = end;
        evaluation.gracePeriod = gracePeriod;
        evaluation.timeZone = timeZone;
    
        evaluationsLogic.updateEvaluation(evaluation);
    }

    /**
     * Publishes the evaluation and send email alerts to students.
     * Preconditions: <br>
     * * All parameters are non-null. <br>
     * @throws InvalidParametersException
     *             if the evaluation is not ready to be published.
     * @throws EntityDoesNotExistException
     */
    public void publishEvaluation(String courseId, String evaluationName)
            throws EntityDoesNotExistException, InvalidParametersException {
        
        Assumption.assertNotNull(ERROR_NULL_PARAMETER, courseId);
        Assumption.assertNotNull(ERROR_NULL_PARAMETER, evaluationName);
    
        evaluationsLogic.publishEvaluation(courseId, evaluationName);
        
    }

    /**
     * Preconditions: <br>
     * * All parameters are non-null. <br>
     * @throws InvalidParametersException
     *             if the evaluation is not ready to be unpublished.
     */
    public void unpublishEvaluation(String courseId, String evaluationName)
            throws EntityDoesNotExistException {
        
        Assumption.assertNotNull(ERROR_NULL_PARAMETER, courseId);
        Assumption.assertNotNull(ERROR_NULL_PARAMETER, evaluationName);
    
        evaluationsLogic.unpublishEvaluation(courseId, evaluationName);
    }

    /**
     * Deletes the evaluation and all its submissions.
     * Preconditions: <br>
     * * All parameters are non-null.
     */
    public void deleteEvaluation(String courseId, String evaluationName) {
        
        Assumption.assertNotNull(ERROR_NULL_PARAMETER, courseId);
        Assumption.assertNotNull(ERROR_NULL_PARAMETER, evaluationName);
    
        evaluationsLogic.deleteEvaluationCascade(courseId, evaluationName);
    }

    @SuppressWarnings("unused")
    private void ____SUBMISSION_level_methods_____________________________() {
    }

    public void createSubmission(SubmissionAttributes submission)
            throws NotImplementedException {
        throw new NotImplementedException(
                "Not implemented because submissions "
                        + "are created automatically");
    }

    /**
     * Preconditions: <br>
     * * All parameters are non-null. <br>
     */
    public List<SubmissionAttributes> getSubmissionsForEvaluationFromStudent(String courseId,
            String evaluationName, String reviewerEmail)
            throws EntityDoesNotExistException, InvalidParametersException {
        
        Assumption.assertNotNull(ERROR_NULL_PARAMETER, courseId);
        Assumption.assertNotNull(ERROR_NULL_PARAMETER, evaluationName);
        Assumption.assertNotNull(ERROR_NULL_PARAMETER, reviewerEmail);
    
        return submissionsLogic.getSubmissionsForEvaluationFromStudent(courseId, evaluationName, reviewerEmail);
    
    }

    /**
     * Preconditions: <br>
     * * All parameters are non-null.
     */
    public boolean hasStudentSubmittedEvaluation(
            String courseId, String evaluationName, String studentEmail)
            throws InvalidParametersException {
        
        Assumption.assertNotNull(ERROR_NULL_PARAMETER, courseId);
        Assumption.assertNotNull(ERROR_NULL_PARAMETER, evaluationName);
        Assumption.assertNotNull(ERROR_NULL_PARAMETER, studentEmail);
    
        return submissionsLogic.hasStudentSubmittedEvaluation(
                courseId, evaluationName, studentEmail);
    }

    /**
     * Preconditions: <br>
     * * All parameters are non-null. <br>
     */
    public void updateSubmissions(List<SubmissionAttributes> submissionsList)
            throws EntityDoesNotExistException, InvalidParametersException {
        
        Assumption.assertNotNull(ERROR_NULL_PARAMETER, submissionsList);

        submissionsLogic.updateSubmissions(submissionsList);
    }

    public void deleteSubmission(SubmissionAttributes submission)
            throws NotImplementedException {
        throw new NotImplementedException(
                "Not implemented because submissions "
                        + "are deleted automatically");
    }
    
    @SuppressWarnings("unused")
    private void ____FEEDBACK_SESSION_level_methods_____________________________() {
    }
    
    /**
     * Preconditions: <br>
     * * All parameters are non-null.
     */
    public void createFeedbackSession(FeedbackSessionAttributes feedbackSession)
            throws EntityAlreadyExistsException, InvalidParametersException, EntityDoesNotExistException {
        
        Assumption.assertNotNull(ERROR_NULL_PARAMETER, feedbackSession);

        feedbackSessionsLogic.createFeedbackSession(feedbackSession);
    }
    /**
     * Preconditions: <br>
     * * All parameters are non-null.
     */
    public FeedbackSessionAttributes getFeedbackSession(String feedbackSessionName, String courseId) {
        
        Assumption.assertNotNull(ERROR_NULL_PARAMETER, feedbackSessionName);
        Assumption.assertNotNull(ERROR_NULL_PARAMETER, courseId);
        
        return feedbackSessionsLogic.getFeedbackSession(feedbackSessionName, courseId);
    }
    
    /**
     * Preconditions: <br>
     * * All parameters are non-null.
     */
    public List<FeedbackSessionAttributes> getFeedbackSessionsForCourse(String courseId) {
        
        Assumption.assertNotNull(ERROR_NULL_PARAMETER, courseId);
        
        return feedbackSessionsLogic.getFeedbackSessionsForCourse(courseId);
    }
    
    /**
     * Preconditions: <br>
     * * All parameters are non-null.
     * @throws EntityDoesNotExistException 
     */
    public FeedbackSessionDetailsBundle getFeedbackSessionDetails(String feedbackSessionName, String courseId) 
            throws EntityDoesNotExistException {
        
        Assumption.assertNotNull(ERROR_NULL_PARAMETER, feedbackSessionName);
        Assumption.assertNotNull(ERROR_NULL_PARAMETER, courseId);
        
        FeedbackSessionAttributes fsa = feedbackSessionsLogic.getFeedbackSession(feedbackSessionName, courseId);
        
        return feedbackSessionsLogic.getFeedbackSessionDetails(fsa);
    }
    /**
     * Preconditions: <br>
     * * All parameters are non-null. <br>
     * 
     * @return Details of Instructor's feedback sessions. <br>
     * Returns an empty list if none found.
     */
    public List<FeedbackSessionDetailsBundle>
        getFeedbackSessionDetailsForInstructor(String googleId) throws EntityDoesNotExistException{
        
        Assumption.assertNotNull(ERROR_NULL_PARAMETER, googleId);
        
        return feedbackSessionsLogic.getFeedbackSessionDetailsForInstructor(googleId);
    }
    
    /**
     * Preconditions: <br>
     * * All parameters are non-null. <br>
     * 
     * @return List(without details) of Instructor's feedback sessions. <br>
     * Returns an empty list if none found.
     */
    public List<FeedbackSessionAttributes>
        getFeedbackSessionsListForInstructor(String googleId) throws EntityDoesNotExistException{
        
        Assumption.assertNotNull(ERROR_NULL_PARAMETER, googleId);
        
        return feedbackSessionsLogic.getFeedbackSessionsListForInstructor(googleId);
    }
    
    /**
     * Preconditions: <br>
     * * All parameters are non-null. <br>
     * 
     * @return Feedback session information, question + responses bundle for user <br>
     * Returns an empty list if none found.
     */
    public FeedbackSessionQuestionsBundle
        getFeedbackSessionQuestionsBundleForInstructor(String feedbackSessionName, String courseId, String userEmail)
                throws EntityDoesNotExistException{
        
        Assumption.assertNotNull(ERROR_NULL_PARAMETER, feedbackSessionName);
        Assumption.assertNotNull(ERROR_NULL_PARAMETER, courseId);
        Assumption.assertNotNull(ERROR_NULL_PARAMETER, userEmail);
        
        return feedbackSessionsLogic.getFeedbackSessionQuestionsForInstructor(feedbackSessionName, courseId, userEmail);
    }
    
    /**
     * Preconditions: <br>
     * * All parameters are non-null. <br>
     * 
     * @return Feedback session information, question + responses bundle for user <br>
     * Returns an empty list if none found.
     */
    public FeedbackSessionQuestionsBundle getFeedbackSessionQuestionsBundleForStudent(
            String feedbackSessionName, String courseId, String userEmail)
                throws EntityDoesNotExistException{
        
        Assumption.assertNotNull(ERROR_NULL_PARAMETER, feedbackSessionName);
        Assumption.assertNotNull(ERROR_NULL_PARAMETER, courseId);
        Assumption.assertNotNull(ERROR_NULL_PARAMETER, userEmail);
        
        return feedbackSessionsLogic.getFeedbackSessionQuestionsForStudent(feedbackSessionName, courseId, userEmail);
    }


    public FeedbackQuestionAttributes getFeedbackQuestion(String feedbackSessionName,
                    String courseId, int questionNumber){
        Assumption.assertNotNull(ERROR_NULL_PARAMETER, feedbackSessionName);
        Assumption.assertNotNull(ERROR_NULL_PARAMETER, courseId);

        return feedbackQuestionsLogic.getFeedbackQuestion(feedbackSessionName, courseId, questionNumber);
    }

    
    /**
     * Preconditions: <br>
     * * All parameters are non-null. <br>
     * 
     */
    public FeedbackQuestionAttributes
            getFeedbackQuestion(String feedbackQuestionId)
                    throws EntityDoesNotExistException {
        Assumption.assertNotNull(ERROR_NULL_PARAMETER, feedbackQuestionId);
        
        return feedbackQuestionsLogic.getFeedbackQuestion(feedbackQuestionId);
    }
    
    /**
     * Preconditions: <br>
     * * All parameters are non-null. <br>
     * 
     */
    public FeedbackQuestionBundle
            getFeedbackQuestionBundleForInstructor(String feedbackSessionName,
                    String courseId, String feedbackQuestionId, String userEmail)
                    throws EntityDoesNotExistException {
        Assumption.assertNotNull(ERROR_NULL_PARAMETER, feedbackSessionName);
        Assumption.assertNotNull(ERROR_NULL_PARAMETER, courseId);
        Assumption.assertNotNull(ERROR_NULL_PARAMETER, feedbackQuestionId);
        Assumption.assertNotNull(ERROR_NULL_PARAMETER, userEmail);
        
        return feedbackQuestionsLogic.getFeedbackQuestionBundleForInstructor(feedbackSessionName, courseId, feedbackQuestionId, userEmail);
    }
    
    /**
     * Preconditions: <br>
     * * All parameters are non-null. <br>
     * 
     */
    public FeedbackQuestionBundle
            getFeedbackQuestionBundleForStudent(String feedbackSessionName,
                    String courseId, String feedbackQuestionId, String userEmail)
                    throws EntityDoesNotExistException {
        Assumption.assertNotNull(ERROR_NULL_PARAMETER, feedbackSessionName);
        Assumption.assertNotNull(ERROR_NULL_PARAMETER, courseId);
        Assumption.assertNotNull(ERROR_NULL_PARAMETER, feedbackQuestionId);
        Assumption.assertNotNull(ERROR_NULL_PARAMETER, userEmail);
        
        return feedbackQuestionsLogic.getFeedbackQuestionBundleForStudent(feedbackSessionName, courseId, feedbackQuestionId, userEmail);
    }
    
    /**
     * Generates summary results (without comments) in CSV format. <br>
     * Preconditions: <br>
     * * All parameters are non-null. <br>
     */
    public String getFeedbackSessionResultSummaryAsCsv(String courseId, String feedbackSessionName, String instructorEmail) 
            throws EntityDoesNotExistException {
        
        Assumption.assertNotNull(ERROR_NULL_PARAMETER, courseId);
        Assumption.assertNotNull(ERROR_NULL_PARAMETER, feedbackSessionName);
        
        return feedbackSessionsLogic.getFeedbackSessionResultsSummaryAsCsv(feedbackSessionName, courseId, instructorEmail);
    }
    
    /**
     * Preconditions: <br>
     * * All parameters are non-null.
     */
    public boolean hasStudentSubmittedFeedback(
            String courseId, String feedbackSessionName, String studentEmail)
            throws InvalidParametersException, EntityDoesNotExistException {
        
        Assumption.assertNotNull(ERROR_NULL_PARAMETER, courseId);
        Assumption.assertNotNull(ERROR_NULL_PARAMETER, feedbackSessionName);
        Assumption.assertNotNull(ERROR_NULL_PARAMETER, studentEmail);
    
        return feedbackSessionsLogic.isFeedbackSessionCompletedByStudent(
                feedbackSessionName, courseId, studentEmail);
    }
    
    /**
     * Updates the details of a feedback session <br>
     * Does not affect the questions and responses associated with it.
     * Preconditions: <br>
     * * All parameters are non-null.
     */
    public void updateFeedbackSession(FeedbackSessionAttributes updatedSession) 
            throws InvalidParametersException, EntityDoesNotExistException {
        
        Assumption.assertNotNull(ERROR_NULL_PARAMETER, updatedSession);

        feedbackSessionsLogic.updateFeedbackSession(updatedSession);
    }
    
    /**
     * Publishes the evaluation and send email alerts to students.
     * Preconditions: <br>
     * * All parameters are non-null. <br>
     * @throws InvalidParametersException
     *             if the evaluation is not ready to be published.
     * @throws EntityDoesNotExistException
     */
    public void publishFeedbackSession(String feedbackSessionName, String courseId)
            throws EntityDoesNotExistException, InvalidParametersException {
        
        Assumption.assertNotNull(ERROR_NULL_PARAMETER, courseId);
        Assumption.assertNotNull(ERROR_NULL_PARAMETER, feedbackSessionName);
    
        feedbackSessionsLogic.publishFeedbackSession(feedbackSessionName, courseId);
        
    }

    /**
     * Preconditions: <br>
     * * All parameters are non-null. <br>
     * @throws InvalidParametersException
     *             if the evaluation is not ready to be unpublished.
     */
    public void unpublishFeedbackSession(String feedbackSessionName, String courseId)
            throws EntityDoesNotExistException, InvalidParametersException {
        
        Assumption.assertNotNull(ERROR_NULL_PARAMETER, courseId);
        Assumption.assertNotNull(ERROR_NULL_PARAMETER, feedbackSessionName);
    
        feedbackSessionsLogic.unpublishFeedbackSession(feedbackSessionName, courseId);
    }

    /**
     * Deletes the feedback session but not the questions and
     * responses associated to it.
     * Fails silently if no such feedback session. <br>
     * Preconditions: <br>
     * * All parameters are non-null.
     */
    public void deleteFeedbackSession(String feedbackSessionName, String courseId) {
        
        Assumption.assertNotNull(ERROR_NULL_PARAMETER, feedbackSessionName);
        Assumption.assertNotNull(ERROR_NULL_PARAMETER, courseId);

        feedbackSessionsLogic.deleteFeedbackSessionCascade(feedbackSessionName, courseId);
    }
    
    @SuppressWarnings("unused")
    private void ____FEEDBACK_QUESTION_level_methods_____________________________() {
    }
    
    /**
     * Preconditions: <br>
     * * All parameters are non-null.
     */
    public void createFeedbackQuestion(FeedbackQuestionAttributes feedbackQuestion)
            throws InvalidParametersException {
        
        Assumption.assertNotNull(ERROR_NULL_PARAMETER, feedbackQuestion);

        feedbackQuestionsLogic.createFeedbackQuestion(feedbackQuestion);
    }
    
    /**
     * Updates the question number of a Feedback Question.<br>
     * Preconditions: <br>
     * * All parameters are non-null.
     */
    public void updateFeedbackQuestionNumber(FeedbackQuestionAttributes updatedQuestion)
        throws InvalidParametersException, EntityDoesNotExistException {

            Assumption.assertNotNull(ERROR_NULL_PARAMETER, updatedQuestion);
            feedbackQuestionsLogic.updateFeedbackQuestionNumber(updatedQuestion);
    }
    
    /**
     * Updates the details of a Feedback Question.<br>
     * The FeedbackQuestionAttributes should have the updated attributes
     * together with the original ID of the question. Preserves null
     * attributes.
     * Preconditions: <br>
     * * All parameters are non-null.
     */
    public void updateFeedbackQuestion(FeedbackQuestionAttributes updatedQuestion)
            throws InvalidParametersException, EntityDoesNotExistException {

        Assumption.assertNotNull(ERROR_NULL_PARAMETER, updatedQuestion);

        feedbackQuestionsLogic.updateFeedbackQuestion(updatedQuestion);
    }
    
    /**
     * Deletes the feedback session but not the questions and
     * responses associated to it.
     * Fails silently if no such feedback session. <br>
     * Preconditions: <br>
     * * All parameters are non-null.
     */
    public void deleteFeedbackQuestion(String questionId) {
        
        Assumption.assertNotNull(ERROR_NULL_PARAMETER, questionId);
        feedbackQuestionsLogic.deleteFeedbackQuestionCascade(questionId);
    }
    
    /**
     * Returns true if there is at least one response for the given feedback question,
     * false if not.
     * for the session.
     * Preconditions: <br>
     * * All parameters are non-null.
     */
    
    public boolean isQuestionHasResponses(String feedbackQuestionId){
            return feedbackQuestionsLogic.isQuestionHasResponses(feedbackQuestionId);
    }
    
    /**
     * Gets all questions for a feedback session.<br>
     * Returns an empty list if they are no questions
     * for the session.
     * Preconditions: <br>
     * * All parameters are non-null.
     */
    public List<FeedbackQuestionAttributes> getFeedbackQuestionsForSession(
            String feedbackSessionName, String courseId) throws EntityDoesNotExistException {
        Assumption.assertNotNull(ERROR_NULL_PARAMETER, feedbackSessionName);
        Assumption.assertNotNull(ERROR_NULL_PARAMETER, courseId);
        
        return feedbackQuestionsLogic.getFeedbackQuestionsForSession(feedbackSessionName, courseId);
    }
    
    /**
     * Gets all questions for a feedback session that a user can respond to.<br>
     * Returns an empty list if they are no such questions for the session.
     * Preconditions: <br>
     * * All parameters are non-null.
     */
    public List<FeedbackQuestionAttributes> getFeedbackQuestionsForUser(
            String feedbackSessionName, String courseId, String userEmail) throws EntityDoesNotExistException {
        Assumption.assertNotNull(ERROR_NULL_PARAMETER, feedbackSessionName);
        Assumption.assertNotNull(ERROR_NULL_PARAMETER, courseId);
        Assumption.assertNotNull(ERROR_NULL_PARAMETER, userEmail);
        
        return feedbackQuestionsLogic.getFeedbackQuestionsForInstructor(feedbackSessionName, courseId, userEmail);
    }
    
    /**
     * Gets the response rate status for a session
     * Preconditions: <br>
     * * All parameters are non-null
     */
    public FeedbackSessionResponseStatus getFeedbackSessionResponseStatus(String feedbackSessionName, String courseId) throws EntityDoesNotExistException {
    
        Assumption.assertNotNull(ERROR_NULL_PARAMETER, feedbackSessionName);
        Assumption.assertNotNull(ERROR_NULL_PARAMETER, courseId);
        
        return feedbackSessionsLogic.getFeedbackSessionResponseStatus(feedbackSessionName, courseId);
    }
    
    /**
     * Gets a question+response bundle for questions with responses that
     * is visible to the student for a feedback session.
     * Preconditions: <br>
     * * All parameters are non-null.
     */
    public FeedbackSessionResultsBundle getFeedbackSessionResultsForStudent(
            String feedbackSessionName, String courseId, String userEmail)
                    throws UnauthorizedAccessException, EntityDoesNotExistException {
        Assumption.assertNotNull(ERROR_NULL_PARAMETER, feedbackSessionName);
        Assumption.assertNotNull(ERROR_NULL_PARAMETER, courseId);
        Assumption.assertNotNull(ERROR_NULL_PARAMETER, userEmail);
        
        return feedbackSessionsLogic.getFeedbackSessionResultsForStudent(
                                        feedbackSessionName, courseId, userEmail);
    }
    
    /**
     * Gets a question+response bundle for questions with responses that
<<<<<<< HEAD
     * is visible to the instructor for a feedback session within the given range
     * Preconditions: <br>
     * * All parameters are non-null.
     */
    public FeedbackSessionResultsBundle getFeedbackSessionResultsForInstructorWithinRangeFromView(
            String feedbackSessionName, String courseId, String userEmail, long range, String viewType)
                    throws UnauthorizedAccessException, EntityDoesNotExistException{
        Assumption.assertNotNull(ERROR_NULL_PARAMETER, feedbackSessionName);
        Assumption.assertNotNull(ERROR_NULL_PARAMETER, courseId);
        Assumption.assertNotNull(ERROR_NULL_PARAMETER, userEmail);
        Assumption.assertNotNull(ERROR_NULL_PARAMETER, viewType);
       
        return feedbackSessionsLogic.getFeedbackSessionResultsForInstructorWithinRangeFromView(
                                        feedbackSessionName, courseId, userEmail, range, viewType);
    }
    
    /**
     * Gets a question+response bundle for questions with responses that
     * is visible to the instructor for a feedback session in a section within the given range
     * Preconditions: <br>
     * * All parameters are non-null.
     */
    public FeedbackSessionResultsBundle getFeedbackSessionResultsForInstructorInSectionWithinRangeFromView(
            String feedbackSessionName, String courseId, String userEmail,
            String section, long range, String viewType)
            throws UnauthorizedAccessException, EntityDoesNotExistException {
        Assumption.assertNotNull(ERROR_NULL_PARAMETER, feedbackSessionName);
        Assumption.assertNotNull(ERROR_NULL_PARAMETER, courseId);
        Assumption.assertNotNull(ERROR_NULL_PARAMETER, userEmail);
        Assumption.assertNotNull(ERROR_NULL_PARAMETER, viewType);
        
        return feedbackSessionsLogic.getFeedbackSessionResultsForInstructorInSectionWithinRangeFromView(
                        feedbackSessionName, courseId, userEmail, section, range, viewType);
    }
    
    /**
     * Gets a question+response bundle for questions with responses that
     * is visible to the instructor for a feedback session from a section within the given range
     * Preconditions: <br>
     * * All parameters are non-null.
     */
    public FeedbackSessionResultsBundle getFeedbackSessionResultsForInstructorFromSectionWithinRange(
            String feedbackSessionName, String courseId, String userEmail,
            String section, long range)
            throws UnauthorizedAccessException, EntityDoesNotExistException {
        Assumption.assertNotNull(ERROR_NULL_PARAMETER, feedbackSessionName);
        Assumption.assertNotNull(ERROR_NULL_PARAMETER, courseId);
        Assumption.assertNotNull(ERROR_NULL_PARAMETER, userEmail);

        return feedbackSessionsLogic.getFeedbackSessionResultsForInstructorFromSectionWithinRange(
                        feedbackSessionName, courseId, userEmail, section, range);
=======
     * is visible to the student for a feedback session.
     * Preconditions: <br>
     * * All parameters are non-null.
     */
    public FeedbackSessionResultsBundle getFeedbackSessionResultsForStudent(
            String feedbackSessionName, String courseId, String userEmail, CourseRoster roster)
                    throws UnauthorizedAccessException, EntityDoesNotExistException {
        Assumption.assertNotNull(ERROR_NULL_PARAMETER, feedbackSessionName);
        Assumption.assertNotNull(ERROR_NULL_PARAMETER, courseId);
        Assumption.assertNotNull(ERROR_NULL_PARAMETER, userEmail);
        Assumption.assertNotNull(ERROR_NULL_PARAMETER, roster);
        
        return feedbackSessionsLogic.getFeedbackSessionResultsForStudent(
                                        feedbackSessionName, courseId, userEmail, roster);
>>>>>>> 704099de
    }
    
    /**
     * Gets a question+response bundle for questions with responses that
<<<<<<< HEAD
     * is visible to the instructor for a feedback session to a section within the given range
     * Preconditions: <br>
     * * All parameters are non-null.
     */
    public FeedbackSessionResultsBundle getFeedbackSessionResultsForInstructorToSectionWithinRange(
            String feedbackSessionName, String courseId, String userEmail,
            String section, long range)
            throws UnauthorizedAccessException, EntityDoesNotExistException {
        Assumption.assertNotNull(ERROR_NULL_PARAMETER, feedbackSessionName);
        Assumption.assertNotNull(ERROR_NULL_PARAMETER, courseId);
        Assumption.assertNotNull(ERROR_NULL_PARAMETER, userEmail);

        return feedbackSessionsLogic.getFeedbackSessionResultsForInstructorToSectionWithinRange(
                        feedbackSessionName, courseId, userEmail, section, range);
    }

    /**
     * Gets a question+response bundle for questions with responses that
     * is visible to the instructor for a feedback session from a given question number
     * This will not retrieve the list of comments for this question
     * Preconditions: <br>
     * * All parameters are non-null.
     */
    public FeedbackSessionResultsBundle getFeedbackSessionResultsForInstructorFromQuestion(
            String feedbackSessionName, String courseId, String userEmail, int questionNumber)
                    throws UnauthorizedAccessException, EntityDoesNotExistException{
        Assumption.assertNotNull(ERROR_NULL_PARAMETER, feedbackSessionName);
        Assumption.assertNotNull(ERROR_NULL_PARAMETER, courseId);
        Assumption.assertNotNull(ERROR_NULL_PARAMETER, userEmail);
       
        return feedbackSessionsLogic.getFeedbackSessionResultsForInstructorFromQuestion(
                                        feedbackSessionName, courseId, userEmail, questionNumber);
    }

    /**
     * Gets a question+response bundle for questions with responses that
=======
>>>>>>> 704099de
     * is visible to the instructor for a feedback session.
     * Preconditions: <br>
     * * All parameters are non-null.
     */
    public FeedbackSessionResultsBundle getFeedbackSessionResultsForInstructor(
            String feedbackSessionName, String courseId, String userEmail)
                    throws UnauthorizedAccessException, EntityDoesNotExistException {
        Assumption.assertNotNull(ERROR_NULL_PARAMETER, feedbackSessionName);
        Assumption.assertNotNull(ERROR_NULL_PARAMETER, courseId);
        Assumption.assertNotNull(ERROR_NULL_PARAMETER, userEmail);
        
        return feedbackSessionsLogic.getFeedbackSessionResultsForInstructor(
                                        feedbackSessionName, courseId, userEmail);
    }
    
    /**
     * Gets a question+response bundle for questions with responses that
     * is visible to the instructor for a feedback session of a roster.
     * Preconditions: <br>
     * * All parameters are non-null.
     */
    public FeedbackSessionResultsBundle getFeedbackSessionResultsForInstructor(
            String feedbackSessionName, String courseId, String userEmail, CourseRoster roster, Boolean isIncludeResponseStatus)
                    throws UnauthorizedAccessException, EntityDoesNotExistException {
        Assumption.assertNotNull(ERROR_NULL_PARAMETER, feedbackSessionName);
        Assumption.assertNotNull(ERROR_NULL_PARAMETER, courseId);
        Assumption.assertNotNull(ERROR_NULL_PARAMETER, userEmail);

        return feedbackSessionsLogic.getFeedbackSessionResultsForInstructor(feedbackSessionName, courseId, userEmail, roster, isIncludeResponseStatus);
    }
    
    /**
     * Gets a question+response bundle for questions with responses that
     * is visible to the instructor for a feedback session in a specific section.
     * Preconditions: <br>
     * * All parameters are non-null.
     */
    public FeedbackSessionResultsBundle getFeedbackSessionResultsForInstructorInSection(
            String feedbackSessionName, String courseId, String userEmail, String section)
                    throws UnauthorizedAccessException, EntityDoesNotExistException {
        Assumption.assertNotNull(ERROR_NULL_PARAMETER, feedbackSessionName);
        Assumption.assertNotNull(ERROR_NULL_PARAMETER, courseId);
        Assumption.assertNotNull(ERROR_NULL_PARAMETER, userEmail);
        Assumption.assertNotNull(ERROR_NULL_PARAMETER, section);

        return feedbackSessionsLogic.getFeedbackSessionResultsForInstructorInSection(
                                        feedbackSessionName, courseId, userEmail, section);
    }
    
    /**
     * Gets a question+response bundle for questions with responses that
     * is visible to the instructor for a feedback session in a specific section.
     * Preconditions: <br>
     * * All parameters are non-null.
     */
    public FeedbackSessionResultsBundle getFeedbackSessionResultsForInstructorFromSection(
            String feedbackSessionName, String courseId, String userEmail, String section)
                    throws UnauthorizedAccessException, EntityDoesNotExistException {
        Assumption.assertNotNull(ERROR_NULL_PARAMETER, feedbackSessionName);
        Assumption.assertNotNull(ERROR_NULL_PARAMETER, courseId);
        Assumption.assertNotNull(ERROR_NULL_PARAMETER, userEmail);
        Assumption.assertNotNull(ERROR_NULL_PARAMETER, section);

        return feedbackSessionsLogic.getFeedbackSessionResultsForInstructorFromSection(
                                        feedbackSessionName, courseId, userEmail, section);
    }
    
    /**
     * Gets a question+response bundle for questions with responses that
     * is visible to the instructor for a feedback session in a specific section.
     * Preconditions: <br>
     * * All parameters are non-null.
     */
    public FeedbackSessionResultsBundle getFeedbackSessionResultsForInstructorToSection(
            String feedbackSessionName, String courseId, String userEmail, String section)
                    throws UnauthorizedAccessException, EntityDoesNotExistException {
        Assumption.assertNotNull(ERROR_NULL_PARAMETER, feedbackSessionName);
        Assumption.assertNotNull(ERROR_NULL_PARAMETER, courseId);
        Assumption.assertNotNull(ERROR_NULL_PARAMETER, userEmail);
        Assumption.assertNotNull(ERROR_NULL_PARAMETER, section);

        return feedbackSessionsLogic.getFeedbackSessionResultsForInstructorToSection(
                                        feedbackSessionName, courseId, userEmail, section);
    }

    @SuppressWarnings("unused")
    private void ____FEEDBACK_RESPONSE_level_methods_____________________________() {
    }
    
    public FeedbackResponseAttributes getFeedbackResponse(String feedbackResponseId) {
        
        Assumption.assertNotNull(ERROR_NULL_PARAMETER, feedbackResponseId);
        
        return feedbackResponsesLogic.getFeedbackResponse(feedbackResponseId);
    }
    
    public FeedbackResponseAttributes getFeedbackResponse(
            String feedbackQuestionId, String giverEmail, String recipient) {
        
        Assumption.assertNotNull(ERROR_NULL_PARAMETER, feedbackQuestionId);
        Assumption.assertNotNull(ERROR_NULL_PARAMETER, giverEmail);
        Assumption.assertNotNull(ERROR_NULL_PARAMETER, recipient);
     
        return feedbackResponsesLogic.getFeedbackResponse(feedbackQuestionId, giverEmail, recipient);
    }
    
    /**
     * Preconditions: <br>
     * * All parameters are non-null.
     */
    public void createFeedbackResponse(FeedbackResponseAttributes feedbackResponse)
            throws EntityAlreadyExistsException, InvalidParametersException {
        
        Assumption.assertNotNull(ERROR_NULL_PARAMETER, feedbackResponse);

        feedbackResponsesLogic.createFeedbackResponse(feedbackResponse);
    }

    public List<FeedbackResponseAttributes> getFeedbackResponsesForQuestion(String questionId){
        Assumption.assertNotNull(ERROR_NULL_PARAMETER, questionId);

        return feedbackResponsesLogic.getFeedbackResponsesForQuestion(questionId);
    }
    
    /**
     * Preconditions: <br>
     * * All parameters are non-null.
     */
    public void updateFeedbackResponse(FeedbackResponseAttributes feedbackResponse)
            throws InvalidParametersException, EntityDoesNotExistException, EntityAlreadyExistsException {
        
        Assumption.assertNotNull(ERROR_NULL_PARAMETER, feedbackResponse);

        feedbackResponsesLogic.updateFeedbackResponse(feedbackResponse);
    }
    
    /**
     * Preconditions: <br>
     * * All parameters are non-null.
     */
    public void deleteFeedbackResponse(FeedbackResponseAttributes feedbackResponse) {
        
        Assumption.assertNotNull(ERROR_NULL_PARAMETER, feedbackResponse);

        feedbackResponsesLogic.deleteFeedbackResponse(feedbackResponse);
    }
    
    @SuppressWarnings("unused")
    private void ____FEEDBACK_RESPONSE_COMMENT_level_methods_____________________________() {
    }
    
    /**
     * Preconditions: <br>
     * * All parameters are non-null.
     * @throws EntityDoesNotExistException 
     */
    public void createFeedbackResponseComment(FeedbackResponseCommentAttributes feedbackResponseComment)
            throws InvalidParametersException, EntityDoesNotExistException {
        Assumption.assertNotNull(ERROR_NULL_PARAMETER, feedbackResponseComment);

        feedbackResponseCommentsLogic.createFeedbackResponseComment(feedbackResponseComment);
    }
    
    public FeedbackResponseCommentAttributes getFeedbackResponseComment(Long feedbackResponseCommentId) {
        Assumption.assertNotNull(feedbackResponseCommentId);
        
        return feedbackResponseCommentsLogic.getFeedbackResponseComment(feedbackResponseCommentId);
    }
    
    /**
     * Preconditions: <br>
     * * All parameters are non-null.
     */
    public FeedbackResponseCommentAttributes getFeedbackResponseComment(String responseId, String giverEmail, Date creationDate) {
        Assumption.assertNotNull(ERROR_NULL_PARAMETER, responseId);
        Assumption.assertNotNull(ERROR_NULL_PARAMETER, giverEmail);
        Assumption.assertNotNull(ERROR_NULL_PARAMETER, creationDate);

        return feedbackResponseCommentsLogic.getFeedbackResponseComment(
                responseId, giverEmail, creationDate);
    }
    
    /**
     * Preconditions: <br>
     * * All parameters are non-null.
     * @throws EntityDoesNotExistException 
     */
    public List<FeedbackResponseCommentAttributes> getFeedbackResponseCommentsForSendingState(String courseId, CommentSendingState state) 
            throws EntityDoesNotExistException {
        Assumption.assertNotNull(ERROR_NULL_PARAMETER, courseId);
        return feedbackResponseCommentsLogic.getFeedbackResponseCommentsForSendingState(courseId, state);
    }
    
    /**
     * Preconditions: <br>
     * * All parameters are non-null.
     */
    public void updateFeedbackResponseComment(FeedbackResponseCommentAttributes feedbackResponseComment)
            throws EntityDoesNotExistException, InvalidParametersException {
        Assumption.assertNotNull(ERROR_NULL_PARAMETER, feedbackResponseComment);

        feedbackResponseCommentsLogic.updateFeedbackResponseComment(feedbackResponseComment);
    }
    
    /**
     * Preconditions: <br>
     * * All parameters are non-null.
     */
    public void updateFeedbackResponseComments(String courseId, CommentSendingState oldState, CommentSendingState newState)
            throws EntityDoesNotExistException {
        Assumption.assertNotNull(ERROR_NULL_PARAMETER, courseId);
        Assumption.assertNotNull(ERROR_NULL_PARAMETER, oldState);
        Assumption.assertNotNull(ERROR_NULL_PARAMETER, newState);

        feedbackResponseCommentsLogic.updateFeedbackResponseComments(courseId, oldState, newState);
    }

    /**
     * Preconditions: <br>
     * * All parameters are non-null.
     */
    public void deleteFeedbackResponseComment(FeedbackResponseCommentAttributes feedbackResponseComment) {
        Assumption.assertNotNull(ERROR_NULL_PARAMETER, feedbackResponseComment);

        feedbackResponseCommentsLogic.deleteFeedbackResponseComment(feedbackResponseComment);
    }    
    
    @SuppressWarnings("unused")
    private void ____COMMENT_level_methods_____________________________() {
    }
    
    /**
     * Preconditions: <br>
     * * All parameters are non-null.
     * @throws EntityDoesNotExistException 
     */
    public void createComment(CommentAttributes comment)
            throws InvalidParametersException, EntityAlreadyExistsException, EntityDoesNotExistException {
        Assumption.assertNotNull(ERROR_NULL_PARAMETER, comment);
        commentsLogic.createComment(comment);
    }
    
    public CommentAttributes getComment(Long commentId) {
        Assumption.assertNotNull(commentId);
        return commentsLogic.getComment(commentId);
    }
    
    /**
     * Preconditions: <br>
     * * All parameters are non-null.
     * @throws EntityDoesNotExistException 
     */
    public Set<String> getRecipientEmailsForSendingComments(String courseId) 
            throws EntityDoesNotExistException{
        Assumption.assertNotNull(ERROR_NULL_PARAMETER, courseId);
        return commentsLogic.getRecipientEmailsForSendingComments(courseId);
    }
    
    /**
     * Preconditions: <br>
     * * All parameters are non-null.
     */
    public void updateComments(String courseId, CommentSendingState oldState, CommentSendingState newState)
            throws EntityDoesNotExistException {
        Assumption.assertNotNull(ERROR_NULL_PARAMETER, courseId);
        Assumption.assertNotNull(ERROR_NULL_PARAMETER, oldState);
        Assumption.assertNotNull(ERROR_NULL_PARAMETER, newState);
        commentsLogic.updateComments(courseId, oldState, newState);
    }
    
    /**
     * Preconditions: <br>
     * * All parameters are non-null.
     */
    public void updateComment(CommentAttributes comment)
            throws InvalidParametersException, EntityDoesNotExistException {
        Assumption.assertNotNull(ERROR_NULL_PARAMETER, comment);
        commentsLogic.updateComment(comment);
    }
    
    /**
     * Preconditions: <br>
     * * All parameters are non-null.
     */
    public void deleteComment(CommentAttributes comment) {
        Assumption.assertNotNull(ERROR_NULL_PARAMETER, comment);
        commentsLogic.deleteComment(comment);
    }
    
    /**
     * Currently giver is limited to instructors only
     * Preconditions: <br>
     * * All parameters are non-null.
     * @return a list of comments from the giver.
     * @throws EntityDoesNotExistException
     */
    public List<CommentAttributes> getCommentsForGiver(String courseId, String giverEmail) throws EntityDoesNotExistException{
        Assumption.assertNotNull(ERROR_NULL_PARAMETER, courseId);
        Assumption.assertNotNull(ERROR_NULL_PARAMETER, giverEmail);
        return commentsLogic.getCommentsForGiver(courseId, giverEmail);
    }
    
    /**
     * Preconditions: <br>
     * * All parameters are non-null.
     * @return a list of comments from the giver.
     * @throws EntityDoesNotExistException
     */
    public List<CommentAttributes> getCommentsForStudent(StudentAttributes student) throws EntityDoesNotExistException{
        Assumption.assertNotNull(ERROR_NULL_PARAMETER, student);
        return commentsLogic.getCommentsForStudent(student);
    }
    
    /**
     * Currently giver is limited to instructors only
     * Preconditions: <br>
     * * All parameters are non-null.
     * @return a list of comments from the giver that have the specified comment status.
     * @throws EntityDoesNotExistException
     */
    public List<CommentAttributes> getCommentsForInstructor(InstructorAttributes instructor) throws EntityDoesNotExistException{
        Assumption.assertNotNull(ERROR_NULL_PARAMETER, instructor);
        return commentsLogic.getCommentsForInstructor(instructor);
    }
    
    /**
     * Currently giver is limited to instructors only
     * Preconditions: <br>
     * * All parameters are non-null.
     * @return a list of comments from the giver that are drafts.
     * @throws EntityDoesNotExistException
     */
    public List<CommentAttributes> getCommentDrafts(String giverEmail) throws EntityDoesNotExistException{
        Assumption.assertNotNull(ERROR_NULL_PARAMETER, giverEmail);
        return commentsLogic.getCommentDrafts(giverEmail);
    }
    
    /**
     * Currently receiver is limited to students only
     * Preconditions: <br>
     * * All parameters are non-null.
     * @return a list of comments for the receiver.
     * @throws EntityDoesNotExistException
     */
    public List<CommentAttributes> getCommentsForReceiver(String courseId,
            CommentRecipientType recipientType, String receiver) throws EntityDoesNotExistException{
        Assumption.assertNotNull(ERROR_NULL_PARAMETER, courseId);
        Assumption.assertNotNull(ERROR_NULL_PARAMETER, recipientType);
        Assumption.assertNotNull(ERROR_NULL_PARAMETER, receiver);
        return commentsLogic.getCommentsForReceiver(courseId, recipientType, receiver);
    }
    
    /**
     * Currently receiver is limited to students only
     * Preconditions: <br>
     * * All parameters are non-null.
     * @return a list of comments for the receiver.
     * @throws EntityDoesNotExistException
     */
    public List<CommentAttributes> getCommentsForReceiver(String courseId, String giverEmail,
            CommentRecipientType recipientType, String receiver) throws EntityDoesNotExistException{
        Assumption.assertNotNull(ERROR_NULL_PARAMETER, courseId);
        Assumption.assertNotNull(ERROR_NULL_PARAMETER, giverEmail);
        Assumption.assertNotNull(ERROR_NULL_PARAMETER, recipientType);
        Assumption.assertNotNull(ERROR_NULL_PARAMETER, receiver);
        return commentsLogic.getCommentsForReceiver(courseId, giverEmail, recipientType, receiver);
    }
    
    /**
     * Preconditions: <br>
     * * All parameters are non-null.
     * @return a list of comments from the giver.
     * @throws EntityDoesNotExistException
     */
    public List<CommentAttributes> getCommentsForSendingState(String courseId, CommentSendingState sendingState) throws EntityDoesNotExistException{
        Assumption.assertNotNull(ERROR_NULL_PARAMETER, courseId);
        return commentsLogic.getCommentsForSendingState(courseId, sendingState);
    }
    
    @SuppressWarnings("unused")
    private void ____MISC_methods__________________________________________() {
    }

    public MimeMessage emailErrorReport(String path, String params,    Throwable error) {
        return emailManager.sendErrorReport(path, params, error);
    }

    @SuppressWarnings("unused")
    private void ____helper_methods________________________________________() {
    }
}<|MERGE_RESOLUTION|>--- conflicted
+++ resolved
@@ -1771,117 +1771,6 @@
     
     /**
      * Gets a question+response bundle for questions with responses that
-<<<<<<< HEAD
-     * is visible to the instructor for a feedback session within the given range
-     * Preconditions: <br>
-     * * All parameters are non-null.
-     */
-    public FeedbackSessionResultsBundle getFeedbackSessionResultsForInstructorWithinRangeFromView(
-            String feedbackSessionName, String courseId, String userEmail, long range, String viewType)
-                    throws UnauthorizedAccessException, EntityDoesNotExistException{
-        Assumption.assertNotNull(ERROR_NULL_PARAMETER, feedbackSessionName);
-        Assumption.assertNotNull(ERROR_NULL_PARAMETER, courseId);
-        Assumption.assertNotNull(ERROR_NULL_PARAMETER, userEmail);
-        Assumption.assertNotNull(ERROR_NULL_PARAMETER, viewType);
-       
-        return feedbackSessionsLogic.getFeedbackSessionResultsForInstructorWithinRangeFromView(
-                                        feedbackSessionName, courseId, userEmail, range, viewType);
-    }
-    
-    /**
-     * Gets a question+response bundle for questions with responses that
-     * is visible to the instructor for a feedback session in a section within the given range
-     * Preconditions: <br>
-     * * All parameters are non-null.
-     */
-    public FeedbackSessionResultsBundle getFeedbackSessionResultsForInstructorInSectionWithinRangeFromView(
-            String feedbackSessionName, String courseId, String userEmail,
-            String section, long range, String viewType)
-            throws UnauthorizedAccessException, EntityDoesNotExistException {
-        Assumption.assertNotNull(ERROR_NULL_PARAMETER, feedbackSessionName);
-        Assumption.assertNotNull(ERROR_NULL_PARAMETER, courseId);
-        Assumption.assertNotNull(ERROR_NULL_PARAMETER, userEmail);
-        Assumption.assertNotNull(ERROR_NULL_PARAMETER, viewType);
-        
-        return feedbackSessionsLogic.getFeedbackSessionResultsForInstructorInSectionWithinRangeFromView(
-                        feedbackSessionName, courseId, userEmail, section, range, viewType);
-    }
-    
-    /**
-     * Gets a question+response bundle for questions with responses that
-     * is visible to the instructor for a feedback session from a section within the given range
-     * Preconditions: <br>
-     * * All parameters are non-null.
-     */
-    public FeedbackSessionResultsBundle getFeedbackSessionResultsForInstructorFromSectionWithinRange(
-            String feedbackSessionName, String courseId, String userEmail,
-            String section, long range)
-            throws UnauthorizedAccessException, EntityDoesNotExistException {
-        Assumption.assertNotNull(ERROR_NULL_PARAMETER, feedbackSessionName);
-        Assumption.assertNotNull(ERROR_NULL_PARAMETER, courseId);
-        Assumption.assertNotNull(ERROR_NULL_PARAMETER, userEmail);
-
-        return feedbackSessionsLogic.getFeedbackSessionResultsForInstructorFromSectionWithinRange(
-                        feedbackSessionName, courseId, userEmail, section, range);
-=======
-     * is visible to the student for a feedback session.
-     * Preconditions: <br>
-     * * All parameters are non-null.
-     */
-    public FeedbackSessionResultsBundle getFeedbackSessionResultsForStudent(
-            String feedbackSessionName, String courseId, String userEmail, CourseRoster roster)
-                    throws UnauthorizedAccessException, EntityDoesNotExistException {
-        Assumption.assertNotNull(ERROR_NULL_PARAMETER, feedbackSessionName);
-        Assumption.assertNotNull(ERROR_NULL_PARAMETER, courseId);
-        Assumption.assertNotNull(ERROR_NULL_PARAMETER, userEmail);
-        Assumption.assertNotNull(ERROR_NULL_PARAMETER, roster);
-        
-        return feedbackSessionsLogic.getFeedbackSessionResultsForStudent(
-                                        feedbackSessionName, courseId, userEmail, roster);
->>>>>>> 704099de
-    }
-    
-    /**
-     * Gets a question+response bundle for questions with responses that
-<<<<<<< HEAD
-     * is visible to the instructor for a feedback session to a section within the given range
-     * Preconditions: <br>
-     * * All parameters are non-null.
-     */
-    public FeedbackSessionResultsBundle getFeedbackSessionResultsForInstructorToSectionWithinRange(
-            String feedbackSessionName, String courseId, String userEmail,
-            String section, long range)
-            throws UnauthorizedAccessException, EntityDoesNotExistException {
-        Assumption.assertNotNull(ERROR_NULL_PARAMETER, feedbackSessionName);
-        Assumption.assertNotNull(ERROR_NULL_PARAMETER, courseId);
-        Assumption.assertNotNull(ERROR_NULL_PARAMETER, userEmail);
-
-        return feedbackSessionsLogic.getFeedbackSessionResultsForInstructorToSectionWithinRange(
-                        feedbackSessionName, courseId, userEmail, section, range);
-    }
-
-    /**
-     * Gets a question+response bundle for questions with responses that
-     * is visible to the instructor for a feedback session from a given question number
-     * This will not retrieve the list of comments for this question
-     * Preconditions: <br>
-     * * All parameters are non-null.
-     */
-    public FeedbackSessionResultsBundle getFeedbackSessionResultsForInstructorFromQuestion(
-            String feedbackSessionName, String courseId, String userEmail, int questionNumber)
-                    throws UnauthorizedAccessException, EntityDoesNotExistException{
-        Assumption.assertNotNull(ERROR_NULL_PARAMETER, feedbackSessionName);
-        Assumption.assertNotNull(ERROR_NULL_PARAMETER, courseId);
-        Assumption.assertNotNull(ERROR_NULL_PARAMETER, userEmail);
-       
-        return feedbackSessionsLogic.getFeedbackSessionResultsForInstructorFromQuestion(
-                                        feedbackSessionName, courseId, userEmail, questionNumber);
-    }
-
-    /**
-     * Gets a question+response bundle for questions with responses that
-=======
->>>>>>> 704099de
      * is visible to the instructor for a feedback session.
      * Preconditions: <br>
      * * All parameters are non-null.
