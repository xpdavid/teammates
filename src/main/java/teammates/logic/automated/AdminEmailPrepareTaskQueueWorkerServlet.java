--- conflicted
+++ resolved
@@ -38,13 +38,8 @@
     
     private List<List<String>> processedReceiverEmails = new ArrayList<List<String>>();
     
-<<<<<<< HEAD
-    final int MAX_READING_LENGTH = 900000; 
-
-=======
     private static final int MAX_READING_LENGTH = 900000; 
     
->>>>>>> 20035859
     private String adminEmailTaskQueueMode;
     
     //param needed for sending small number of emails
