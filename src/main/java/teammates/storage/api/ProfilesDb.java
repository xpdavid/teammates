package teammates.storage.api;

import static com.googlecode.objectify.ObjectifyService.ofy;

import java.time.Instant;

import com.google.appengine.api.blobstore.BlobKey;
import com.googlecode.objectify.Key;
import com.googlecode.objectify.cmd.LoadType;
import com.googlecode.objectify.cmd.QueryKeys;

import teammates.common.datatransfer.attributes.StudentProfileAttributes;
import teammates.common.exception.InvalidParametersException;
import teammates.common.util.Assumption;
import teammates.common.util.Const;
import teammates.common.util.GoogleCloudStorageHelper;
import teammates.storage.entity.Account;
import teammates.storage.entity.StudentProfile;

/**
 * Handles CRUD operations for student profiles.
 *
 * @see StudentProfile
 * @see StudentProfileAttributes
 */
public class ProfilesDb extends EntitiesDb<StudentProfile, StudentProfileAttributes> {

    /**
     * Gets the student profile associated with {@code accountGoogleId}.
     *
     * @return null if the profile was not found
     */
    public StudentProfileAttributes getStudentProfile(String accountGoogleId) {
        return makeAttributesOrNull(getStudentProfileEntityFromDb(accountGoogleId));
    }

    /**
     * Updates/Creates the profile using {@link StudentProfileAttributes.UpdateOptions}.
     *
     * @return updated student profile
     * @throws InvalidParametersException if attributes to update are not valid
     */
    public StudentProfileAttributes updateOrCreateStudentProfile(StudentProfileAttributes.UpdateOptions updateOptions)
            throws InvalidParametersException {
        Assumption.assertNotNull(Const.StatusCodes.DBLEVEL_NULL_INPUT, updateOptions);

        StudentProfile studentProfile = getStudentProfileEntityFromDb(updateOptions.getGoogleId());
        if (studentProfile == null) {
            studentProfile = new StudentProfile(updateOptions.getGoogleId());
        }

        StudentProfileAttributes newAttributes = makeAttributes(studentProfile);
        newAttributes.update(updateOptions);

        newAttributes.sanitizeForSaving();
        if (!newAttributes.isValid()) {
            throw new InvalidParametersException(newAttributes.getInvalidityInfo());
        }

        if (hasNoNewChangesToProfile(newAttributes, studentProfile)) {
            return newAttributes;
        }

        studentProfile.setShortName(newAttributes.shortName);
        studentProfile.setEmail(newAttributes.email);
        studentProfile.setInstitute(newAttributes.institute);
        studentProfile.setNationality(newAttributes.nationality);
        studentProfile.setGender(newAttributes.gender);
        studentProfile.setMoreInfo(newAttributes.moreInfo);
        studentProfile.setPictureKey(new BlobKey(newAttributes.pictureKey));
        studentProfile.setModifiedDate(Instant.now());

        saveEntity(studentProfile);

        return makeAttributes(studentProfile);
    }

    private boolean hasNoNewChangesToProfile(StudentProfileAttributes newSpa, StudentProfile profileToUpdate) {
        StudentProfileAttributes newSpaCopy = newSpa.getCopy();
        StudentProfileAttributes existingProfile = StudentProfileAttributes.valueOf(profileToUpdate);

        newSpaCopy.modifiedDate = existingProfile.modifiedDate;
        return existingProfile.toString().equals(newSpaCopy.toString());
    }

<<<<<<< HEAD
=======
    private void updateProfileWithNewValues(StudentProfileAttributes newSpa, StudentProfile profileToUpdate) {
        newSpa.sanitizeForSaving();

        profileToUpdate.setShortName(newSpa.shortName);
        profileToUpdate.setEmail(newSpa.email);
        profileToUpdate.setInstitute(newSpa.institute);
        profileToUpdate.setNationality(newSpa.nationality);
        profileToUpdate.setGender(newSpa.gender.name().toLowerCase());
        profileToUpdate.setMoreInfo(newSpa.moreInfo);
        profileToUpdate.setModifiedDate(Instant.now());

        boolean hasNewNonEmptyPictureKey = !newSpa.pictureKey.isEmpty()
                && !newSpa.pictureKey.equals(profileToUpdate.getPictureKey().getKeyString());
        if (hasNewNonEmptyPictureKey) {
            profileToUpdate.setPictureKey(new BlobKey(newSpa.pictureKey));
        }

        saveEntity(profileToUpdate);
    }

>>>>>>> a018a980
    /**
     * Deletes the student profile associated with the {@code googleId}.
     *
     * <p>Fails silently if the student profile doesn't exist.</p>
     */
    public void deleteStudentProfile(String googleId) {
        StudentProfile sp = getStudentProfileEntityFromDb(googleId);
        if (sp == null) {
            return;
        }
        if (!sp.getPictureKey().equals(new BlobKey(""))) {
            deletePicture(sp.getPictureKey());
        }
        deleteEntityDirect(sp);
    }

    /**
     * Deletes picture associated with the {@code key}.
     *
     * <p>Fails silently if the {@code key} doesn't exist.</p>
     */
    public void deletePicture(BlobKey key) {
        GoogleCloudStorageHelper.deleteFile(key);
    }

    //-------------------------------------------------------------------------------------------------------
    //-------------------------------------- Helper Functions -----------------------------------------------
    //-------------------------------------------------------------------------------------------------------

    /**
     * Gets the profile entity associated with the {@code googleId}.
     *
     * @return null if entity is not found
     */
    private StudentProfile getStudentProfileEntityFromDb(String googleId) {
        Key<Account> parentKey = Key.create(Account.class, googleId);
        Key<StudentProfile> childKey = Key.create(parentKey, StudentProfile.class, googleId);
        return ofy().load().key(childKey).now();
    }

    @Override
    protected LoadType<StudentProfile> load() {
        return ofy().load().type(StudentProfile.class);
    }

    @Override
    protected StudentProfile getEntity(StudentProfileAttributes attributes) {
        // this method is never used and is here only for future expansion and completeness
        return getStudentProfileEntityFromDb(attributes.googleId);
    }

    @Override
    protected QueryKeys<StudentProfile> getEntityQueryKeys(StudentProfileAttributes attributes) {
        Key<Account> parentKey = Key.create(Account.class, attributes.googleId);
        Key<StudentProfile> childKey = Key.create(parentKey, StudentProfile.class, attributes.googleId);
        return load().filterKey(childKey).keys();
    }

    @Override
    protected StudentProfileAttributes makeAttributes(StudentProfile entity) {
        Assumption.assertNotNull(Const.StatusCodes.DBLEVEL_NULL_INPUT, entity);

        return StudentProfileAttributes.valueOf(entity);
    }
}<|MERGE_RESOLUTION|>--- conflicted
+++ resolved
@@ -65,7 +65,7 @@
         studentProfile.setEmail(newAttributes.email);
         studentProfile.setInstitute(newAttributes.institute);
         studentProfile.setNationality(newAttributes.nationality);
-        studentProfile.setGender(newAttributes.gender);
+        studentProfile.setGender(newAttributes.gender.name().toLowerCase());
         studentProfile.setMoreInfo(newAttributes.moreInfo);
         studentProfile.setPictureKey(new BlobKey(newAttributes.pictureKey));
         studentProfile.setModifiedDate(Instant.now());
@@ -83,29 +83,6 @@
         return existingProfile.toString().equals(newSpaCopy.toString());
     }
 
-<<<<<<< HEAD
-=======
-    private void updateProfileWithNewValues(StudentProfileAttributes newSpa, StudentProfile profileToUpdate) {
-        newSpa.sanitizeForSaving();
-
-        profileToUpdate.setShortName(newSpa.shortName);
-        profileToUpdate.setEmail(newSpa.email);
-        profileToUpdate.setInstitute(newSpa.institute);
-        profileToUpdate.setNationality(newSpa.nationality);
-        profileToUpdate.setGender(newSpa.gender.name().toLowerCase());
-        profileToUpdate.setMoreInfo(newSpa.moreInfo);
-        profileToUpdate.setModifiedDate(Instant.now());
-
-        boolean hasNewNonEmptyPictureKey = !newSpa.pictureKey.isEmpty()
-                && !newSpa.pictureKey.equals(profileToUpdate.getPictureKey().getKeyString());
-        if (hasNewNonEmptyPictureKey) {
-            profileToUpdate.setPictureKey(new BlobKey(newSpa.pictureKey));
-        }
-
-        saveEntity(profileToUpdate);
-    }
-
->>>>>>> a018a980
     /**
      * Deletes the student profile associated with the {@code googleId}.
      *
