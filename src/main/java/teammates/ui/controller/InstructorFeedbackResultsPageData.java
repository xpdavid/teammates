--- conflicted
+++ resolved
@@ -72,14 +72,9 @@
     
 
     // for question view
-<<<<<<< HEAD
-    List<InstructorResultsQuestionTable> questionPanels;
+    List<InstructorFeedbackResultsQuestionTable> questionPanels;
     // for giver > question > recipient, recipient > question > giver,
     // giver > recipient > question, recipient > giver > question
-=======
-    List<InstructorFeedbackResultsQuestionTable> questionPanels;
-    // for giver > question > recipient, recipient > question > giver...
->>>>>>> 1108232f
     LinkedHashMap<String, InstructorFeedbackResultsSectionPanel> sectionPanels;
     
     // TODO multiple page data classes inheriting this for each view type, 
@@ -286,7 +281,7 @@
             }
             
             // Build recipient panel for the current response's recipient
-            InstructorResultsParticipantPanel recipientPanel
+            InstructorFeedbackResultsParticipantPanel recipientPanel
                     = buildGroupByParticipantPanel(recipientIdentifier, additionalInfoId, recipientIndex,
                                                    recipientToGiverToResponsesMap);
             
@@ -382,7 +377,7 @@
            }
            
            // Build recipient panel for the current response's recipient
-           InstructorResultsParticipantPanel recipientPanel 
+           InstructorFeedbackResultsParticipantPanel recipientPanel 
                    = buildGroupByQuestionPanel(recipientIdentifier, recipientToGiverToResponsesMap,
                                                           additionalInfoId, recipientIndex);
            
@@ -438,7 +433,7 @@
         boolean isAllowedToModerate = (isStudent || isTeam) 
                                    && instructor.isAllowedForPrivilege(sectionName, feedbackSessionName, 
                                                                        Const.ParamsNames.INSTRUCTOR_PERMISSION_MODIFY_SESSION_COMMENT_IN_SECTIONS);
-        InstructorResultsModerationButton moderationButton = viewType.isPrimaryGroupingOfGiverType() && isAllowedToModerate 
+        InstructorFeedbackResultsModerationButton moderationButton = viewType.isPrimaryGroupingOfGiverType() && isAllowedToModerate 
                                                            ? buildModerationButtonForGiver(null, normalisedIdentifier, "btn btn-primary btn-xs", "Moderate Responses")
                                                            : null;
         InstructorFeedbackResultsGroupByParticipantPanel recipientPanel 
@@ -794,14 +789,13 @@
             InstructorFeedbackResultsModerationButton moderationButton 
                                                    = buildModerationButtonForGiver(null, teamMember, "btn btn-default btn-xs",
                                                                                    "Moderate Responses");
-            InstructorResultsParticipantPanel giverPanel;
+            InstructorFeedbackResultsParticipantPanel giverPanel;
             
             if (!viewType.isSecondaryGroupingOfParticipantType()) {
                 giverPanel 
                     = InstructorFeedbackResultsGroupByQuestionPanel.buildInstructorFeedbackResultsGroupByQuestionPanelWithModerationButton(
                                                     teamMember, bundle.getFullNameFromRoster(teamMember),
-<<<<<<< HEAD
-                                                    new ArrayList<InstructorResultsQuestionTable>(), getProfilePictureLink(teamMember), 
+                                                    new ArrayList<InstructorFeedbackResultsQuestionTable>(), getProfilePictureLink(teamMember), 
                                                     viewType.isPrimaryGroupingOfGiverType(), moderationButton);
             } else {
                 giverPanel = 
@@ -811,10 +805,6 @@
                                                     moderationButton);
                                                                        
             }
-=======
-                                                    new ArrayList<InstructorFeedbackResultsQuestionTable>(), getProfilePictureLink(teamMember), 
-                                                    viewType.isFirstGroupedByGiver(), moderationButton);
->>>>>>> 1108232f
 
             giverPanel.setHasResponses(false);
             addParticipantPanelToSectionPanel(sectionPanel, teamName, giverPanel);
@@ -826,18 +816,13 @@
                                     String teamName, List<String> teamMembers) {
         for (String teamMember : teamMembers) {
             
-            InstructorResultsParticipantPanel giverPanel;
+            InstructorFeedbackResultsParticipantPanel giverPanel;
             
             if (!viewType.isSecondaryGroupingOfParticipantType()) {
                 giverPanel = 
                 InstructorFeedbackResultsGroupByQuestionPanel.buildInstructorFeedbackResultsGroupByQuestionPanelWithoutModerationButton(
-<<<<<<< HEAD
-                    new ArrayList<InstructorResultsQuestionTable>(), getProfilePictureLink(teamMember), 
+                    new ArrayList<InstructorFeedbackResultsQuestionTable>(), getProfilePictureLink(teamMember), 
                     viewType.isPrimaryGroupingOfGiverType(), teamMember, bundle.getFullNameFromRoster(teamMember));
-=======
-                    new ArrayList<InstructorFeedbackResultsQuestionTable>(), getProfilePictureLink(teamMember), 
-                    viewType.isFirstGroupedByGiver(), teamMember, bundle.getFullNameFromRoster(teamMember));
->>>>>>> 1108232f
                 
             } else {
                 giverPanel = buildInstructorFeedbackResultsGroupBySecondaryParticipantPanel(
@@ -854,13 +839,8 @@
 
     private void addParticipantPanelToSectionPanel(
                                     InstructorFeedbackResultsSectionPanel sectionPanel, String currentTeam,
-<<<<<<< HEAD
-                                    InstructorResultsParticipantPanel giverPanel) {
-        List<InstructorResultsParticipantPanel> teamsMembersPanels;
-=======
-                                    InstructorFeedbackResultsGroupByQuestionPanel giverPanel) {
+                                    InstructorFeedbackResultsParticipantPanel giverPanel) {
         List<InstructorFeedbackResultsParticipantPanel> teamsMembersPanels;
->>>>>>> 1108232f
         
         if (sectionPanel.getParticipantPanels().containsKey(currentTeam)) {
             teamsMembersPanels = sectionPanel.getParticipantPanels().get(currentTeam);
@@ -1408,7 +1388,7 @@
    private InstructorFeedbackResultsGroupByParticipantPanel buildInstructorFeedbackResultsGroupBySecondaryParticipantPanel(
                                    String participantIdentifier, String participantName, 
                                    List<InstructorFeedbackResultsSecondaryParticipantPanelBody> secondaryParticipantPanels, 
-                                   InstructorResultsModerationButton moderationButton) {
+                                   InstructorFeedbackResultsModerationButton moderationButton) {
         Url profilePictureLink = new Url(getProfilePictureLink(participantIdentifier));
       
         InstructorFeedbackResultsGroupByParticipantPanel bySecondaryParticipantPanel = 
