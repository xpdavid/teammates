--- conflicted
+++ resolved
@@ -40,18 +40,11 @@
             } else {
                 logic.updateInstructorByGoogleId(instructorId, instructorToEdit);
             }
-<<<<<<< HEAD
             String sanitizedInstructorName = Sanitizer.sanitizeForHtml(instructorName);
             statusToUser.add(new StatusMessage(String.format(Const.StatusMessages.COURSE_INSTRUCTOR_EDITED, 
                                                              sanitizedInstructorName), 
                                                StatusMessageColor.SUCCESS));
             statusToAdmin = "Instructor <span class=\"bold\"> " + sanitizedInstructorName + "</span>"
-=======
-            
-            statusToUser.add(new StatusMessage(String.format(Const.StatusMessages.COURSE_INSTRUCTOR_EDITED, instructorName),
-                                               StatusMessageColor.SUCCESS));
-            statusToAdmin = "Instructor <span class=\"bold\"> " + instructorName + "</span>"
->>>>>>> 84a2658a
                     + " for Course <span class=\"bold\">[" + courseId + "]</span> edited.<br>"
                     + "New Name: " + sanitizedInstructorName + "<br>New Email: " + instructorEmail;
         } catch (InvalidParametersException e) {
