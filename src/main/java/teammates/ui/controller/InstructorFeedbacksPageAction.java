--- conflicted
+++ resolved
@@ -86,13 +86,8 @@
         
         Collections.sort(courses, new Comparator<CourseAttributes>() {
             @Override
-<<<<<<< HEAD
-            public int compare(CourseAttributes c1, CourseAttributes c2){
+            public int compare(CourseAttributes c1, CourseAttributes c2) {
                 return c1.getId().compareTo(c2.getId());
-=======
-            public int compare(CourseAttributes c1, CourseAttributes c2) {
-                return c1.id.compareTo(c2.id);
->>>>>>> a2614eb8
             }
         });
         
