--- conflicted
+++ resolved
@@ -171,17 +171,13 @@
         //group data by recipients
         Map<String, List<CommentAttributes>> giverEmailToCommentsMap = new TreeMap<String, List<CommentAttributes>>();
         for(CommentAttributes comment : comments){
-<<<<<<< HEAD
-            String key = comment.giverEmail.equals(instructor.email)? 
+            boolean isCurrentInstructorGiver = comment.giverEmail.equals(instructor.email);
+            String key = isCurrentInstructorGiver? 
                     InstructorCommentsPageData.COMMENT_GIVER_NAME_THAT_COMES_FIRST: comment.giverEmail;
             if(comment.sendingState == CommentSendingState.PENDING){
                 numberOfPendingComments++;
             }
 
-=======
-            boolean isCurrentInstructorGiver = comment.giverEmail.equals(instructor.email);
-            String key = isCurrentInstructorGiver ? InstructorCommentsPageData.COMMENT_GIVER_NAME_THAT_COMES_FIRST : comment.giverEmail;
->>>>>>> 269deaa3
             List<CommentAttributes> commentList = giverEmailToCommentsMap.get(key);
             if (commentList == null) {
                 commentList = new ArrayList<CommentAttributes>();
