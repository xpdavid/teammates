package teammates.ui.controller;

import java.io.IOException;
import java.util.ArrayList;

import javax.servlet.Filter;
import javax.servlet.FilterChain;
import javax.servlet.FilterConfig;
import javax.servlet.ServletException;
import javax.servlet.ServletRequest;
import javax.servlet.ServletResponse;
import javax.servlet.http.HttpServletRequest;
import javax.servlet.http.HttpServletResponse;

import teammates.common.util.Const;
import teammates.common.util.Utils;
import teammates.logic.api.Logic;

public class LoginFilter implements Filter {
    private ArrayList<String> exclude;
    
    @Override
    public void init(FilterConfig filterConfig) throws ServletException {
        String param = filterConfig.getInitParameter("ExcludedFiles");
        if (param == null) return;
        String[] excludedFiles = param.split("[|]");
        exclude = new ArrayList<String>();
        for (int i = 0; i < excludedFiles.length; i++){
            exclude.add(excludedFiles[i].trim());
        }
        for (int i = 0; i < Const.SystemParams.PAGES_ACCESSIBLE_WITHOUT_GOOGLE_LOGIN.size(); i++) {
            exclude.add(Const.SystemParams.PAGES_ACCESSIBLE_WITHOUT_GOOGLE_LOGIN.get(i));
        }
    }

    @Override
    public void doFilter(ServletRequest request, ServletResponse response,
            FilterChain chain) throws IOException, ServletException {
<<<<<<< HEAD
        HttpServletRequest req = (HttpServletRequest)request;
        HttpServletResponse resp = (HttpServletResponse)response;
        if (exclude.contains(req.getRequestURI())){
=======
        HttpServletRequest req = (HttpServletRequest) request;
        HttpServletResponse resp = (HttpServletResponse) response;
        if(exclude.contains(req.getRequestURI())){
>>>>>>> ce0ae4b7
            chain.doFilter(request, response);
            return;
        }
        if (!Logic.isUserLoggedIn()){
            Utils.getLogger().info("User is not logged in");
            String link = req.getRequestURI();
            String query = req.getQueryString();
            if (query != null) link+="?"+query;
            resp.sendRedirect(Logic.getLoginUrl(link));
        } else {
            chain.doFilter(request, response);
        }
    }

    @Override
    public void destroy() {}

}<|MERGE_RESOLUTION|>--- conflicted
+++ resolved
@@ -36,15 +36,9 @@
     @Override
     public void doFilter(ServletRequest request, ServletResponse response,
             FilterChain chain) throws IOException, ServletException {
-<<<<<<< HEAD
-        HttpServletRequest req = (HttpServletRequest)request;
-        HttpServletResponse resp = (HttpServletResponse)response;
-        if (exclude.contains(req.getRequestURI())){
-=======
         HttpServletRequest req = (HttpServletRequest) request;
         HttpServletResponse resp = (HttpServletResponse) response;
-        if(exclude.contains(req.getRequestURI())){
->>>>>>> ce0ae4b7
+        if (exclude.contains(req.getRequestURI())){
             chain.doFilter(request, response);
             return;
         }
