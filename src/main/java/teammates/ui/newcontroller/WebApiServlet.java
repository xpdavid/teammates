package teammates.ui.newcontroller;

import java.io.IOException;

import javax.servlet.http.HttpServlet;
import javax.servlet.http.HttpServletRequest;
import javax.servlet.http.HttpServletResponse;

import org.apache.http.HttpStatus;

import com.google.appengine.api.datastore.DatastoreTimeoutException;
import com.google.apphosting.api.DeadlineExceededException;

import teammates.common.exception.ActionMappingException;
import teammates.common.exception.EntityNotFoundException;
import teammates.common.exception.InvalidHttpParameterException;
import teammates.common.exception.InvalidHttpRequestBodyException;
import teammates.common.exception.TeammatesException;
import teammates.common.exception.UnauthorizedAccessException;
import teammates.common.util.Config;
import teammates.common.util.HttpRequestHelper;
import teammates.common.util.Logger;
import teammates.common.util.TimeHelper;

/**
 * Servlet that handles all requests from the web application.
 */
@SuppressWarnings("serial")
public class WebApiServlet extends HttpServlet {

    private static final Logger log = Logger.getLogger();

    @Override
    public void init() {
        TimeHelper.registerResourceZoneRules();
    }

    @Override
    public void doGet(HttpServletRequest req, HttpServletResponse resp) throws IOException {
        invokeServlet(req, resp);
    }

    @Override
    public void doPost(HttpServletRequest req, HttpServletResponse resp) throws IOException {
        invokeServlet(req, resp);
    }

    @Override
    public void doPut(HttpServletRequest req, HttpServletResponse resp) throws IOException {
        invokeServlet(req, resp);
    }

    @Override
    public void doDelete(HttpServletRequest req, HttpServletResponse resp) throws IOException {
        invokeServlet(req, resp);
    }

    @SuppressWarnings("PMD.AvoidCatchingThrowable") // used as fallback
    private void invokeServlet(HttpServletRequest req, HttpServletResponse resp) throws IOException {
        resp.setHeader("Strict-Transport-Security", "max-age=31536000");

        log.info("Request received: [" + req.getMethod() + "] " + req.getRequestURL().toString()
                + ", Params: " + HttpRequestHelper.getRequestParametersAsString(req)
                + ", Headers: " + HttpRequestHelper.getRequestHeadersAsString(req)
                + ", Request ID: " + Config.getRequestId());

        try {
            Action action = new ActionFactory().getAction(req, req.getMethod(), resp);
            action.checkAccessControl();

            ActionResult result = action.execute();
            result.send(resp);
<<<<<<< HEAD
        } catch (InvalidHttpParameterException | InvalidHttpRequestBodyException e) {
            throwError(resp, HttpStatus.SC_BAD_REQUEST, e.getMessage());
=======
        } catch (ActionMappingException e) {
            throwError(resp, e.getStatusCode(), e.getMessage());
        } catch (InvalidHttpParameterException ihpe) {
            throwError(resp, HttpStatus.SC_BAD_REQUEST, ihpe.getMessage());
>>>>>>> 9e0248ff
        } catch (UnauthorizedAccessException uae) {
            throwError(resp, HttpStatus.SC_FORBIDDEN, uae.getMessage());
        } catch (EntityNotFoundException enfe) {
            throwError(resp, HttpStatus.SC_NOT_FOUND, enfe.getMessage());
        } catch (DeadlineExceededException | DatastoreTimeoutException e) {

            // This exception may not be caught because GAE kills the request soon after throwing it
            // In that case, the error message in the log will be emailed to the admin by a separate cron job

            log.severe(e.getClass().getSimpleName() + " caught by WebApiServlet: "
                    + TeammatesException.toStringWithStackTrace(e));
            throwError(resp, HttpStatus.SC_GATEWAY_TIMEOUT, e.getMessage());

        } catch (Throwable t) {
            log.severe(t.getClass().getSimpleName() + " caught by WebApiServlet: "
                    + TeammatesException.toStringWithStackTrace(t));
            throwError(resp, HttpStatus.SC_INTERNAL_SERVER_ERROR, t.getMessage());
        }
    }

    private void throwError(HttpServletResponse resp, int statusCode, String message) throws IOException {
        JsonResult result = new JsonResult(message, statusCode);
        result.send(resp);
    }

}<|MERGE_RESOLUTION|>--- conflicted
+++ resolved
@@ -70,15 +70,10 @@
 
             ActionResult result = action.execute();
             result.send(resp);
-<<<<<<< HEAD
+        } catch (ActionMappingException e) {
+            throwError(resp, e.getStatusCode(), e.getMessage());
         } catch (InvalidHttpParameterException | InvalidHttpRequestBodyException e) {
             throwError(resp, HttpStatus.SC_BAD_REQUEST, e.getMessage());
-=======
-        } catch (ActionMappingException e) {
-            throwError(resp, e.getStatusCode(), e.getMessage());
-        } catch (InvalidHttpParameterException ihpe) {
-            throwError(resp, HttpStatus.SC_BAD_REQUEST, ihpe.getMessage());
->>>>>>> 9e0248ff
         } catch (UnauthorizedAccessException uae) {
             throwError(resp, HttpStatus.SC_FORBIDDEN, uae.getMessage());
         } catch (EntityNotFoundException enfe) {
