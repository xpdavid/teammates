--- conflicted
+++ resolved
@@ -1,15 +1,14 @@
 package teammates.ui.template;
 
-<<<<<<< HEAD
+
 import java.util.ArrayList;
 import java.util.Arrays;
 import java.util.List;
-=======
+
 import teammates.common.datatransfer.FeedbackParticipantType;
->>>>>>> 981c6f7a
-
 import teammates.common.datatransfer.FeedbackPathAttributes;
 import teammates.common.util.Sanitizer;
+
 
 /**
  * Data model for the settings common to all question types,
@@ -27,7 +26,7 @@
     
     private boolean isNumberOfEntitiesToGiveFeedbackToChecked;
     private int numOfEntitiesToGiveFeedbackToValue;
-    
+
     private String customFeedbackPathsSpreadsheetData;
 
     public boolean isNumberOfEntitiesToGiveFeedbackToChecked() {
@@ -46,7 +45,6 @@
         this.numOfEntitiesToGiveFeedbackToValue = numOfEntitiesToGiveFeedbackToValue;
     }
     
-<<<<<<< HEAD
     public String getCustomFeedbackPathsSpreadsheetData() {
         return customFeedbackPathsSpreadsheetData;
     }
@@ -62,7 +60,8 @@
             customFeedbackPathStrings.add(Sanitizer.sanitizeListForCsv(customFeedbackPath).toString());
         }
         customFeedbackPathsSpreadsheetData = Sanitizer.sanitizeForHtml(customFeedbackPathStrings).toString();
-=======
+    }
+
     public boolean isCommonPathSelected() {
         return isCommonPathSelected;
     }
@@ -85,6 +84,5 @@
 
     public void setSelectedGiver(FeedbackParticipantType selectedGiver) {
         this.selectedGiver = selectedGiver;
->>>>>>> 981c6f7a
     }
 }